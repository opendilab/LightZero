--- conflicted
+++ resolved
@@ -1,19 +1,10 @@
 import copy
 from typing import List, Dict, Any, Tuple, Union
-<<<<<<< HEAD
-=======
-
-# cpp mcts
-import core.rl_utils.mcts.ctree_sampled_efficientzero.cytree as ctree
-# python mcts
-import core.rl_utils.mcts.ptree_sampled_efficientzero as ptree
->>>>>>> 3c8d955e
 import numpy as np
 import torch
 import torch.nn.functional as F
 import torch.optim as optim
 import treetensor.torch as ttorch
-<<<<<<< HEAD
 from ding.model import model_wrap
 from ding.policy.base_policy import Policy
 from ding.rl_utils import get_nstep_return_data, get_train_sample
@@ -21,19 +12,10 @@
 from ding.utils import POLICY_REGISTRY
 from torch.distributions import Categorical, Independent, Normal
 from torch.nn import L1Loss
-
-=======
-from core.rl_utils import SampledEfficientZeroMCTSCtree as MCTSCtree
-from core.rl_utils import SampledEfficientZeroMCTSPtree as MCTSPtree
->>>>>>> 3c8d955e
 from core.rl_utils import Transforms, visit_count_temperature, modified_cross_entropy_loss, value_phi, reward_phi, \
     DiscreteSupport
 from core.rl_utils import scalar_transform, inverse_scalar_transform
 from core.rl_utils import select_action
-from ding.model import model_wrap
-from ding.policy.base_policy import Policy
-from ding.rl_utils import get_nstep_return_data, get_train_sample
-from ding.torch_utils import to_tensor, to_device
 from ding.utils import POLICY_REGISTRY
 from torch.distributions import Categorical, Independent, Normal
 from torch.nn import L1Loss
@@ -343,16 +325,10 @@
         #############################
         if self._cfg.continuous_action_space:
             (mu, sigma) = policy_logits[:, : self._cfg.action_space_size], policy_logits[:,
-<<<<<<< HEAD
                                                                        - self._cfg.action_space_size:]
             dist = Independent(Normal(mu, sigma), 1)
 
 
-=======
-                                                                           - self._cfg.action_space_size:]
-            dist = Independent(Normal(mu, sigma), 1)
-
->>>>>>> 3c8d955e
             # take the init hypothetical step k=0
             target_normalized_visit_count_init_step = target_policy[:, 0]
             # batch_size, num_unroll_steps, num_of_sampled_actions, action_dim, 1 -> batch_size, num_of_sampled_actions, action_dim
@@ -425,17 +401,11 @@
                 # dist is normal distribution, the range of log_prob_sampled_actions is (-inf, inf)
 
                 # way 1:
-<<<<<<< HEAD
                 # log_prob = dist.log_prob(target_sampled_actions[:, k, :])
                 log_prob = torch.log(prob.gather(-1, target_sampled_actions[:, k].unsqueeze(-1)).squeeze(-1))
 
                 log_prob_sampled_actions.append(log_prob)
 
-=======
-                log_prob = dist.log_prob(target_sampled_actions[:, k, :])
-
-                log_prob_sampled_actions.append(log_prob)
->>>>>>> 3c8d955e
             # batch_size, num_of_sampled_actions -> 4,20
             log_prob_sampled_actions = torch.stack(log_prob_sampled_actions, dim=-1)
 
@@ -992,11 +962,7 @@
                         [i for i, x in enumerate(action_mask[j]) if x == 1] for j in range(active_collect_env_num)
                     ]
                 roots = ctree.Roots(active_collect_env_num, legal_actions, self._cfg.action_space_size,
-<<<<<<< HEAD
                                     self._cfg.num_of_sampled_actions, self._cfg.continuous_action_space)
-=======
-                                    self._cfg.num_of_sampled_actions)  # , continuous_action_space=self._cfg.continuous_action_space)
->>>>>>> 3c8d955e
                 noises = [
                     np.random.dirichlet([self._cfg.root_dirichlet_alpha] * self._cfg.num_of_sampled_actions
                                         ).astype(np.float32).tolist() for j in range(active_collect_env_num)
@@ -1041,7 +1007,6 @@
                     # we use to_play=None means one_player_mode game in mcts_ptree
                     to_play = [None for i in range(active_collect_env_num)]
                 if action_mask[0] is None:
-<<<<<<< HEAD
                     # continuous action space
                     roots = ptree.Roots(active_collect_env_num, None, self._cfg.num_simulations,
                                         action_space_size=self._cfg.action_space_size,
@@ -1053,16 +1018,10 @@
                             [self._cfg.root_dirichlet_alpha] * int(self._cfg.num_of_sampled_actions)
                         ).astype(np.float32).tolist() for j in range(active_collect_env_num)
                     ]
-=======
-                    # continuous action space env: all -1
-                    legal_actions = [[-1 for i in range(self._cfg.num_of_sampled_actions)] for _ in
-                                     range(active_collect_env_num)]
->>>>>>> 3c8d955e
                 else:
                     legal_actions = [
                         [i for i, x in enumerate(action_mask[j]) if x == 1] for j in range(active_collect_env_num)
                     ]
-<<<<<<< HEAD
                     roots = ptree.Roots(active_collect_env_num, legal_actions, self._cfg.num_simulations,
                                         num_of_sampled_actions=self._cfg.num_of_sampled_actions, continuous_action_space=self._cfg.continuous_action_space)
                     # the only difference between collect and eval is the dirichlet noise
@@ -1070,15 +1029,6 @@
                         np.random.dirichlet([self._cfg.root_dirichlet_alpha] * int(sum(action_mask[j]))
                                             ).astype(np.float32).tolist() for j in range(active_collect_env_num)
                     ]
-=======
-                roots = ptree.Roots(active_collect_env_num, legal_actions, self._cfg.action_space_size,
-                                    self._cfg.num_of_sampled_actions,
-                                    continuous_action_space=self._cfg.continuous_action_space)
-                noises = [
-                    np.random.dirichlet([self._cfg.root_dirichlet_alpha] * self._cfg.num_of_sampled_actions
-                                        ).astype(np.float32).tolist() for j in range(active_collect_env_num)
-                ]
->>>>>>> 3c8d955e
                 roots.prepare(
                     self._cfg.root_exploration_fraction, noises, value_prefix_pool, policy_logits_pool, to_play
                 )
@@ -1206,11 +1156,7 @@
                         [i for i, x in enumerate(action_mask[j]) if x == 1] for j in range(active_eval_env_num)
                     ]
                 roots = ctree.Roots(active_eval_env_num, legal_actions, self._cfg.action_space_size,
-<<<<<<< HEAD
                                     self._cfg.num_of_sampled_actions, continuous_action_space=self._cfg.continuous_action_space)
-=======
-                                    self._cfg.num_of_sampled_actions)  # , continuous_action_space=self._cfg.continuous_action_space)
->>>>>>> 3c8d955e
 
                 roots.prepare_no_noise(value_prefix_pool, policy_logits_pool, to_play)
                 # do MCTS for a policy (argmax in testing)
@@ -1224,44 +1170,18 @@
                     # we use to_play=None means one_player_mode game
                     to_play = [None for i in range(active_eval_env_num)]
                 if action_mask[0] is None:
-<<<<<<< HEAD
                     # continuous action space
                     roots = ptree.Roots(active_eval_env_num, None, self._cfg.num_simulations,
                                         action_space_size=self._cfg.action_space_size,
                                         num_of_sampled_actions=self._cfg.num_of_sampled_actions, continuous_action_space=self._cfg.continuous_action_space)
                     # the only difference between collect and eval is the dirichlet noise
-=======
-                    # continuous action space env: all -1
-                    legal_actions = [[-1 for i in range(self._cfg.num_of_sampled_actions)] for _ in
-                                     range(active_eval_env_num)]
->>>>>>> 3c8d955e
                 else:
                     legal_actions = [
                         [i for i, x in enumerate(action_mask[j]) if x == 1] for j in range(active_eval_env_num)
                     ]
-<<<<<<< HEAD
                     roots = ptree.Roots(active_eval_env_num, legal_actions, self._cfg.num_simulations,
                                         num_of_sampled_actions=self._cfg.num_of_sampled_actions, continuous_action_space=self._cfg.continuous_action_space)
                     # the only difference between collect and eval is the dirichlet noise
-=======
-
-                # if action_mask[0] is None:
-                #     # continuous action space
-                #     roots = ptree.Roots(active_eval_env_num, None,
-                #                         action_space_size=self._cfg.action_space_size,
-                #                         num_of_sampled_actions=self._cfg.num_of_sampled_actions, continuous_action_space=self._cfg.continuous_action_space)
-                #     # the only difference between collect and eval is the dirichlet noise
-                # else:
-                #     # discrete action space
-                #     legal_actions = [
-                #         [i for i, x in enumerate(action_mask[j]) if x == 1] for j in range(active_eval_env_num)
-                #     ]
-
-                roots = ptree.Roots(active_eval_env_num, legal_actions,
-                                    num_of_sampled_actions=self._cfg.num_of_sampled_actions,
-                                    continuous_action_space=self._cfg.continuous_action_space)
-                # the only difference between collect and eval is the dirichlet noise
->>>>>>> 3c8d955e
 
                 roots.prepare_no_noise(value_prefix_pool, policy_logits_pool, to_play)
                 # do MCTS for a policy (argmax in testing)
