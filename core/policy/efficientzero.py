--- conflicted
+++ resolved
@@ -564,28 +564,6 @@
             }
         else:
             return {
-<<<<<<< HEAD
-                # 'priority':priority_info,
-                'total_loss': loss_data[0],
-                'weighted_loss': loss_data[1],
-                'loss_mean': loss_data[2],
-                'policy_loss': loss_data[4],
-                'value_prefix_loss': loss_data[5],
-                'value_loss': loss_data[6],
-                'consistency_loss': loss_data[7] / self._cfg.num_unroll_steps,
-                'value_priority': td_data[0].flatten().mean().item(),
-                'target_value_prefix': td_data[1].flatten().mean().item(),
-                'target_value': td_data[2].flatten().mean().item(),
-                'transformed_target_value_prefix': td_data[3].flatten().mean().item(),
-                'transformed_target_value': td_data[4].flatten().mean().item(),
-                'predicted_value_prefixs': td_data[5].flatten().mean().item(),
-                'predicted_values': td_data[6].flatten().mean().item(),
-                # 'target_policy':td_data[9],
-                # 'predicted_policies':td_data[10]
-                # 'td_data': td_data,
-                # 'priority_data_weights': priority_data[0],
-                # 'priority_data_indices': priority_data[1]
-=======
             # 'priority':priority_info,
             'total_loss': loss_data[0],
             'weighted_loss': loss_data[1],
@@ -607,7 +585,6 @@
             # 'td_data': td_data,
             # 'priority_data_weights': priority_data[0],
             # 'priority_data_indices': priority_data[1]
->>>>>>> 49a0080e
             }
 
     def _init_collect(self) -> None:
