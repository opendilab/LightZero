<div id="top"></div>

# LightZero

<div align="center">
    <img width="1000px" height="auto" src="https://github.com/opendilab/LightZero/blob/main/LightZero.png"></a>
</div>

---

[![Twitter](https://img.shields.io/twitter/url?style=social&url=https%3A%2F%2Ftwitter.com%2Fopendilab)](https://twitter.com/opendilab)
[![PyPI](https://img.shields.io/pypi/v/LightZero)](https://pypi.org/project/LightZero/)
![PyPI - Python Version](https://img.shields.io/pypi/pyversions/LightZero)
![Loc](https://img.shields.io/endpoint?url=https://gist.githubusercontent.com/HansBug/e002642132ec758e99264118c66778a4/raw/loc.json)
![Comments](https://img.shields.io/endpoint?url=https://gist.githubusercontent.com/HansBug/e002642132ec758e99264118c66778a4/raw/comments.json)

[![Code Test](https://github.com/opendilab/LightZero/workflows/Code%20Test/badge.svg)](https://github.com/opendilab/LightZero/actions?query=workflow%3A%22Code+Test%22)
[![Badge Creation](https://github.com/opendilab/LightZero/workflows/Badge%20Creation/badge.svg)](https://github.com/opendilab/LightZero/actions?query=workflow%3A%22Badge+Creation%22)
[![Package Release](https://github.com/opendilab/LightZero/workflows/Package%20Release/badge.svg)](https://github.com/opendilab/LightZero/actions?query=workflow%3A%22Package+Release%22)

![GitHub Org's stars](https://img.shields.io/github/stars/opendilab)
[![GitHub stars](https://img.shields.io/github/stars/opendilab/LightZero)](https://github.com/opendilab/LightZero/stargazers)
[![GitHub forks](https://img.shields.io/github/forks/opendilab/LightZero)](https://github.com/opendilab/LightZero/network)
![GitHub commit activity](https://img.shields.io/github/commit-activity/m/opendilab/LightZero)
[![GitHub issues](https://img.shields.io/github/issues/opendilab/LightZero)](https://github.com/opendilab/LightZero/issues)
[![GitHub pulls](https://img.shields.io/github/issues-pr/opendilab/LightZero)](https://github.com/opendilab/LightZero/pulls)
[![Contributors](https://img.shields.io/github/contributors/opendilab/LightZero)](https://github.com/opendilab/LightZero/graphs/contributors)
[![GitHub license](https://img.shields.io/github/license/opendilab/LightZero)](https://github.com/opendilab/LightZero/blob/master/LICENSE)
[![discord badge](https://dcbadge.vercel.app/api/server/dkZS2JF56X?style=flat)](https://discord.gg/dkZS2JF56X)

Updated on 2024.06.19 LightZero-v0.0.5

> LightZero is a lightweight, efficient, and easy-to-understand open-source algorithm toolkit that combines Monte Carlo Tree Search (MCTS) and Deep Reinforcement Learning (RL).
> For any questions about LightZero, you can consult the RAG-based Q&A assistant: [ZeroPal](https://huggingface.co/spaces/OpenDILabCommunity/ZeroPal).

English | [简体中文(Simplified Chinese)](https://github.com/opendilab/LightZero/blob/main/README.zh.md) | [LightZero Paper](https://arxiv.org/abs/2310.08348) | [🔥UniZero Paper](https://arxiv.org/abs/2406.10667) | [🔥ReZero Paper](https://arxiv.org/abs/2404.16364)

## Background

The integration of Monte Carlo Tree Search and Deep Reinforcement Learning,
exemplified by AlphaZero and MuZero,
has achieved unprecedented performance levels in various games, including Go and Atari.
This advanced methodology has also made significant strides in scientific domains like protein structure prediction and the search for matrix multiplication algorithms.
The following is an overview of the historical evolution of the Monte Carlo Tree Search algorithm series:
![pipeline](assets/mcts_rl_evolution_overview.png)

## Overview

**LightZero** is an open-source algorithm toolkit that combines MCTS and RL for PyTorch. It provides support for a range of MCTS-based RL algorithms and applications with the following advantages:
- Lightweight.
- Efficient.
- Easy-to-understand.

For further details, please refer to [Features](#features), [Framework Structure](#framework-structure) and [Integrated Algorithms](#integrated-algorithms).

**LightZero** aims to **promote the standardization of the MCTS+RL algorithm family to accelerate related research and applications**. A performance comparison of all implemented algorithms under a unified framework is presented in the [Benchmark](#benchmark).

### Outline

- [Overview](#overview)
  - [Outline](#outline)
  - [Features](#features)
  - [Framework Structure](#framework-structure)
  - [Integrated Algorithms](#integrated-algorithms)
- [Installation](#installation)
- [Quick Start](#quick-start)
- [Benchmark](#benchmark)
- [Awesome-MCTS Notes](#awesome-mcts-notes)
  - [Paper Notes](#paper-notes)
  - [Algo. Overview](#algo-overview)
- [Awesome-MCTS Papers](#awesome-mcts-papers)
  - [Key Papers](#key-papers)
  - [Other Papers](#other-papers)
- [Feedback and Contribution](#feedback-and-contribution)
- [Citation](#citation)
- [Acknowledgments](#acknowledgments)
- [License](#license)

### Features

**Lightweight**: LightZero integrates multiple MCTS algorithm families and can solve decision-making problems with various attributes in a lightweight framework. The algorithms and environments LightZero implemented can be found [here](#integrated-algorithms).

**Efficient**: LightZero uses mixed heterogeneous computing programming to improve computational efficiency for the most time-consuming part of MCTS algorithms.

**Easy-to-understand**: LightZero provides detailed documentation and algorithm framework diagrams for all integrated algorithms to help users understand the algorithm's core and compare the differences and similarities between algorithms under the same paradigm. LightZero also provides function call graphs and network structure diagrams for algorithm code implementation, making it easier for users to locate critical code. All the documentation can be found [here](#paper-notes).

### Framework Structure

[comment]: <> (<p align="center">)

[comment]: <> (  <img src="assets/lightzero_file_structure.png" alt="Image Description 1" width="45%" height="auto" style="margin: 0 1%;">)

[comment]: <> (  <img src="assets/lightzero_pipeline.png" alt="Image Description 2" width="45%" height="auto" style="margin: 0 1%;">)

[comment]: <> (</p>)

<p align="center">
  <img src="assets/lightzero_pipeline.svg" alt="Image Description 2" width="50%" height="auto" style="margin: 0 1%;">
</p>

The above picture is the framework pipeline of LightZero. We briefly introduce the three core modules below: 

**Model**:
``Model`` is used to define the network structure, including the ``__init__`` function for initializing the network structure and the ``forward`` function for computing the network's forward propagation.

**Policy**:
``Policy`` defines the way the network is updated and interacts with the environment, including three processes: the ``learning`` process, the ``collecting`` process, and the ``evaluation`` process.

**MCTS**:
``MCTS`` defines the structure of the Monte Carlo search tree and the way it interacts with the Policy. The implementation of MCTS includes two languages: Python and C++, implemented in ``ptree`` and ``ctree``, respectively.

For the file structure of LightZero, please refer to [lightzero_file_structure](https://github.com/opendilab/LightZero/blob/main/assets/lightzero_file_structure.svg).

### Integrated Algorithms
LightZero is a library with a [PyTorch](https://pytorch.org/) implementation of MCTS algorithms (sometimes combined with cython and cpp), including:
- [AlphaZero](https://www.science.org/doi/10.1126/science.aar6404)
- [MuZero](https://arxiv.org/abs/1911.08265)
- [Sampled MuZero](https://arxiv.org/abs/2104.06303)
- [Stochastic MuZero](https://openreview.net/pdf?id=X6D9bAHhBQ1)
- [EfficientZero](https://arxiv.org/abs/2111.00210)
- [Gumbel MuZero](https://openreview.net/pdf?id=bERaNdoegnO&)

The environments and algorithms currently supported by LightZero are shown in the table below:

<<<<<<< HEAD
| Env./Algo.    | AlphaZero | MuZero | EfficientZero | Sampled EfficientZero | Gumbel MuZero | Stochastic MuZero | ReZero |
|---------------| -------- | ------ |-------------| ------------------ | ---------- |----------------|----------------|
| TicTacToe     | ✔      | ✔      | 🔒           | 🔒                | ✔          | 🔒             |🔒             |
| Gomoku        | ✔      | ✔      | 🔒          | 🔒               | ✔          | 🔒             |✔          |
| Connect4      | ✔      | ✔      | 🔒          | 🔒               | 🔒           | 🔒             |✔          |
| 2048          | ---       | ✔      | 🔒            | 🔒                | 🔒           | ✔              |🔒             |
| Chess         | 🔒      | 🔒     | 🔒          | 🔒               | 🔒         | 🔒             |🔒             |
| Go            | 🔒      | 🔒     | 🔒          | 🔒               | 🔒         | 🔒             |🔒             |
| CartPole      | ---      | ✔      | ✔           | ✔                | ✔          | ✔              |✔             |
| Pendulum      | ---      | ✔      | ✔           | ✔                | ✔          | ✔              |🔒             |
| LunarLander   | ---      | ✔      | ✔           | ✔                | ✔          | ✔              |🔒             |
| BipedalWalker | ---      | ✔      | ✔           | ✔                | ✔          | 🔒              |🔒             |
| Atari         | ---      | ✔      | ✔           | ✔                | ✔          | ✔              |✔          |
| MuJoCo        | ---      | ✔     | ✔          | ✔                | 🔒         | 🔒               |🔒             |
| MiniGrid      | ---      | ✔     | ✔          | ✔               | 🔒         | 🔒             |🔒             |
| Bsuite        | ---      | ✔     | ✔          | ✔               | 🔒         | 🔒             |🔒             |
| Memory        | ---      | ✔     | ✔          | ✔               | 🔒         | 🔒             |🔒             |
=======
| Env./Algo.    | AlphaZero | MuZero | EfficientZero | Sampled EfficientZero | Gumbel MuZero | Stochastic MuZero | UniZero |
|---------------| -------- | ------ |-------------| ------------------ | ---------- |----------------|---------------|
| TicTacToe     | ✔      | ✔      | 🔒           | 🔒                | ✔          | 🔒             |✔|
| Gomoku        | ✔      | ✔      | 🔒          | 🔒               | ✔          | 🔒             |✔|
| Connect4      | ✔      | ✔      | 🔒          | 🔒               | 🔒           | 🔒             |✔|
| 2048          | ---       | ✔      | 🔒            | 🔒                | 🔒           | ✔              |✔|
| Chess         | 🔒      | 🔒     | 🔒          | 🔒               | 🔒         | 🔒             |🔒|
| Go            | 🔒      | 🔒     | 🔒          | 🔒               | 🔒         | 🔒             |🔒|
| CartPole      | ---      | ✔      | ✔           | ✔                | ✔          | ✔              |✔|
| Pendulum      | ---      | ✔      | ✔           | ✔                | ✔          | ✔              |🔒|
| LunarLander   | ---      | ✔      | ✔           | ✔                | ✔          | ✔              |✔|
| BipedalWalker | ---      | ✔      | ✔           | ✔                | ✔          | 🔒              |🔒|
| Atari         | ---      | ✔      | ✔           | ✔                | ✔          | ✔              |✔|
| MuJoCo        | ---      | ✔     | ✔          | ✔                | 🔒         | 🔒               |🔒|
| MiniGrid      | ---      | ✔     | ✔          | ✔               | 🔒         | 🔒             |✔|
| Bsuite        | ---      | ✔     | ✔          | ✔               | 🔒         | 🔒             |✔|
| Memory        | ---      | ✔     | ✔          | ✔               | 🔒         | 🔒             |✔|
>>>>>>> 61e89606

<sup>(1): "✔" means that the corresponding item is finished and well-tested.</sup>

<sup>(2): "🔒" means that the corresponding item is in the waiting-list (Work In Progress).</sup>

<sup>(3): "---" means that this algorithm doesn't support this environment.</sup>


## Installation

You can install the latest LightZero in development from the GitHub source codes with the following command:

```bash
git clone https://github.com/opendilab/LightZero.git
cd LightZero
pip3 install -e .
```

Kindly note that LightZero currently supports compilation only on `Linux` and `macOS` platforms.
We are actively working towards extending this support to the `Windows` platform. 
Your patience during this transition is greatly appreciated.

## Installation with Docker

We also provide a Dockerfile that sets up an environment with all dependencies needed to run the LightZero library. This Docker image is based on Ubuntu 20.04 and installs Python 3.8, along with other necessary tools and libraries.
Here's how to use our Dockerfile to build a Docker image, run a container from this image, and execute LightZero code inside the container.
1. **Download the Dockerfile**: The Dockerfile is located in the root directory of the LightZero repository. Download this [file](https://github.com/opendilab/LightZero/blob/main/Dockerfile) to your local machine.
2. **Prepare the build context**: Create a new empty directory on your local machine, move the Dockerfile into this directory, and navigate into this directory. This step helps to avoid sending unnecessary files to the Docker daemon during the build process.
    ```bash
    mkdir lightzero-docker
    mv Dockerfile lightzero-docker/
    cd lightzero-docker/
    ```
3. **Build the Docker image**: Use the following command to build the Docker image. This command should be run from inside the directory that contains the Dockerfile.
    ```bash
    docker build -t ubuntu-py38-lz:latest -f ./Dockerfile .
    ```
4. **Run a container from the image**: Use the following command to start a container from the image in interactive mode with a Bash shell.
    ```bash
    docker run -dit --rm ubuntu-py38-lz:latest /bin/bash
    ```
5. **Execute LightZero code inside the container**: Once you're inside the container, you can run the example Python script with the following command:
    ```bash
    python ./LightZero/zoo/classic_control/cartpole/config/cartpole_muzero_config.py
    ```

[comment]: <> (- [AlphaGo Zero]&#40;https://www.nature.com/articles/nature24270&#41; )

## Quick Start

Train a MuZero agent to play [CartPole](https://gymnasium.farama.org/environments/classic_control/cart_pole/):

```bash
cd LightZero
python3 -u zoo/classic_control/cartpole/config/cartpole_muzero_config.py
```

Train a MuZero agent to play [Pong](https://gymnasium.farama.org/environments/atari/pong/):

```bash
cd LightZero
python3 -u zoo/atari/config/atari_muzero_config.py
```

Train a MuZero agent to play [TicTacToe](https://en.wikipedia.org/wiki/Tic-tac-toe):

```bash
cd LightZero
python3 -u zoo/board_games/tictactoe/config/tictactoe_muzero_bot_mode_config.py
```

## Customization Documentation

For those interested in customizing environments and algorithms, we provide relevant guides:

- [Customize Environments](https://github.com/opendilab/LightZero/blob/main/docs/source/tutorials/envs/customize_envs.md)
- [Customize Algorithms](https://github.com/opendilab/LightZero/blob/main/docs/source/tutorials/algos/customize_algos.md)
- [How to Set Configuration Files?](https://github.com/opendilab/LightZero/blob/main/docs/source/tutorials/config/config.md)
- [Logging and Monitoring System](https://github.com/opendilab/LightZero/blob/main/docs/source/tutorials/logs/logs.md)

Should you have any questions, feel free to contact us for support.

## Benchmark

<details open><summary>Click to collapse</summary>

- Below are the benchmark results of [AlphaZero](https://github.com/opendilab/LightZero/blob/main/lzero/policy/alphazero.py) and [MuZero](https://github.com/opendilab/LightZero/blob/main/lzero/policy/muzero.py) on three board games: [TicTacToe](https://github.com/opendilab/LightZero/blob/main/zoo/board_games/tictactoe/envs/tictactoe_env.py), [Connect4](https://github.com/opendilab/LightZero/blob/main/zoo/board_games/connect4/envs/connect4_env.py), [Gomoku](https://github.com/opendilab/LightZero/blob/main/zoo/board_games/gomoku/envs/gomoku_env.py).
<p align="center">
  <img src="assets/benchmark/main/tictactoe_bot-mode_main.png" alt="tictactoe_bot-mode_main" width="30%" height="auto" style="margin: 0 1%;">
  <img src="assets/benchmark/main/gomoku_bot-mode_main.png" alt="connect4_bot-mode_main" width="30%" height="auto" style="margin: 0 1%;">
  <img src="assets/benchmark/main/gomoku_bot-mode_main.png" alt="gomoku_bot-mode_main" width="30%" height="auto" style="margin: 0 1%;">
</p>

- Below are the benchmark results of [MuZero](https://github.com/opendilab/LightZero/blob/main/lzero/policy/muzero.py), [MuZero w/ SSL](https://github.com/opendilab/LightZero/blob/main/lzero/policy/muzero.py) , [EfficientZero](https://github.com/opendilab/LightZero/blob/main/lzero/policy/efficientzero.py) and [Sampled EfficientZero](https://github.com/opendilab/LightZero/blob/main/lzero/policy/sampled_efficientzero.py) on three discrete action space games in [Atari](https://github.com/opendilab/LightZero/blob/main/zoo/atari/envs/atari_lightzero_env.py).
<p align="center">
  <img src="assets/benchmark/main/pong_main.png" alt="pong_main" width="23%" height="auto" style="margin: 0 1%;">
  <img src="assets/benchmark/main/qbert_main.png" alt="qbert_main" width="23%" height="auto" style="margin: 0 1%;">
  <img src="assets/benchmark/main/mspacman_main.png" alt="mspacman_main" width="23%" height="auto" style="margin: 0 1%;">
  <img src="assets/benchmark/ablation/mspacman_sez_K.png" alt="mspacman_sez_K" width="23%" height="auto" style="margin: 0 1%;">
</p>


- Below are the benchmark results of [Sampled EfficientZero](https://github.com/opendilab/LightZero/blob/main/lzero/policy/sampled_efficientzero.py) with ``Factored/Gaussian`` policy representation on three classic continuous action space games: [Pendulum-v1](https://github.com/opendilab/LightZero/blob/main/zoo/classic_control/pendulum/envs/pendulum_lightzero_env.py), [LunarLanderContinuous-v2](https://github.com/opendilab/LightZero/blob/main/zoo/box2d/lunarlander/envs/lunarlander_env.py), [BipedalWalker-v3](https://github.com/opendilab/LightZero/blob/main/zoo/box2d/bipedalwalker/envs/bipedalwalker_env.py)
and two MuJoCo continuous action space games: [Hopper-v3](https://github.com/opendilab/LightZero/blob/main/zoo/mujoco/envs/mujoco_lightzero_env.py), [Walker2d-v3](https://github.com/opendilab/LightZero/blob/main/zoo/mujoco/envs/mujoco_lightzero_env.py).
> "Factored Policy" indicates that the agent learns a policy network that outputs a categorical distribution. After manual discretization, the dimensions of the action space for the five environments are 11, 49 (7^2), 256 (4^4), 64 (4^3), and 4096 (4^6), respectively. On the other hand, "Gaussian Policy" refers to the agent learning a policy network that directly outputs parameters (mu and sigma) for a Gaussian distribution.
<p align="center">
  <img src="assets/benchmark/main/pendulum_main.png" alt="pendulum_main" width="30%" height="auto" style="margin: 0 1%;">
  <img src="assets/benchmark/ablation/pendulum_sez_K.png" alt="pendulum_sez_K" width="30%" height="auto" style="margin: 0 1%;">
  <img src="assets/benchmark/main/lunarlander_main.png" alt="lunarlander_main" width="30%" height="auto" style="margin: 0 1%;">
</p>
<p align="center">
  <img src="assets/benchmark/main/bipedalwalker_main.png" alt="bipedalwalker_main" width="30%" height="auto" style="margin: 0 1%;">
  <img src="assets/benchmark/main/hopper_main.png" alt="hopper_main" width="31.5%" height="auto" style="margin: 0 1%;">
  <img src="assets/benchmark/main/walker2d_main.png" alt="walker2d_main" width="31.5%" height="auto" style="margin: 0 1%;">
</p>

- Below are the benchmark results of [GumbelMuZero](https://github.com/opendilab/LightZero/blob/main/lzero/policy/gumbel_muzero.py) and [MuZero](https://github.com/opendilab/LightZero/blob/main/lzero/policy/muzero.py) (under different simulation cost) on four environments: [PongNoFrameskip-v4](https://github.com/opendilab/LightZero/blob/main/zoo/atari/envs/atari_lightzero_env.py), [MsPacmanNoFrameskip-v4]((https://github.com/opendilab/LightZero/blob/main/zoo/atari/envs/atari_lightzero_env.py)), [Gomoku](https://github.com/opendilab/LightZero/blob/main/zoo/board_games/gomoku/envs/gomoku_env.py), and [LunarLanderContinuous-v2](https://github.com/opendilab/LightZero/blob/main/zoo/box2d/lunarlander/envs/lunarlander_env.py).
<p align="center">
  <img src="assets/benchmark/ablation/pong_gmz_ns.png" alt="pong_gmz_ns" width="23%" height="auto" style="margin: 0 1%;">
  <img src="assets/benchmark/ablation/mspacman_gmz_ns.png" alt="mspacman_gmz_ns" width="23%" height="auto" style="margin: 0 1%;">
  <img src="assets/benchmark/ablation/gomoku_bot-mode_gmz_ns.png" alt="gomoku_bot-mode_gmz_ns" width="23%" height="auto" style="margin: 0 1%;">
  <img src="assets/benchmark/ablation/lunarlander_gmz_ns.png" alt="lunarlander_gmz_ns" width="23%" height="auto" style="margin: 0 1%;">
</p>

- Below are the benchmark results of [StochasticMuZero](https://github.com/opendilab/LightZero/blob/main/lzero/policy/stochastic_muzero.py) and [MuZero](https://github.com/opendilab/LightZero/blob/main/lzero/policy/muzero.py) on [2048 environment](https://github.com/opendilab/LightZero/blob/main/zoo/game_2048/envs/game_2048_env.py) with varying levels of chance (num_chances=2 and 5).
<p align="center">
  <img src="assets/benchmark/main/2048/2048_stochasticmz_mz.png" alt="2048_stochasticmz_mz" width="30%" height="auto" style="margin: 0 1%;">
  <img src="assets/benchmark/main/2048/2048_stochasticmz_mz_nc5.png" alt="mspacman_gmz_ns" width="30%" height="auto" style="margin: 0 1%;">
</p>

- Below are the benchmark results of various MCTS exploration mechanisms of [MuZero w/ SSL](https://github.com/opendilab/LightZero/blob/main/lzero/policy/muzero.py) in the [MiniGrid environment](https://github.com/opendilab/LightZero/blob/main/zoo/minigrid/envs/minigrid_lightzero_env.py).
<p align="center">
  <img src="assets/benchmark/main/minigrid/keycorridors3r3_exploration.png" alt="keycorridors3r3_exploration" width="30%" height="auto" style="margin: 0 1%;">
  <img src="assets/benchmark/main/minigrid/fourrooms_exploration.png" alt="fourrooms_exploration" width="30%" height="auto" style="margin: 0 1%;">
</p>

</details>


## Awesome-MCTS Notes

### Paper Notes
The following are the detailed paper notes (in Chinese) of the above algorithms:

<details open><summary>Click to collapse</summary>

  
- [AlphaZero](https://github.com/opendilab/LightZero/blob/main/assets/paper_notes/AlphaZero.pdf)
- [MuZero](https://github.com/opendilab/LightZero/blob/main/assets/paper_notes/MuZero.pdf)
- [EfficientZero](https://github.com/opendilab/LightZero/blob/main/assets/paper_notes/EfficientZero.pdf)
- [SampledMuZero](https://github.com/opendilab/LightZero/blob/main/assets/paper_notes/SampledMuZero.pdf)
- [GumbelMuZero](https://github.com/opendilab/LightZero/blob/main/assets/paper_notes/GumbelMuZero.pdf)
- [StochasticMuZero](https://github.com/opendilab/LightZero/blob/main/assets/paper_notes/StochasticMuZero.pdf)
- [NotationTable](https://github.com/opendilab/LightZero/blob/main/assets/paper_notes/SymbolTable.pdf)

</details>

You can also refer to the relevant Zhihu column (in Chinese): [In-depth Analysis of MCTS+RL Frontier Theories and Applications](https://www.zhihu.com/column/c_1764308735227662336).

### Algo. Overview

The following are the overview MCTS principle diagrams of the above algorithms:

<details><summary>Click to expand</summary>

- [MCTS](https://github.com/opendilab/LightZero/blob/main/assets/algo_overview/mcts_overview.pdf)
- [AlphaZero](https://github.com/opendilab/LightZero/blob/main/assets/algo_overview/alphazero_overview.pdf)
- [MuZero](https://github.com/opendilab/LightZero/blob/main/assets/algo_overview/muzero_overview.pdf)
- [EfficientZero](https://github.com/opendilab/LightZero/blob/main/assets/algo_overview/efficientzero_overview.pdf)
- [SampledMuZero](https://github.com/opendilab/LightZero/blob/main/assets/algo_overview/sampled_muzero_overview.pdf)
- [GumbelMuZero](https://github.com/opendilab/LightZero/blob/main/assets/algo_overview/gumbel_muzero_overview.pdf)

</details>

## Awesome-MCTS Papers

Here is a collection of research papers about **Monte Carlo Tree Search**.
[This Section](#awesome-msts-papers) will be continuously updated to track the frontier of MCTS. 

### Key Papers

<details><summary>Click to expand</summary>

#### LightZero Implemented series

- [2018 _Science_ AlphaZero: A general reinforcement learning algorithm that masters chess, shogi, and Go through self-play](https://www.science.org/doi/10.1126/science.aar6404)
- [2019 MuZero: Mastering Atari, Go, Chess and Shogi by Planning with a Learned Model](https://arxiv.org/abs/1911.08265)
- [2021 EfficientZero: Mastering Atari Games with Limited Data](https://arxiv.org/abs/2111.00210)
- [2021 Sampled MuZero: Learning and Planning in Complex Action Spaces](https://arxiv.org/abs/2104.06303)
- [2022 Stochastic MuZero: Planning in Stochastic Environments with A Learned Model](https://openreview.net/pdf?id=X6D9bAHhBQ1)
- [2022 Gumbel MuZero: Policy Improvement by Planning with Gumbel](https://openreview.net/pdf?id=bERaNdoegnO&)

#### AlphaGo series
- [2015 _Nature_ AlphaGo Mastering the game of Go with deep neural networks and tree search](https://www.nature.com/articles/nature16961)
- [2017 _Nature_ AlphaGo Zero Mastering the game of Go without human knowledge](https://www.nature.com/articles/nature24270)
- [2019 ELF OpenGo: An Analysis and Open Reimplementation of AlphaZero](https://arxiv.org/abs/1902.04522) 
  - [Code](https://github.com/pytorch/ELF)
- [2023 Student of Games: A unified learning algorithm for both perfect and imperfect information games](https://www.science.org/doi/10.1126/sciadv.adg3256)

#### MuZero series
- [2022 Online and Offline Reinforcement Learning by Planning with a Learned Model](https://arxiv.org/abs/2104.06294)
- [2021 Vector Quantized Models for Planning](https://arxiv.org/abs/2106.04615)
- [2021 Muesli: Combining Improvements in Policy Optimization. ](https://arxiv.org/abs/2104.06159)

#### MCTS Analysis
- [2020 Monte-Carlo Tree Search as Regularized Policy Optimization](https://arxiv.org/abs/2007.12509)
- [2021 Self-Consistent Models and Values](https://arxiv.org/abs/2110.12840)
- [2022 Adversarial Policies Beat Professional-Level Go AIs](https://arxiv.org/abs/2211.00241)
- [2022 _PNAS_ Acquisition of Chess Knowledge in AlphaZero.](https://arxiv.org/abs/2111.09259)

#### MCTS Application
- [2023 Symbolic Physics Learner: Discovering governing equations via Monte Carlo tree search](https://openreview.net/pdf?id=ZTK3SefE8_Z)
- [2022 _Nature_ Discovering faster matrix multiplication algorithms with reinforcement learning](https://www.nature.com/articles/s41586-022-05172-4) 
  - [Code](https://github.com/deepmind/alphatensor)
- [2022 MuZero with Self-competition for Rate Control in VP9 Video Compression](https://arxiv.org/abs/2202.06626)
- [2021 DouZero: Mastering DouDizhu with Self-Play Deep Reinforcement Learning](https://arxiv.org/abs/2106.06135)
- [2019 Combining Planning and Deep Reinforcement Learning in Tactical Decision Making for Autonomous Driving](https://arxiv.org/pdf/1905.02680.pdf)

</details>

### Other Papers

<details><summary>Click to expand</summary>

#### ICML
- [Scalable Safe Policy Improvement via Monte Carlo Tree Search](https://openreview.net/pdf?id=tevbBSzSfK) 2023
  - Alberto Castellini, Federico Bianchi, Edoardo Zorzi, Thiago D. Simão, Alessandro Farinelli, Matthijs T. J. Spaan
  - Key: safe policy improvement online using a MCTS based strategy, Safe Policy Improvement with Baseline Bootstrapping
  - ExpEnv: Gridworld and SysAdmin
- [Efficient Learning for AlphaZero via Path Consistency](https://proceedings.mlr.press/v162/zhao22h/zhao22h.pdf) 2022
  - Dengwei Zhao, Shikui Tu, Lei Xu
  - Key: limited amount of self-plays,  path consistency (PC) optimality
  - ExpEnv: Go, Othello, Gomoku
- [Visualizing MuZero Models](https://arxiv.org/abs/2102.12924) 2021
  - Joery A. de Vries, Ken S. Voskuil, Thomas M. Moerland, Aske Plaat
  - Key: visualizing the value equivalent dynamics model, action trajectories diverge, two regularization techniques
  - ExpEnv: CartPole and MountainCar.
- [Convex Regularization in Monte-Carlo Tree Search](https://arxiv.org/pdf/2007.00391.pdf) 2021
  - Tuan Dam, Carlo D'Eramo, Jan Peters, Joni Pajarinen
  - Key: entropy-regularization backup operators, regret analysis, Tsallis etropy, 
  - ExpEnv: synthetic tree, Atari
- [Information Particle Filter Tree: An Online Algorithm for POMDPs with Belief-Based Rewards on Continuous Domains](http://proceedings.mlr.press/v119/fischer20a/fischer20a.pdf) 2020
  - Johannes Fischer, Ömer Sahin Tas
  - Key: Continuous POMDP, Particle Filter Tree, information-based reward shaping, Information Gathering.
  - ExpEnv: POMDPs.jl framework
  - [Code](https://github.com/johannes-fischer/icml2020_ipft)
- [Retro*: Learning Retrosynthetic Planning with Neural Guided A* Search](http://proceedings.mlr.press/v119/chen20k/chen20k.pdf) 2020
  - Binghong Chen, Chengtao Li, Hanjun Dai, Le Song 
  - Key: chemical retrosynthetic planning, neural-based A*-like algorithm, ANDOR tree
  - ExpEnv: USPTO datasets
  - [Code](https://github.com/binghong-ml/retro_star)
#### ICLR
- [The Update Equivalence Framework for Decision-Time Planning](https://openreview.net/forum?id=JXGph215fL) 2024
  - Samuel Sokota, Gabriele Farina, David J Wu, Hengyuan Hu, Kevin A. Wang, J Zico Kolter, Noam Brown
  - Key: imperfect-information games, search, decision-time planning, update equivalence
  - ExpEnv: Hanabi, 3x3 Abrupt Dark Hex and Phantom Tic-Tac-Toe
- [Efficient Multi-agent Reinforcement Learning by Planning](https://openreview.net/forum?id=CpnKq3UJwp) 2024
  - Qihan Liu, Jianing Ye, Xiaoteng Ma, Jun Yang, Bin Liang, Chongjie Zhang
  - Key: multi-agent reinforcement learning, planning, multi-agent MCTS
  - ExpEnv: SMAC, LunarLander, MuJoCo, and Google Research Football
- [Become a Proficient Player with Limited Data through Watching Pure Videos](https://openreview.net/pdf?id=Sy-o2N0hF4f) 2023
  - Weirui Ye, Yunsheng Zhang, Pieter Abbeel, Yang Gao
  - Key: pre-training from action-free videos, forward-inverse cycle consistency (FICC) objective based on vector quantization, pre-training phase, fine-tuning phase.
  - ExpEnv: Atari
- [Policy-Based Self-Competition for Planning Problems](https://arxiv.org/abs/2306.04403) 2023
  - Jonathan Pirnay, Quirin Göttl, Jakob Burger, Dominik Gerhard Grimm
  - Key: self-competition, find strong trajectories by planning against possible strategies of its past self.
  - ExpEnv: Traveling Salesman Problem and the Job-Shop Scheduling Problem.
- [Explaining Temporal Graph Models through an Explorer-Navigator Framework](https://openreview.net/pdf?id=BR_ZhvcYbGJ) 2023
  - Wenwen Xia, Mincai Lai, Caihua Shan, Yao Zhang, Xinnan Dai, Xiang Li, Dongsheng Li
  - Key: Temporal GNN Explainer, an explorer to find the event subsets with MCTS, a navigator that learns the correlations between events and helps reduce the search space.
  - ExpEnv: Wikipedia and Reddit, Synthetic datasets
- [SpeedyZero: Mastering Atari with Limited Data and Time](https://openreview.net/pdf?id=Mg5CLXZgvLJ) 2023
  - Yixuan Mei, Jiaxuan Gao, Weirui Ye, Shaohuai Liu, Yang Gao, Yi Wu
  - Key: distributed RL system, Priority Refresh, Clipped LARS
  - ExpEnv: Atari
- [Efficient Offline Policy Optimization with a Learned Model](https://openreview.net/pdf?id=Yt-yM-JbYFO) 2023
  - Zichen Liu, Siyi Li, Wee Sun Lee, Shuicheng YAN, Zhongwen Xu
  - Key: Regularized One-Step Model-based algorithm for Offline-RL
  - ExpEnv: Atari，BSuite
  - [Code](https://github.com/sail-sg/rosmo/tree/main)
- [Enabling Arbitrary Translation Objectives with Adaptive Tree Search](https://arxiv.org/pdf/2202.11444.pdf) 2022
  - Wang Ling, Wojciech Stokowiec, Domenic Donato, Chris Dyer, Lei Yu, Laurent Sartran, Austin Matthews
  - Key: adaptive tree search, translation models, autoregressive models, 
  - ExpEnv: Chinese–English and Pashto–English tasks from WMT2020, German–English from WMT2014
- [What's Wrong with Deep Learning in Tree Search for Combinatorial Optimization](https://arxiv.org/abs/2201.10494) 2022
  - Maximili1an Böther, Otto Kißig, Martin Taraz, Sarel Cohen, Karen Seidel, Tobias Friedrich
  - Key: combinatorial optimization, open-source benchmark suite for the NP-hard maximum independent set problem, an in-depth analysis of the popular guided tree search algorithm, compare the tree search implementations to other solvers
  - ExpEnv: NP-hard MAXIMUM INDEPENDENT SET.
  - [Code](https://github.com/maxiboether/mis-benchmark-framework)
- [Monte-Carlo Planning and Learning with Language Action Value Estimates](https://openreview.net/pdf?id=7_G8JySGecm) 2021
  - Youngsoo Jang, Seokin Seo, Jongmin Lee, Kee-Eung Kim
  - Key: Monte-Carlo tree search with language-driven exploration, locally optimistic language value estimates.
  - ExpEnv: Interactive Fiction (IF) games
- [Practical Massively Parallel Monte-Carlo Tree Search Applied to Molecular Design](https://arxiv.org/abs/2006.10504) 2021
  - Xiufeng Yang, Tanuj Kr Aasawat, Kazuki Yoshizoe
  - Key: massively parallel Monte-Carlo Tree Search, molecular design, Hash-driven parallel search, 
  - ExpEnv:  octanol-water partition coefficient (logP) penalized by the synthetic accessibility (SA) and large Ring Penalty score.
- [Watch the Unobserved: A Simple Approach to Parallelizing Monte Carlo Tree Search](https://arxiv.org/pdf/1810.11755.pdf) 2020
  - Anji Liu, Jianshu Chen, Mingze Yu, Yu Zhai, Xuewen Zhou, Ji Liu
  - Key: parallel Monte-Carlo Tree Search, partition the tree into sub-trees efficiently, compare the observation ratio of each processor.
  - ExpEnv: speedup and performance comparison on JOY-CITY game, average episode return on atari game
  - [Code](https://github.com/liuanji/WU-UCT)
- [Learning to Plan in High Dimensions via Neural Exploration-Exploitation Trees](https://openreview.net/pdf?id=rJgJDAVKvB) 2020
  - Binghong Chen, Bo Dai, Qinjie Lin, Guo Ye, Han Liu, Le Song
  - Key: meta path planning algorithm, exploits a novel neural architecture which can learn promising search directions from problem structures.
  - ExpEnv: a 2d workspace with a 2 DoF (degrees of freedom) point robot, a 3 DoF stick robot and a 5 DoF snake robot
#### NeurIPS
- [LightZero: A Unified Benchmark for Monte Carlo Tree Search in General Sequential Decision Scenarios](https://openreview.net/pdf?id=oIUXpBnyjv) 2023
  - Yazhe Niu, Yuan Pu, Zhenjie Yang, Xueyan Li, Tong Zhou, Jiyuan Ren, Shuai Hu, Hongsheng Li, Yu Liu
  - Key: the first unified benchmark for deploying MCTS/MuZero in general sequential decision scenarios.
  - ExpEnv: ClassicControl, Box2D, Atari, MuJoCo, GoBigger, MiniGrid, TicTacToe, ConnectFour, Gomoku, 2048, etc.
- [Large Language Models as Commonsense Knowledge for Large-Scale Task Planning](https://openreview.net/pdf?id=Wjp1AYB8lH) 2023
  - Zirui Zhao, Wee Sun Lee, David Hsu
  - Key: world model (LLM) and the LLM-induced policy can be combined in MCTS, to scale up task planning.
  - ExpEnv: multiplication, travel planning, object rearrangement
- [Monte Carlo Tree Search with Boltzmann Exploration](https://openreview.net/pdf?id=NG4DaApavi) 2023
  - Michael Painter, Mohamed Baioumy, Nick Hawes, Bruno Lacerda
  - Key: Boltzmann exploration with MCTS, optimal actions for the maximum entropy objective do not necessarily correspond to optimal actions for the original objective, two improved algorithms.
  - ExpEnv: the Frozen Lake environment, the Sailing Problem, Go
- [Generalized Weighted Path Consistency for Mastering Atari Games](https://openreview.net/pdf?id=vHRLS8HhK1) 2023
  - Dengwei Zhao, Shikui Tu, Lei Xu
  - Key: Generalized Weighted Path Consistency, A weighting mechanism.
  - ExpEnv: Atari
- [Accelerating Monte Carlo Tree Search with Probability Tree State Abstraction](https://openreview.net/pdf?id=0zeLTZAqaJ) 2023
  - Yangqing Fu, Ming Sun, Buqing Nie, Yue Gao
  - Key: probability tree state abstraction, transitivity and aggregation error bound
  - ExpEnv: Atari, CartPole, LunarLander, Gomoku
- [Spending Thinking Time Wisely: Accelerating MCTS with Virtual Expansions](https://openreview.net/pdf?id=B_LdLljS842) 2022
  - Weirui Ye, Pieter Abbeel, Yang Gao
  - Key: trade off computation versus performancem, virtual expansions, spend thinking time adaptively.
  - ExpEnv: Atari, 9x9 Go
- [Planning for Sample Efficient Imitation Learning](https://openreview.net/forum?id=BkN5UoAqF7) 2022
  - Zhao-Heng Yin, Weirui Ye, Qifeng Chen, Yang Gao
  - Key: Behavioral Cloning，Adversarial Imitation Learning (AIL)，MCTS-based RL.
  - ExpEnv:  DeepMind Control Suite
  - [Code](https://github.com/zhaohengyin/EfficientImitate)
- [Evaluation Beyond Task Performance: Analyzing Concepts in AlphaZero in Hex](https://openreview.net/pdf?id=dwKwB2Cd-Km) 2022 
  - Charles Lovering, Jessica Zosa Forde, George Konidaris, Ellie Pavlick, Michael L. Littman
  - Key: AlphaZero’s internal representations, model probing and behavioral tests, how these concepts are captured in the network.
  - ExpEnv: Hex
- [Are AlphaZero-like Agents Robust to Adversarial Perturbations?](https://openreview.net/pdf?id=yZ_JlZaOCzv) 2022
  - Li-Cheng Lan, Huan Zhang, Ti-Rong Wu, Meng-Yu Tsai, I-Chen Wu, 4 Cho-Jui Hsieh
  - Key: adversarial states, first adversarial attack on Go AIs.
  - ExpEnv: Go
- [Monte Carlo Tree Descent for Black-Box Optimization](https://openreview.net/pdf?id=FzdmrTUyZ4g) 2022
  - Yaoguang Zhai, Sicun Gao
  - Key: Black-Box Optimization, how to further integrate samplebased descent for faster optimization. 
  - ExpEnv: synthetic functions for nonlinear optimization, reinforcement learning problems in MuJoCo locomotion environments, and optimization problems in Neural Architecture Search (NAS).
- [Monte Carlo Tree Search based Variable Selection for High Dimensional Bayesian Optimization](https://openreview.net/pdf?id=SUzPos_pUC) 2022
  - Lei Song∗ , Ke Xue∗ , Xiaobin Huang, Chao Qian
  - Key: a low-dimensional subspace via MCTS, optimizes in the subspace with any Bayesian optimization algorithm.
  - ExpEnv: NAS-bench problems and MuJoCo locomotion
- [Monte Carlo Tree Search With Iteratively Refining State Abstractions](https://proceedings.neurips.cc/paper/2021/file/9b0ead00a217ea2c12e06a72eec4923f-Paper.pdf) 2021
  - Samuel Sokota, Caleb Ho, Zaheen Ahmad, J. Zico Kolter
  - Key: stochastic environments, Progressive widening, abstraction refining
  - ExpEnv: Blackjack, Trap, five by five Go.
- [Deep Synoptic Monte Carlo Planning in Reconnaissance Blind Chess](https://proceedings.neurips.cc/paper/2021/file/215a71a12769b056c3c32e7299f1c5ed-Paper.pdf) 2021
  - Gregory Clark
  - Key: imperfect information, belief state with an unweighted particle filter, a novel stochastic abstraction of information states.
  - ExpEnv:  reconnaissance blind chess
- [POLY-HOOT: Monte-Carlo Planning in Continuous Space MDPs with Non-Asymptotic Analysis](https://proceedings.neurips.cc/paper/2020/file/30de24287a6d8f07b37c716ad51623a7-Paper.pdf) 2020
  - Weichao Mao, Kaiqing Zhang, Qiaomin Xie, Tamer Ba¸sar
  - Key: continuous state-action spaces, Hierarchical Optimistic Optimization.
  - ExpEnv: CartPole, Inverted Pendulum, Swing-up, and LunarLander.
- [Learning Search Space Partition for Black-box Optimization using Monte Carlo Tree Search](https://proceedings.neurips.cc/paper/2020/file/e2ce14e81dba66dbff9cbc35ecfdb704-Paper.pdf) 2020
  - Linnan Wang, Rodrigo Fonseca, Yuandong Tian
  - Key: learns the partition of the search space using a few samples, a nonlinear decision boundary and learns a local model to pick good candidates.
  - ExpEnv: MuJoCo locomotion tasks, Small-scale Benchmarks, 
- [Mix and Match: An Optimistic Tree-Search Approach for Learning Models from Mixture Distributions](https://arxiv.org/abs/1907.10154) 2020
  - Matthew Faw, Rajat Sen, Karthikeyan Shanmugam, Constantine Caramanis, Sanjay Shakkottai
  - Key: covariate shift problem, Mix&Match combines stochastic gradient descent (SGD) with optimistic tree search and model re-use (evolving partially trained models with samples from different mixture distributions)
  - [Code](https://github.com/matthewfaw/mixnmatch)

#### Other Conference or Journal
- [Learning to Stop: Dynamic Simulation Monte-Carlo Tree Search](https://arxiv.org/pdf/2012.07910.pdf) AAAI 2021.
- [On Monte Carlo Tree Search and Reinforcement Learning](https://www.jair.org/index.php/jair/article/download/11099/26289/20632) Journal of Artificial Intelligence Research 2017.
- [Sample-Efficient Neural Architecture Search by Learning Actions for Monte Carlo Tree Search](https://arxiv.org/pdf/1906.06832) IEEE Transactions on Pattern Analysis and Machine Intelligence 2022.
</details>


## Feedback and Contribution

- [File an issue](https://github.com/opendilab/LightZero/issues/new/choose) on Github
- Open or participate in our [discussion forum](https://github.com/opendilab/LightZero/discussions)
- Discuss on LightZero [discord server](https://discord.gg/dkZS2JF56X)
- Contact our email (opendilab@pjlab.org.cn)

- We appreciate all the feedback and contributions to improve LightZero, both algorithms and system designs. 

[comment]: <> (- Contributes to our future plan [Roadmap]&#40;https://github.com/opendilab/LightZero/projects&#41;)

[comment]: <> (And `CONTRIBUTING.md` offers some necessary information.)


## Citation
```latex
@article{niu2024lightzero,
  title={LightZero: A Unified Benchmark for Monte Carlo Tree Search in General Sequential Decision Scenarios},
  author={Niu, Yazhe and Pu, Yuan and Yang, Zhenjie and Li, Xueyan and Zhou, Tong and Ren, Jiyuan and Hu, Shuai and Li, Hongsheng and Liu, Yu},
  journal={Advances in Neural Information Processing Systems},
  volume={36},
  year={2024}
}

@article{pu2024unizero,
  title={UniZero: Generalized and Efficient Planning with Scalable Latent World Models},
  author={Pu, Yuan and Niu, Yazhe and Ren, Jiyuan and Yang, Zhenjie and Li, Hongsheng and Liu, Yu},
  journal={arXiv preprint arXiv:2406.10667},
  year={2024}
}

@article{xuan2024rezero,
  title={ReZero: Boosting MCTS-based Algorithms by Backward-view and Entire-buffer Reanalyze},
  author={Xuan, Chunyu and Niu, Yazhe and Pu, Yuan and Hu, Shuai and Liu, Yu and Yang, Jing},
  journal={arXiv preprint arXiv:2404.16364},
  year={2024}
}
```

## Acknowledgments

This project has been developed partially based on the following pioneering works on GitHub repositories.
We express our profound gratitude for these foundational resources:
- https://github.com/opendilab/DI-engine
- https://github.com/deepmind/mctx
- https://github.com/YeWR/EfficientZero
- https://github.com/werner-duvaud/muzero-general

We would like to extend our special thanks to the following contributors [@PaParaZz1](https://github.com/PaParaZz1), [@karroyan](https://github.com/karroyan), [@nighood](https://github.com/nighood), 
[@jayyoung0802](https://github.com/jayyoung0802), [@timothijoe](https://github.com/timothijoe), [@TuTuHuss](https://github.com/TuTuHuss), [@HarryXuancy](https://github.com/HarryXuancy), [@puyuan1996](https://github.com/puyuan1996), [@HansBug](https://github.com/HansBug) for their valuable contributions and support to this algorithm library.

Thanks to all who contributed to this project:
<a href="https://github.com/opendilab/LightZero/graphs/contributors">
<img src="https://contrib.rocks/image?repo=opendilab/LightZero" />
</a>


## License
All code within this repository is under [Apache License 2.0](https://www.apache.org/licenses/LICENSE-2.0).

<p align="right">(<a href="#top">Back to top</a>)</p><|MERGE_RESOLUTION|>--- conflicted
+++ resolved
@@ -122,43 +122,25 @@
 
 The environments and algorithms currently supported by LightZero are shown in the table below:
 
-<<<<<<< HEAD
-| Env./Algo.    | AlphaZero | MuZero | EfficientZero | Sampled EfficientZero | Gumbel MuZero | Stochastic MuZero | ReZero |
-|---------------| -------- | ------ |-------------| ------------------ | ---------- |----------------|----------------|
-| TicTacToe     | ✔      | ✔      | 🔒           | 🔒                | ✔          | 🔒             |🔒             |
-| Gomoku        | ✔      | ✔      | 🔒          | 🔒               | ✔          | 🔒             |✔          |
-| Connect4      | ✔      | ✔      | 🔒          | 🔒               | 🔒           | 🔒             |✔          |
-| 2048          | ---       | ✔      | 🔒            | 🔒                | 🔒           | ✔              |🔒             |
-| Chess         | 🔒      | 🔒     | 🔒          | 🔒               | 🔒         | 🔒             |🔒             |
-| Go            | 🔒      | 🔒     | 🔒          | 🔒               | 🔒         | 🔒             |🔒             |
-| CartPole      | ---      | ✔      | ✔           | ✔                | ✔          | ✔              |✔             |
-| Pendulum      | ---      | ✔      | ✔           | ✔                | ✔          | ✔              |🔒             |
-| LunarLander   | ---      | ✔      | ✔           | ✔                | ✔          | ✔              |🔒             |
-| BipedalWalker | ---      | ✔      | ✔           | ✔                | ✔          | 🔒              |🔒             |
-| Atari         | ---      | ✔      | ✔           | ✔                | ✔          | ✔              |✔          |
-| MuJoCo        | ---      | ✔     | ✔          | ✔                | 🔒         | 🔒               |🔒             |
-| MiniGrid      | ---      | ✔     | ✔          | ✔               | 🔒         | 🔒             |🔒             |
-| Bsuite        | ---      | ✔     | ✔          | ✔               | 🔒         | 🔒             |🔒             |
-| Memory        | ---      | ✔     | ✔          | ✔               | 🔒         | 🔒             |🔒             |
-=======
-| Env./Algo.    | AlphaZero | MuZero | EfficientZero | Sampled EfficientZero | Gumbel MuZero | Stochastic MuZero | UniZero |
-|---------------| -------- | ------ |-------------| ------------------ | ---------- |----------------|---------------|
-| TicTacToe     | ✔      | ✔      | 🔒           | 🔒                | ✔          | 🔒             |✔|
-| Gomoku        | ✔      | ✔      | 🔒          | 🔒               | ✔          | 🔒             |✔|
-| Connect4      | ✔      | ✔      | 🔒          | 🔒               | 🔒           | 🔒             |✔|
-| 2048          | ---       | ✔      | 🔒            | 🔒                | 🔒           | ✔              |✔|
-| Chess         | 🔒      | 🔒     | 🔒          | 🔒               | 🔒         | 🔒             |🔒|
-| Go            | 🔒      | 🔒     | 🔒          | 🔒               | 🔒         | 🔒             |🔒|
-| CartPole      | ---      | ✔      | ✔           | ✔                | ✔          | ✔              |✔|
-| Pendulum      | ---      | ✔      | ✔           | ✔                | ✔          | ✔              |🔒|
-| LunarLander   | ---      | ✔      | ✔           | ✔                | ✔          | ✔              |✔|
-| BipedalWalker | ---      | ✔      | ✔           | ✔                | ✔          | 🔒              |🔒|
-| Atari         | ---      | ✔      | ✔           | ✔                | ✔          | ✔              |✔|
-| MuJoCo        | ---      | ✔     | ✔          | ✔                | 🔒         | 🔒               |🔒|
-| MiniGrid      | ---      | ✔     | ✔          | ✔               | 🔒         | 🔒             |✔|
-| Bsuite        | ---      | ✔     | ✔          | ✔               | 🔒         | 🔒             |✔|
-| Memory        | ---      | ✔     | ✔          | ✔               | 🔒         | 🔒             |✔|
->>>>>>> 61e89606
+
+| Env./Algo.    | AlphaZero | MuZero | EfficientZero | Sampled EfficientZero | Gumbel MuZero | Stochastic MuZero | UniZero |ReZero |
+|---------------| -------- | ------ |-------------| ------------------ | ---------- |----------------|---------------|----------------|
+| TicTacToe     | ✔      | ✔      | 🔒           | 🔒                | ✔          | 🔒             |✔|🔒             |
+| Gomoku        | ✔      | ✔      | 🔒          | 🔒               | ✔          | 🔒             |✔|✔          |
+| Connect4      | ✔      | ✔      | 🔒          | 🔒               | 🔒           | 🔒             |✔|✔          |
+| 2048          | ---       | ✔      | 🔒            | 🔒                | 🔒           | ✔              |✔|🔒             |
+| Chess         | 🔒      | 🔒     | 🔒          | 🔒               | 🔒         | 🔒             |🔒|🔒             |
+| Go            | 🔒      | 🔒     | 🔒          | 🔒               | 🔒         | 🔒             |🔒|🔒             |
+| CartPole      | ---      | ✔      | ✔           | ✔                | ✔          | ✔              |✔|✔             |
+| Pendulum      | ---      | ✔      | ✔           | ✔                | ✔          | ✔              |🔒|🔒             |
+| LunarLander   | ---      | ✔      | ✔           | ✔                | ✔          | ✔              |✔|🔒             |
+| BipedalWalker | ---      | ✔      | ✔           | ✔                | ✔          | 🔒              |🔒|🔒             |
+| Atari         | ---      | ✔      | ✔           | ✔                | ✔          | ✔              |✔|✔          |
+| MuJoCo        | ---      | ✔     | ✔          | ✔                | 🔒         | 🔒               |🔒|🔒             |
+| MiniGrid      | ---      | ✔     | ✔          | ✔               | 🔒         | 🔒             |✔|🔒             |
+| Bsuite        | ---      | ✔     | ✔          | ✔               | 🔒         | 🔒             |✔|🔒             |
+| Memory        | ---      | ✔     | ✔          | ✔               | 🔒         | 🔒             |✔|🔒             |
+
 
 <sup>(1): "✔" means that the corresponding item is finished and well-tested.</sup>
 
