--- conflicted
+++ resolved
@@ -122,26 +122,6 @@
 
 The environments and algorithms currently supported by LightZero are shown in the table below:
 
-<<<<<<< HEAD
-| Env./Algo.    | AlphaZero | MuZero | EfficientZero | Sampled EfficientZero | Gumbel MuZero | Stochastic MuZero | 
-|---------------| -------- | ------ |-------------| ------------------ | ---------- |----------------|
-| TicTacToe     | ✔      | ✔      | 🔒           | 🔒                | ✔          | 🔒             |
-| Gomoku        | ✔      | ✔      | 🔒          | 🔒               | ✔          | 🔒             |
-| Connect4      | ✔      | ✔      | 🔒          | 🔒               | 🔒           | 🔒             |
-| 2048          | ---       | ✔      | 🔒            | 🔒                | 🔒           | ✔              |
-| Chess         | 🔒      | 🔒     | 🔒          | 🔒               | 🔒         | 🔒             |
-| Go            | 🔒      | 🔒     | 🔒          | 🔒               | 🔒         | 🔒             |
-| CartPole      | ---      | ✔      | ✔           | ✔                | ✔          | ✔              |
-| Pendulum      | ---      | ✔      | ✔           | ✔                | ✔          | ✔              |
-| LunarLander   | ---      | ✔      | ✔           | ✔                | ✔          | ✔              |
-| BipedalWalker | ---      | ✔      | ✔           | ✔                | ✔          | 🔒              |
-| Atari         | ---      | ✔      | ✔           | ✔                | ✔          | ✔              |
-| MuJoCo        | ---      | ✔     | ✔          | ✔                | 🔒         | 🔒               |
-| MiniGrid      | ---      | ✔     | ✔          | ✔               | 🔒         | 🔒             |
-| Bsuite        | ---      | ✔     | ✔          | ✔               | 🔒         | 🔒             |
-| Memory        | ---      | ✔     | ✔          | ✔               | 🔒         | 🔒             |
-| SumToThree (billiards) | ---      | 🔒     | 🔒          | ✔               | 🔒         | 🔒             |
-=======
 
 | Env./Algo.    | AlphaZero | MuZero | EfficientZero | Sampled EfficientZero | Gumbel MuZero | Stochastic MuZero | UniZero |ReZero |
 |---------------| -------- | ------ |-------------| ------------------ | ---------- |----------------|---------------|----------------|
@@ -160,7 +140,7 @@
 | MiniGrid      | ---      | ✔     | ✔          | ✔               | 🔒         | 🔒             |✔|🔒             |
 | Bsuite        | ---      | ✔     | ✔          | ✔               | 🔒         | 🔒             |✔|🔒             |
 | Memory        | ---      | ✔     | ✔          | ✔               | 🔒         | 🔒             |✔|🔒             |
->>>>>>> 540bdcbd
+| SumToThree (billiards) | ---      | 🔒     | 🔒          | ✔               | 🔒         | 🔒             |🔒|🔒             |
 
 
 <sup>(1): "✔" means that the corresponding item is finished and well-tested.</sup>
