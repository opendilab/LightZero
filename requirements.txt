--- conflicted
+++ resolved
@@ -1,17 +1,9 @@
 
 DI-engine>=0.4.7
 gymnasium[atari]
-<<<<<<< HEAD
-numpy>=1.21.6
-=======
-moviepy
 numpy>=1.22.4
->>>>>>> 76895026
 pympler
 bsuite
 minigrid
 moviepy
-<<<<<<< HEAD
-=======
-pycolab
->>>>>>> 76895026
+pycolab