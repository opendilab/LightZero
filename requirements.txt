# DI-engine[common_env]>=0.5.0
gym[accept-rom-license]==0.25.1
# numpy>=1.22.4
pympler
# bsuite
minigrid
moviepy
<<<<<<< HEAD
pycolab
opencv-python
=======
pycolab
>>>>>>> 4640ee3a
<|MERGE_RESOLUTION|>--- conflicted
+++ resolved
@@ -5,9 +5,4 @@
 # bsuite
 minigrid
 moviepy
-<<<<<<< HEAD
-pycolab
-opencv-python
-=======
-pycolab
->>>>>>> 4640ee3a
+pycolab