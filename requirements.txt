--- conflicted
+++ resolved
@@ -3,9 +3,5 @@
 gymnasium[atari]
 numpy>=1.22.4
 pympler
-<<<<<<< HEAD
 bsuite
-=======
-bsuite
-minigrid
->>>>>>> b6fd371f
+minigrid