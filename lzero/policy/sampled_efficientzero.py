import copy
from typing import List, Dict, Any, Tuple, Union

import numpy as np
import torch
import torch.optim as optim
from ding.model import model_wrap
from ding.torch_utils import to_tensor
from ding.utils import POLICY_REGISTRY
from ditk import logging
from torch.distributions import Categorical, Independent, Normal
from torch.nn import L1Loss

from lzero.mcts import SampledEfficientZeroMCTSCtree as MCTSCtree
from lzero.mcts import SampledEfficientZeroMCTSPtree as MCTSPtree
from lzero.model import ImageTransforms
from lzero.policy import scalar_transform, InverseScalarTransform, cross_entropy_loss, phi_transform, \
    DiscreteSupport, to_torch_float_tensor, ez_network_output_unpack, select_action, negative_cosine_similarity, \
    prepare_obs, \
    configure_optimizers
from lzero.policy.muzero import MuZeroPolicy
from .utils import configure_optimizers_nanogpt


@POLICY_REGISTRY.register('sampled_efficientzero')
class SampledEfficientZeroPolicy(MuZeroPolicy):
    """
    Overview:
        The policy class for Sampled EfficientZero proposed in the paper https://arxiv.org/abs/2104.06303.
    """

    # The default_config for Sampled EfficientZero policy.
    config = dict(
        model=dict(
            # (str) The model type. For 1-dimensional vector obs, we use mlp model. For 3-dimensional image obs, we use conv model.
            model_type='conv',  # options={'mlp', 'conv'}
            # (bool) If True, the action space of the environment is continuous, otherwise discrete.
            continuous_action_space=False,
            # (tuple) the stacked obs shape.
            # observation_shape=(1, 96, 96),  # if frame_stack_num=1
            observation_shape=(4, 96, 96),  # if frame_stack_num=4
            # (bool) Whether to use the self-supervised learning loss.
            self_supervised_learning_loss=True,
            # (int) The size of action space. For discrete action space, it is the number of actions.
            # For continuous action space, it is the dimension of action.
            action_space_size=6,
            # (bool) Whether to use discrete support to represent categorical distribution for value/reward/value_prefix.
            categorical_distribution=True,
            # (int) the image channel in image observation.
            image_channel=1,
            # (int) The number of frames to stack together.
            frame_stack_num=1,
            # (int) The scale of supports used in categorical distribution.
            # This variable is only effective when ``categorical_distribution=True``.
            support_scale=300,
            # (int) The number of res blocks in Sampled EfficientZero model.
            num_res_blocks=1,
            # (int) The hidden size in LSTM.
            lstm_hidden_size=512,
            # (str) The type of sigma. options={'conditioned', 'fixed'}
            sigma_type='conditioned',
            # (float) The fixed sigma value. Only effective when ``sigma_type='fixed'``.
            fixed_sigma_value=0.3,
            # (bool) whether to learn bias in the last linear layer in value and policy head.
            bias=True,
            # (str) The type of action encoding. Options are ['one_hot', 'not_one_hot']. Default to 'one_hot'.
            discrete_action_encoding_type='one_hot',
            # (bool) whether to use res connection in dynamics.
            res_connection_in_dynamics=True,
            # (str) The type of normalization in MuZero model. Options are ['BN', 'LN']. Default to 'LN'.
            norm_type='LN',
        ),
        # ****** common ******
        # (bool) Whether to use multi-gpu training.
        multi_gpu=False,
        # (bool) ``sampled_algo=True`` means the policy is sampled-based algorithm (e.g. Sampled EfficientZero), which is used in ``collector``.
        sampled_algo=True,
        # (bool) Whether to enable the gumbel-based algorithm (e.g. Gumbel Muzero)
        gumbel_algo=False,
        # (bool) Whether to use C++ MCTS in policy. If False, use Python implementation.
        mcts_ctree=True,
        # (bool) Whether to use cuda in policy.
        cuda=True,
        # (int) The number of environments used in collecting data.
        collector_env_num=8,
        # (int) The number of environments used in evaluating policy.
        evaluator_env_num=3,
        # (str) The type of environment. The options are ['not_board_games', 'board_games'].
        env_type='not_board_games',
        # (str) The type of action space. Options are ['fixed_action_space', 'varied_action_space'].
        action_type='fixed_action_space',
        # (str) The type of battle mode. The options are ['play_with_bot_mode', 'self_play_mode'].
        battle_mode='play_with_bot_mode',
        # (bool) Whether to monitor extra statistics in tensorboard.
        monitor_extra_statistics=True,
        # (int) The transition number of one ``GameSegment``.
        game_segment_length=200,
        # (bool): Indicates whether to perform an offline evaluation of the checkpoint (ckpt).
        # If set to True, the checkpoint will be evaluated after the training process is complete.
        # IMPORTANT: Setting eval_offline to True requires configuring the saving of checkpoints to align with the evaluation frequency.
        # This is done by setting the parameter learn.learner.hook.save_ckpt_after_iter to the same value as eval_freq in the train_muzero.py automatically.
        eval_offline=False,

        # ****** observation ******
        # (bool) Whether to transform image to string to save memory.
        transform2string=False,
        # (bool) Whether to use gray scale image.
        gray_scale=False,
        # (bool) Whether to use data augmentation.
        use_augmentation=False,
        # (list) The style of augmentation.
        augmentation=['shift', 'intensity'],

        # ****** learn ******
        # (bool) Whether to ignore the done flag in the training data. Typically, this value is set to False.
        # However, for some environments with a fixed episode length, to ensure the accuracy of Q-value calculations,
        # we should set it to True to avoid the influence of the done flag.
        ignore_done=False,
        # (int) How many updates(iterations) to train after collector's one collection.
        # Bigger "update_per_collect" means bigger off-policy.
        # collect data -> update policy-> collect data -> ...
        # For different env, we have different episode_length,
        # we usually set update_per_collect = collector_env_num * episode_length / batch_size * reuse_factor.
        # If we set update_per_collect=None, we will set update_per_collect = collected_transitions_num * cfg.policy.replay_ratio automatically.
        update_per_collect=None,
        # (float) The ratio of the collected data used for training. Only effective when ``update_per_collect`` is not None.
        replay_ratio=0.25,
        # (int) Minibatch size for one gradient descent.
        batch_size=256,
        # (str) Optimizer for training policy network. ['SGD', 'Adam', 'AdamW']
        optim_type='AdamW',
        learning_rate=1e-4,  # init lr for manually decay schedule
        # (float) Weight uniform initialization range in the last output layer
        init_w=3e-3,
        normalize_prob_of_sampled_actions=False,
        policy_loss_type='cross_entropy',  # options={'cross_entropy', 'KL'}
        # (int) Frequency of target network update.
        target_update_freq=100,
        weight_decay=1e-4,
        momentum=0.9,
        grad_clip_value=10,
        # You can use either "n_sample" or "n_episode" in collector.collect.
        # Get "n_episode" episodes per collect.
        n_episode=8,
        # (float) the number of simulations in MCTS.
        num_simulations=50,
        # (float) Discount factor (gamma) for returns.
        discount_factor=0.997,
        # (int) The number of step for calculating target q_value.
        td_steps=5,
        # (int) The number of unroll steps in dynamics network.
        num_unroll_steps=5,
        # (int) reset the hidden states in LSTM every ``lstm_horizon_len`` horizon steps.
        lstm_horizon_len=5,
        # (float) The weight of reward loss.
        reward_loss_weight=1,
        # (float) The weight of value loss.
        value_loss_weight=0.25,
        # (float) The weight of policy loss.
        policy_loss_weight=1,
        # (float) The weight of policy entropy loss.
        policy_entropy_weight=5e-3,
        # (float) The weight of ssl (self-supervised learning) loss.
        ssl_loss_weight=2,
        # (bool) Whether to use the cosine learning rate decay.
        cos_lr_scheduler=False,
        # (bool) Whether to use piecewise constant learning rate decay.
        # i.e. lr: 0.2 -> 0.02 -> 0.002
        piecewise_decay_lr_scheduler=False,
        # (int) The number of final training iterations to control lr decay, which is only used for manually decay.
        threshold_training_steps_for_final_lr=int(5e4),
        # (int) The number of final training iterations to control temperature, which is only used for manually decay.
        threshold_training_steps_for_final_temperature=int(1e5),
        # (bool) Whether to use manually decayed temperature.
        # i.e. temperature: 1 -> 0.5 -> 0.25
        manual_temperature_decay=False,
        # (float) The fixed temperature value for MCTS action selection, which is used to control the exploration.
        # The larger the value, the more exploration. This value is only used when manual_temperature_decay=False.
        fixed_temperature_value=0.25,
        # (bool) Whether to use the true chance in MCTS in some environments with stochastic dynamics, such as 2048.
        use_ture_chance_label_in_chance_encoder=False,
        # (bool) Whether to add noise to roots during reanalyze process.
        reanalyze_noise=True,

        # ****** Priority ******
        # (bool) Whether to use priority when sampling training data from the buffer.
        use_priority=True,
        # (float) The degree of prioritization to use. A value of 0 means no prioritization,
        # while a value of 1 means full prioritization.
        priority_prob_alpha=0.6,
        # (float) The degree of correction to use. A value of 0 means no correction,
        # while a value of 1 means full correction.
        priority_prob_beta=0.4,

        # ****** UCB ******
        # (float) The alpha value used in the Dirichlet distribution for exploration at the root node of the search tree.
        root_dirichlet_alpha=0.3,
        # (float) The noise weight at the root node of the search tree.
        root_noise_weight=0.25,

        # ****** Explore by random collect ******
        # (int) The number of episodes to collect data randomly before training.
        random_collect_episode_num=0,

        # ****** Explore by eps greedy ******
        eps=dict(
            # (bool) Whether to use eps greedy exploration in collecting data.
            eps_greedy_exploration_in_collect=False,
            # (str) The type of decaying epsilon. Options are 'linear', 'exp'.
            type='linear',
            # (float) The start value of eps.
            start=1.,
            # (float) The end value of eps.
            end=0.05,
            # (int) The decay steps from start to end eps.
            decay=int(1e5),
        ),
    )

    def default_model(self) -> Tuple[str, List[str]]:
        """
        Overview:
            Return this algorithm default model setting.
        Returns:
            - model_info (:obj:`Tuple[str, List[str]]`): model name and model import_names.
                - model_type (:obj:`str`): The model type used in this algorithm, which is registered in ModelRegistry.
                - import_names (:obj:`List[str]`): The model class path list used in this algorithm.

        .. note::
            The user can define and use customized network model but must obey the same interface definition indicated \
            by import_names path. For Sampled EfficientZero, ``lzero.model.sampled_efficientzero_model.SampledEfficientZeroModel``
        """
        if self._cfg.model.model_type == "conv":
            return 'SampledEfficientZeroModel', ['lzero.model.sampled_efficientzero_model']
        elif self._cfg.model.model_type == "mlp":
            return 'SampledEfficientZeroModelMLP', ['lzero.model.sampled_efficientzero_model_mlp']
        elif self._cfg.model.model_type == "mlp_md":
            return 'SampledEfficientZeroModelMD', ['lzero.model.sampled_efficientzero_model_md']
        else:
            raise ValueError("model type {} is not supported".format(self._cfg.model.model_type))

    def _init_learn(self) -> None:
        """
        Overview:
            Learn mode init method. Called by ``self.__init__``. Initialize the learn model, optimizer and MCTS utils.
        """
        assert self._cfg.optim_type in ['SGD', 'Adam', 'AdamW'], self._cfg.optim_type
        if self._cfg.model.continuous_action_space:
            # Weight Init for the last output layer of gaussian policy head in prediction network.
            init_w = self._cfg.init_w
            self._model.prediction_network.fc_policy_head.mu.weight.data.uniform_(-init_w, init_w)
            self._model.prediction_network.fc_policy_head.mu.bias.data.uniform_(-init_w, init_w)
            try:
                self._model.prediction_network.fc_policy_head.log_sigma_layer.weight.data.uniform_(-init_w, init_w)
                self._model.prediction_network.fc_policy_head.log_sigma_layer.bias.data.uniform_(-init_w, init_w)
            except Exception as exception:
                logging.warning(exception)

        if self._cfg.optim_type == 'SGD':
            self._optimizer = optim.SGD(
                self._model.parameters(),
                lr=self._cfg.learning_rate,
                momentum=self._cfg.momentum,
                weight_decay=self._cfg.weight_decay,
            )

        elif self._cfg.optim_type == 'Adam':
            self._optimizer = optim.Adam(
                self._model.parameters(), lr=self._cfg.learning_rate, weight_decay=self._cfg.weight_decay
            )
        elif self._cfg.optim_type == 'AdamW':
            # NOTE: nanoGPT optimizer
            self._optimizer = configure_optimizers_nanogpt(
                model=self._model,
                learning_rate=self._cfg.learning_rate,
                weight_decay=self._cfg.weight_decay,
                device_type=self._cfg.device,
                betas=(0.9, 0.95),
            )

        if self._cfg.cos_lr_scheduler is True:
            from torch.optim.lr_scheduler import CosineAnnealingLR
            self.lr_scheduler = CosineAnnealingLR(self._optimizer, 1e6, eta_min=0, last_epoch=-1)

        if self._cfg.piecewise_decay_lr_scheduler:
            from torch.optim.lr_scheduler import LambdaLR
            max_step = self._cfg.threshold_training_steps_for_final_lr
            # NOTE: the 1, 0.1, 0.01 is the decay rate, not the lr.
            lr_lambda = lambda step: 1 if step < max_step * 0.5 else (0.1 if step < max_step else 0.01)  # noqa
            self.lr_scheduler = LambdaLR(self._optimizer, lr_lambda=lr_lambda)

        # use model_wrapper for specialized demands of different modes
        self._target_model = copy.deepcopy(self._model)
        self._target_model = model_wrap(
            self._target_model,
            wrapper_name='target',
            update_type='assign',
            update_kwargs={'freq': self._cfg.target_update_freq}
        )
        self._learn_model = self._model

        if self._cfg.use_augmentation:
            self.image_transforms = ImageTransforms(
                self._cfg.augmentation,
                image_shape=(self._cfg.model.observation_shape[1], self._cfg.model.observation_shape[2])
            )
        self.value_support = DiscreteSupport(-self._cfg.model.support_scale, self._cfg.model.support_scale, delta=1)
        self.reward_support = DiscreteSupport(-self._cfg.model.support_scale, self._cfg.model.support_scale, delta=1)
        self.inverse_scalar_transform_handle = InverseScalarTransform(
            self._cfg.model.support_scale, self._cfg.device, self._cfg.model.categorical_distribution
        )

    def _forward_learn(self, data: torch.Tensor) -> Dict[str, Union[float, int]]:
        """
        Overview:
            The forward function for learning policy in learn mode, which is the core of the learning process.
            The data is sampled from replay buffer.
            The loss is calculated by the loss function and the loss is backpropagated to update the model.
        Arguments:
            - data (:obj:`Tuple[torch.Tensor]`): The data sampled from replay buffer, which is a tuple of tensors.
                The first tensor is the current_batch, the second tensor is the target_batch.
        Returns:
            - info_dict (:obj:`Dict[str, Union[float, int]]`): The information dict to be logged, which contains \
                current learning loss and learning statistics.
        """
        self._learn_model.train()
        self._target_model.train()

        current_batch, target_batch = data
        # ==============================================================
        # sampled related core code
        # ==============================================================
        obs_batch_ori, action_batch, child_sampled_actions_batch, mask_batch, indices, weights, make_time = current_batch
        target_value_prefix, target_value, target_policy = target_batch

        obs_batch, obs_target_batch = prepare_obs(obs_batch_ori, self._cfg)

        # do augmentations
        if self._cfg.use_augmentation:
            obs_batch = self.image_transforms.transform(obs_batch)
            if self._cfg.model.self_supervised_learning_loss:
                obs_target_batch = self.image_transforms.transform(obs_target_batch)

        # shape: (batch_size, num_unroll_steps, action_dim)
        # NOTE: .float() in continuous action space.
        action_batch = torch.from_numpy(action_batch).to(self._cfg.device)
        data_list = [
            mask_batch,
            target_value_prefix,
            target_value, target_policy, weights
        ]
        [mask_batch, target_value_prefix, target_value, target_policy,
         weights] = to_torch_float_tensor(data_list, self._cfg.device)
        # ==============================================================
        # sampled related core code
        # ==============================================================
        # shape: (batch_size, num_unroll_steps+1, num_of_sampled_actions, action_dim), e.g. (4, 6, 5, 1)
        child_sampled_actions_batch = torch.from_numpy(child_sampled_actions_batch).to(self._cfg.device)

        target_value_prefix = target_value_prefix.view(self._cfg.batch_size, -1)
        target_value = target_value.view(self._cfg.batch_size, -1)

        assert obs_batch.size(0) == self._cfg.batch_size == target_value_prefix.size(0)

        # ``scalar_transform`` to transform the original value to the scaled value,
        # i.e. h(.) function in paper https://arxiv.org/pdf/1805.11593.pdf.
        transformed_target_value_prefix = scalar_transform(target_value_prefix)
        transformed_target_value = scalar_transform(target_value)
        # transform a scalar to its categorical_distribution. After this transformation, each scalar is
        # represented as the linear combination of its two adjacent supports.
        target_value_prefix_categorical = phi_transform(self.reward_support, transformed_target_value_prefix)
        target_value_categorical = phi_transform(self.value_support, transformed_target_value)

        # ==============================================================
        # the core initial_inference in SampledEfficientZero policy.
        # ==============================================================
        network_output = self._learn_model.initial_inference(obs_batch)
        # value_prefix shape: (batch_size, 10), the ``value_prefix`` at the first step is zero padding.
        latent_state, value_prefix, reward_hidden_state, value, policy_logits = ez_network_output_unpack(network_output)

        # transform the scaled value or its categorical representation to its original value,
        # i.e. h^(-1)(.) function in paper https://arxiv.org/pdf/1805.11593.pdf.
        original_value = self.inverse_scalar_transform_handle(value)

        # Note: The following lines are just for logging.
        predicted_value_prefixs = []
        if self._cfg.monitor_extra_statistics:
            predicted_values, predicted_policies = original_value.detach().cpu(), torch.softmax(
                policy_logits, dim=1
            ).detach().cpu()

        # calculate the new priorities for each transition.
        value_priority = L1Loss(reduction='none')(original_value.squeeze(-1), target_value[:, 0])
        value_priority = value_priority.data.cpu().numpy() + 1e-6

        # ==============================================================
        # calculate policy and value loss for the first step.
        # ==============================================================
        value_loss = cross_entropy_loss(value, target_value_categorical[:, 0])

        policy_loss = torch.zeros(self._cfg.batch_size, device=self._cfg.device)
        # ==============================================================
        # sampled related core code: calculate policy loss, typically cross_entropy_loss
        # ==============================================================
        if self._cfg.model.continuous_action_space:
            """continuous action space"""
            policy_loss, policy_entropy, policy_entropy_loss, target_policy_entropy, target_sampled_actions, mu, sigma = self._calculate_policy_loss_cont(
                policy_loss, policy_logits, target_policy, mask_batch, child_sampled_actions_batch, unroll_step=0
            )
        else:
            """discrete action space"""
            policy_loss, policy_entropy, policy_entropy_loss, target_policy_entropy, target_sampled_actions = self._calculate_policy_loss_disc(
                policy_loss, policy_logits, target_policy, mask_batch, child_sampled_actions_batch, unroll_step=0
            )

        value_prefix_loss = torch.zeros(self._cfg.batch_size, device=self._cfg.device)
        consistency_loss = torch.zeros(self._cfg.batch_size, device=self._cfg.device)

        # ==============================================================
        # the core recurrent_inference in SampledEfficientZero policy.
        # ==============================================================
        for step_k in range(self._cfg.num_unroll_steps):
            # unroll with the dynamics function: predict the next ``latent_state``, ``reward_hidden_state``,
            # `` value_prefix`` given current ``latent_state`` ``reward_hidden_state`` and ``action``.
            # And then predict policy_logits and value  with the prediction function.
            network_output = self._learn_model.recurrent_inference(
                latent_state, reward_hidden_state, action_batch[:, step_k]
            )
            latent_state, value_prefix, reward_hidden_state, value, policy_logits = ez_network_output_unpack(
                network_output
            )

            if self._cfg.model.self_supervised_learning_loss:
                # ==============================================================
                # calculate consistency loss for the next ``num_unroll_steps`` unroll steps.
                # ==============================================================
                if self._cfg.ssl_loss_weight > 0:
                    # obtain the oracle latent states from representation function.
                    beg_index, end_index = self._get_target_obs_index_in_step_k(step_k)
                    network_output = self._learn_model.initial_inference(obs_target_batch[:, beg_index:end_index])

                    latent_state = to_tensor(latent_state)
                    representation_state = to_tensor(network_output.latent_state)

                    # NOTE: no grad for the representation_state branch.
                    dynamic_proj = self._learn_model.project(latent_state, with_grad=True)
                    observation_proj = self._learn_model.project(representation_state, with_grad=False)
                    temp_loss = negative_cosine_similarity(dynamic_proj, observation_proj) * mask_batch[:, step_k]

                    consistency_loss += temp_loss

            # NOTE: the target policy, target_value_categorical, target_value_prefix_categorical is calculated in
            # game buffer now.
            # ==============================================================
            # sampled related core code:
            # calculate policy loss for the next ``num_unroll_steps`` unroll steps.
            # NOTE: the += in policy loss.
            # ==============================================================
            if self._cfg.model.continuous_action_space:
                """continuous action space"""
                policy_loss, policy_entropy, policy_entropy_loss, target_policy_entropy, target_sampled_actions, mu, sigma = self._calculate_policy_loss_cont(
                    policy_loss,
                    policy_logits,
                    target_policy,
                    mask_batch,
                    child_sampled_actions_batch,
                    unroll_step=step_k + 1
                )
            else:
                """discrete action space"""
                policy_loss, policy_entropy, policy_entropy_loss, target_policy_entropy, target_sampled_actions = self._calculate_policy_loss_disc(
                    policy_loss,
                    policy_logits,
                    target_policy,
                    mask_batch,
                    child_sampled_actions_batch,
                    unroll_step=step_k + 1
                )

            value_loss += cross_entropy_loss(value, target_value_categorical[:, step_k + 1])
            value_prefix_loss += cross_entropy_loss(value_prefix, target_value_prefix_categorical[:, step_k])

            # reset hidden states every ``lstm_horizon_len`` unroll steps.
            if (step_k + 1) % self._cfg.lstm_horizon_len == 0:
                reward_hidden_state = (
                    torch.zeros(1, self._cfg.batch_size, self._cfg.model.lstm_hidden_size).to(self._cfg.device),
                    torch.zeros(1, self._cfg.batch_size, self._cfg.model.lstm_hidden_size).to(self._cfg.device)
                )

            if self._cfg.monitor_extra_statistics:
                original_value_prefixs = self.inverse_scalar_transform_handle(value_prefix)
                original_value_prefixs_cpu = original_value_prefixs.detach().cpu()

                predicted_values = torch.cat(
                    (predicted_values, self.inverse_scalar_transform_handle(value).detach().cpu())
                )
                predicted_value_prefixs.append(original_value_prefixs_cpu)
                predicted_policies = torch.cat((predicted_policies, torch.softmax(policy_logits, dim=1).detach().cpu()))

        # ==============================================================
        # the core learn model update step.
        # ==============================================================
        # weighted loss with masks (some invalid states which are out of trajectory.)
        loss = (
<<<<<<< HEAD
            self._cfg.ssl_loss_weight * consistency_loss + self._cfg.policy_loss_weight * policy_loss +
            self._cfg.value_loss_weight * value_loss + self._cfg.reward_loss_weight * value_prefix_loss +
            self._cfg.policy_entropy_loss_weight * policy_entropy_loss
=======
                self._cfg.ssl_loss_weight * consistency_loss + self._cfg.policy_loss_weight * policy_loss +
                self._cfg.value_loss_weight * value_loss + self._cfg.reward_loss_weight * value_prefix_loss +
                self._cfg.policy_entropy_weight * policy_entropy_loss
>>>>>>> 06aee46e
        )
        weighted_total_loss = (weights * loss).mean()

        gradient_scale = 1 / self._cfg.num_unroll_steps
        weighted_total_loss.register_hook(lambda grad: grad * gradient_scale)
        self._optimizer.zero_grad()
        weighted_total_loss.backward()
        if self._cfg.multi_gpu:
            self.sync_gradients(self._learn_model)
        total_grad_norm_before_clip = torch.nn.utils.clip_grad_norm_(
            self._learn_model.parameters(), self._cfg.grad_clip_value
        )
        self._optimizer.step()
        if self._cfg.cos_lr_scheduler or self._cfg.piecewise_decay_lr_scheduler:
            self.lr_scheduler.step()

        # ==============================================================
        # the core target model update step.
        # ==============================================================
        self._target_model.update(self._learn_model.state_dict())

        if self._cfg.monitor_extra_statistics:
            predicted_value_prefixs = torch.stack(predicted_value_prefixs).transpose(1, 0).squeeze(-1)
            predicted_value_prefixs = predicted_value_prefixs.reshape(-1).unsqueeze(-1)

        return_data = {
            'cur_lr': self._optimizer.param_groups[0]['lr'],
            'collect_mcts_temperature': self._collect_mcts_temperature,
            'weighted_total_loss': weighted_total_loss.item(),
            'total_loss': loss.mean().item(),
            'policy_loss': policy_loss.mean().item(),
            'policy_entropy': policy_entropy.item() / (self._cfg.num_unroll_steps + 1),
            'target_policy_entropy': target_policy_entropy / (self._cfg.num_unroll_steps + 1),
            'value_prefix_loss': value_prefix_loss.mean().item(),
            'value_loss': value_loss.mean().item(),
            'consistency_loss': consistency_loss.mean().item() / self._cfg.num_unroll_steps,

            # ==============================================================
            # priority related
            # ==============================================================
            'value_priority': value_priority.flatten().mean().item(),
            'value_priority_orig': value_priority,
            'target_value_prefix': target_value_prefix.detach().cpu().numpy().mean().item(),
            'target_value': target_value.detach().cpu().numpy().mean().item(),
            'transformed_target_value_prefix': transformed_target_value_prefix.detach().cpu().numpy().mean().item(),
            'transformed_target_value': transformed_target_value.detach().cpu().numpy().mean().item(),
            'predicted_value_prefixs': predicted_value_prefixs.detach().cpu().numpy().mean().item(),
            'predicted_values': predicted_values.detach().cpu().numpy().mean().item()
        }

        if self._cfg.model.continuous_action_space:
            return_data.update(
                {
                    # ==============================================================
                    # sampled related core code
                    # ==============================================================
                    'policy_mu_max': mu[:, 0].max().item(),
                    'policy_mu_min': mu[:, 0].min().item(),
                    'policy_mu_mean': mu[:, 0].mean().item(),
                    'policy_sigma_max': sigma.max().item(),
                    'policy_sigma_min': sigma.min().item(),
                    'policy_sigma_mean': sigma.mean().item(),
                    # take the fist dim in action space
                    'target_sampled_actions_max': target_sampled_actions[:, :, 0].max().item(),
                    'target_sampled_actions_min': target_sampled_actions[:, :, 0].min().item(),
                    'target_sampled_actions_mean': target_sampled_actions[:, :, 0].mean().item(),
                    'total_grad_norm_before_clip': total_grad_norm_before_clip.item()
                }
            )
        else:
            return_data.update(
                {
                    # ==============================================================
                    # sampled related core code
                    # ==============================================================
                    # take the fist dim in action space
                    'target_sampled_actions_max': target_sampled_actions[:, :].float().max().item(),
                    'target_sampled_actions_min': target_sampled_actions[:, :].float().min().item(),
                    'target_sampled_actions_mean': target_sampled_actions[:, :].float().mean().item(),
                    'total_grad_norm_before_clip': total_grad_norm_before_clip.item()
                }
            )

        return return_data

    def _calculate_policy_loss_cont(
            self, policy_loss: torch.Tensor, policy_logits: torch.Tensor, target_policy: torch.Tensor,
            mask_batch: torch.Tensor, child_sampled_actions_batch: torch.Tensor, unroll_step: int
    ) -> Tuple[torch.Tensor]:
        """
        Overview:
            Calculate the policy loss for continuous action space.
        Arguments:
            - policy_loss (:obj:`torch.Tensor`): The policy loss tensor.
            - policy_logits (:obj:`torch.Tensor`): The policy logits tensor.
            - target_policy (:obj:`torch.Tensor`): The target policy tensor.
            - mask_batch (:obj:`torch.Tensor`): The mask tensor.
            - child_sampled_actions_batch (:obj:`torch.Tensor`): The child sampled actions tensor.
            - unroll_step (:obj:`int`): The unroll step.
        Returns:
            - policy_loss (:obj:`torch.Tensor`): The policy loss tensor.
            - policy_entropy (:obj:`torch.Tensor`): The policy entropy tensor.
            - policy_entropy_loss (:obj:`torch.Tensor`): The policy entropy loss tensor.
            - target_policy_entropy (:obj:`torch.Tensor`): The target policy entropy tensor.
            - target_sampled_actions (:obj:`torch.Tensor`): The target sampled actions tensor.
            - mu (:obj:`torch.Tensor`): The mu tensor.
            - sigma (:obj:`torch.Tensor`): The sigma tensor.
        """
        (mu, sigma
         ) = policy_logits[:, :self._cfg.model.action_space_size], policy_logits[:, -self._cfg.model.action_space_size:]

        dist = Independent(Normal(mu, sigma), 1)

        # take the init hypothetical step k=unroll_step
        target_normalized_visit_count = target_policy[:, unroll_step]

        # ******* NOTE: target_policy_entropy is only for debug.  ******
        non_masked_indices = torch.nonzero(mask_batch[:, unroll_step]).squeeze(-1)
        # Check if there are any unmasked rows
        if len(non_masked_indices) > 0:
            target_normalized_visit_count_masked = torch.index_select(
                target_normalized_visit_count, 0, non_masked_indices
            )
            target_dist = Categorical(target_normalized_visit_count_masked)
            target_policy_entropy = target_dist.entropy().mean()
        else:
            # Set target_policy_entropy to 0 if all rows are masked
            target_policy_entropy = 0

        # shape: (batch_size, num_unroll_steps, num_of_sampled_actions, action_dim) -> (batch_size,
        # num_of_sampled_actions, action_dim) e.g. (4, 6, 20, 2) ->  (4, 20, 2)
        target_sampled_actions = child_sampled_actions_batch[:, unroll_step]

        policy_entropy = dist.entropy().mean()
        policy_entropy_loss = -dist.entropy()

        # Project the sampled-based improved policy back onto the space of representable policies. calculate KL
        # loss (batch_size, num_of_sampled_actions) -> (4,20) target_normalized_visit_count is
        # categorical distribution, the range of target_log_prob_sampled_actions is (-inf, 0), add 1e-6 for
        # numerical stability.
        target_log_prob_sampled_actions = torch.log(target_normalized_visit_count + 1e-6)
        log_prob_sampled_actions = []
        for k in range(self._cfg.model.num_of_sampled_actions):
            # target_sampled_actions[:,i,:].shape: batch_size, action_dim -> 4,2
            # dist.log_prob(target_sampled_actions[:,i,:]).shape: batch_size -> 4
            # dist is normal distribution, the range of log_prob_sampled_actions is (-inf, inf)

            # way 1:
            # log_prob = dist.log_prob(target_sampled_actions[:, k, :])

            # way 2: SAC-like
            y = 1 - target_sampled_actions[:, k, :].pow(2)

            # NOTE: for numerical stability.
            min_val = torch.tensor(-1 + 1e-6).to(target_sampled_actions.device)
            max_val = torch.tensor(1 - 1e-6).to(target_sampled_actions.device)
            target_sampled_actions_clamped = torch.clamp(target_sampled_actions[:, k, :], min_val, max_val)
            target_sampled_actions_before_tanh = torch.arctanh(target_sampled_actions_clamped)

            # keep dimension for loss computation (usually for action space is 1 env. e.g. pendulum)
            log_prob = dist.log_prob(target_sampled_actions_before_tanh).unsqueeze(-1)
            log_prob = log_prob - torch.log(y + 1e-6).sum(-1, keepdim=True)
            log_prob = log_prob.squeeze(-1)

            log_prob_sampled_actions.append(log_prob)

        # shape: (batch_size, num_of_sampled_actions) e.g. (4,20)
        log_prob_sampled_actions = torch.stack(log_prob_sampled_actions, dim=-1)

        if self._cfg.normalize_prob_of_sampled_actions:
            # normalize the prob of sampled actions
            prob_sampled_actions_norm = torch.exp(log_prob_sampled_actions) / torch.exp(log_prob_sampled_actions).sum(
                -1
            ).unsqueeze(-1).repeat(1, log_prob_sampled_actions.shape[-1]).detach()
            # the above line is equal to the following line.
            # prob_sampled_actions_norm = F.normalize(torch.exp(log_prob_sampled_actions), p=1., dim=-1, eps=1e-6)
            log_prob_sampled_actions = torch.log(prob_sampled_actions_norm + 1e-6)

        # NOTE: the +=.
        if self._cfg.policy_loss_type == 'KL':
            # KL divergence loss: sum( p* log(p/q) ) = sum( p*log(p) - p*log(q) )= sum( p*log(p)) - sum( p*log(q) )
            policy_loss += (
                torch.exp(target_log_prob_sampled_actions.detach()) *
                (target_log_prob_sampled_actions.detach() - log_prob_sampled_actions)
            ).sum(-1) * mask_batch[:, unroll_step]
        elif self._cfg.policy_loss_type == 'cross_entropy':
            # cross_entropy loss: - sum(p * log (q) )
            policy_loss += -torch.sum(
                torch.exp(target_log_prob_sampled_actions.detach()) * log_prob_sampled_actions, 1
            ) * mask_batch[:, unroll_step]

        return policy_loss, policy_entropy, policy_entropy_loss, target_policy_entropy, target_sampled_actions, mu, sigma

    def _calculate_policy_loss_disc(
            self, policy_loss: torch.Tensor, policy_logits: torch.Tensor, target_policy: torch.Tensor,
            mask_batch: torch.Tensor, child_sampled_actions_batch: torch.Tensor, unroll_step: int
    ) -> Tuple[torch.Tensor]:
        """
        Overview:
            Calculate the policy loss for discrete action space.
        Arguments:
            - policy_loss (:obj:`torch.Tensor`): The policy loss tensor.
            - policy_logits (:obj:`torch.Tensor`): The policy logits tensor.
            - target_policy (:obj:`torch.Tensor`): The target policy tensor.
            - mask_batch (:obj:`torch.Tensor`): The mask tensor.
            - child_sampled_actions_batch (:obj:`torch.Tensor`): The child sampled actions tensor.
            - unroll_step (:obj:`int`): The unroll step.
        Returns:
            - policy_loss (:obj:`torch.Tensor`): The policy loss tensor.
            - policy_entropy (:obj:`torch.Tensor`): The policy entropy tensor.
            - policy_entropy_loss (:obj:`torch.Tensor`): The policy entropy loss tensor.
            - target_policy_entropy (:obj:`torch.Tensor`): The target policy entropy tensor.
            - target_sampled_actions (:obj:`torch.Tensor`): The target sampled actions tensor.
        """
        prob = torch.softmax(policy_logits, dim=-1)

        # take the init hypothetical step k=unroll_step
        target_normalized_visit_count = target_policy[:, unroll_step]

        # Note: The target_policy_entropy is just for debugging.
        target_normalized_visit_count_masked = torch.index_select(
            target_normalized_visit_count, 0,
            torch.nonzero(mask_batch[:, unroll_step]).squeeze(-1)
        )

        target_policy_entropy = -(
            (target_normalized_visit_count_masked + 1e-6) * (target_normalized_visit_count_masked + 1e-6).log()
        ).sum(-1).mean()

        # shape: (batch_size, num_unroll_steps, num_of_sampled_actions, action_dim) -> (batch_size,
        # num_of_sampled_actions, action_dim) e.g. (4, 6, 20, 2) ->  (4, 20, 2)
        target_sampled_actions = child_sampled_actions_batch[:, unroll_step]

        entropy = -(prob * prob.log()).sum(-1)
        policy_entropy = entropy.mean()
        policy_entropy_loss = -entropy

        # Project the sampled-based improved policy back onto the space of representable policies. calculate KL
        # loss (batch_size, num_of_sampled_actions) -> (4,20) target_normalized_visit_count is
        # categorical distribution, the range of target_log_prob_sampled_actions is (-inf, 0), add 1e-6 for
        # numerical stability.
        target_log_prob_sampled_actions = torch.log(target_normalized_visit_count + 1e-6)

        log_prob_sampled_actions = []
        for k in range(self._cfg.model.num_of_sampled_actions):
            # target_sampled_actions[:,i,:] shape: (batch_size, action_dim) e.g. (4,2)
            # dist.log_prob(target_sampled_actions[:,i,:]) shape: batch_size e.g. 4
            # dist is normal distribution, the range of log_prob_sampled_actions is (-inf, inf)

            if len(target_sampled_actions.shape) == 2:
                target_sampled_actions = target_sampled_actions.unsqueeze(-1)

            log_prob = torch.log(prob.gather(-1, target_sampled_actions[:, k].long()).squeeze(-1) + 1e-6)
            log_prob_sampled_actions.append(log_prob)

        # (batch_size, num_of_sampled_actions) e.g. (4,20)
        log_prob_sampled_actions = torch.stack(log_prob_sampled_actions, dim=-1)

        if self._cfg.normalize_prob_of_sampled_actions:
            # normalize the prob of sampled actions
            prob_sampled_actions_norm = torch.exp(log_prob_sampled_actions) / torch.exp(log_prob_sampled_actions).sum(
                -1
            ).unsqueeze(-1).repeat(1, log_prob_sampled_actions.shape[-1]).detach()
            # the above line is equal to the following line.
            # prob_sampled_actions_norm = F.normalize(torch.exp(log_prob_sampled_actions), p=1., dim=-1, eps=1e-6)
            log_prob_sampled_actions = torch.log(prob_sampled_actions_norm + 1e-6)

        # NOTE: the +=.
        if self._cfg.policy_loss_type == 'KL':
            # KL divergence loss: sum( p* log(p/q) ) = sum( p*log(p) - p*log(q) )= sum( p*log(p)) - sum( p*log(q) )
            policy_loss += (
                torch.exp(target_log_prob_sampled_actions.detach()) *
                (target_log_prob_sampled_actions.detach() - log_prob_sampled_actions)
            ).sum(-1) * mask_batch[:, unroll_step]
        elif self._cfg.policy_loss_type == 'cross_entropy':
            # cross_entropy loss: - sum(p * log (q) )
            policy_loss += -torch.sum(
                torch.exp(target_log_prob_sampled_actions.detach()) * log_prob_sampled_actions, 1
            ) * mask_batch[:, unroll_step]

        return policy_loss, policy_entropy, policy_entropy_loss, target_policy_entropy, target_sampled_actions

    def _init_collect(self) -> None:
        """
          Overview:
              Collect mode init method. Called by ``self.__init__``. Initialize the collect model and MCTS utils.
          """
        self._collect_model = self._model
        if self._cfg.mcts_ctree:
            self._mcts_collect = MCTSCtree(self._cfg)
        else:
            self._mcts_collect = MCTSPtree(self._cfg)
        self._collect_mcts_temperature = 1

    def _forward_collect(
        self,
        data: torch.Tensor,
        action_mask: list = None,
        temperature: np.ndarray = 1,
        to_play=-1,
        epsilon: float = 0.25,
        ready_env_id: np.array = None,
    ):
        """
        Overview:
            The forward function for collecting data in collect mode. Use model to execute MCTS search.
            Choosing the action through sampling during the collect mode.
        Arguments:
            - data (:obj:`torch.Tensor`): The input data, i.e. the observation.
            - action_mask (:obj:`list`): The action mask, i.e. the action that cannot be selected.
            - temperature (:obj:`float`): The temperature of the policy.
            - to_play (:obj:`int`): The player to play.
            - ready_env_id (:obj:`list`): The id of the env that is ready to collect.
        Shape:
            - data (:obj:`torch.Tensor`):
                - For Atari, :math:`(N, C*S, H, W)`, where N is the number of collect_env, C is the number of channels, \
                    S is the number of stacked frames, H is the height of the image, W is the width of the image.
                - For lunarlander, :math:`(N, O)`, where N is the number of collect_env, O is the observation space size.
            - action_mask: :math:`(N, action_space_size)`, where N is the number of collect_env.
            - temperature: :math:`(1, )`.
            - to_play: :math:`(N, 1)`, where N is the number of collect_env.
            - ready_env_id: None
        Returns:
            - output (:obj:`Dict[int, Any]`): Dict type data, the keys including ``action``, ``distributions``, \
                ``visit_count_distribution_entropy``, ``value``, ``pred_value``, ``policy_logits``.
        """
        self._collect_model.eval()
        self._collect_mcts_temperature = temperature
        active_collect_env_num = data.shape[0]
        if ready_env_id is None:
            ready_env_id = np.arange(active_collect_env_num)
        output = {i: None for i in ready_env_id}
        with torch.no_grad():
            # data shape [B, S x C, W, H], e.g. {Tensor:(B, 12, 96, 96)}
            network_output = self._collect_model.initial_inference(data)
            latent_state_roots, value_prefix_roots, reward_hidden_state_roots, pred_values, policy_logits = ez_network_output_unpack(
                network_output
            )

            pred_values = self.inverse_scalar_transform_handle(pred_values).detach().cpu().numpy()
            latent_state_roots = latent_state_roots.detach().cpu().numpy()
            reward_hidden_state_roots = (
                reward_hidden_state_roots[0].detach().cpu().numpy(), reward_hidden_state_roots[1].detach().cpu().numpy()
            )
            policy_logits = policy_logits.detach().cpu().numpy().tolist()

            if self._cfg.model.continuous_action_space is True:
                # when the action space of the environment is continuous, action_mask[:] is None.
                # NOTE: in continuous action space env: we set all legal_actions as -1
                legal_actions = [
                    [-1 for _ in range(self._cfg.model.num_of_sampled_actions)] for _ in range(active_collect_env_num)
                ]
            else:
                legal_actions = [
                    [i for i, x in enumerate(action_mask[j]) if x == 1] for j in range(active_collect_env_num)
                ]

            if self._cfg.mcts_ctree:
                # cpp mcts_tree
                roots = MCTSCtree.roots(
                    active_collect_env_num, legal_actions, self._cfg.model.action_space_size,
                    self._cfg.model.num_of_sampled_actions, self._cfg.model.continuous_action_space
                )
            else:
                # python mcts_tree
                roots = MCTSPtree.roots(
                    active_collect_env_num, legal_actions, self._cfg.model.action_space_size,
                    self._cfg.model.num_of_sampled_actions, self._cfg.model.continuous_action_space
                )

            # the only difference between collect and eval is the dirichlet noise
            noises = [
                np.random.dirichlet([self._cfg.root_dirichlet_alpha] * int(self._cfg.model.num_of_sampled_actions)
                                    ).astype(np.float32).tolist() for j in range(active_collect_env_num)
            ]

            roots.prepare(self._cfg.root_noise_weight, noises, value_prefix_roots, policy_logits, to_play)
            self._mcts_collect.search(
                roots, self._collect_model, latent_state_roots, reward_hidden_state_roots, to_play
            )

            # list of list, shape: ``{list: batch_size} -> {list: action_space_size}``
            roots_visit_count_distributions = roots.get_distributions()
            roots_values = roots.get_values()  # shape: {list: batch_size}
            roots_sampled_actions = roots.get_sampled_actions()  # {list: 1}->{list:6}

            for i, env_id in enumerate(ready_env_id):
                distributions, value = roots_visit_count_distributions[i], roots_values[i]
                if self._cfg.mcts_ctree:
                    # In ctree, the method roots.get_sampled_actions() returns a list object.
                    root_sampled_actions = np.array([action for action in roots_sampled_actions[i]])
                else:
                    # In ptree, the same method roots.get_sampled_actions() returns an Action object.
                    root_sampled_actions = np.array([action.value for action in roots_sampled_actions[i]])

                # NOTE: Only legal actions possess visit counts, so the ``action_index_in_legal_action_set`` represents
                # the index within the legal action set, rather than the index in the entire action set.
                action, visit_count_distribution_entropy = select_action(
                    distributions, temperature=self._collect_mcts_temperature, deterministic=False
                )

                if self._cfg.mcts_ctree:
                    # In ctree, the method roots.get_sampled_actions() returns a list object.
                    action = np.array(roots_sampled_actions[i][action])
                else:
                    # In ptree, the same method roots.get_sampled_actions() returns an Action object.
                    action = roots_sampled_actions[i][action].value

                if not self._cfg.model.continuous_action_space:
                    if len(action.shape) == 0:
                        action = int(action)
                    elif len(action.shape) == 1:
                        action = int(action[0])

                output[env_id] = {
                    'action': action,
                    'visit_count_distributions': distributions,
                    'root_sampled_actions': root_sampled_actions,
                    'visit_count_distribution_entropy': visit_count_distribution_entropy,
                    'searched_value': value,
                    'predicted_value': pred_values[i],
                    'predicted_policy_logits': policy_logits[i],
                }

        return output

    def _init_eval(self) -> None:
        """
         Overview:
             Evaluate mode init method. Called by ``self.__init__``. Initialize the eval model and MCTS utils.
         """
        self._eval_model = self._model
        if self._cfg.mcts_ctree:
            self._mcts_eval = MCTSCtree(self._cfg)
        else:
            self._mcts_eval = MCTSPtree(self._cfg)

    def _forward_eval(
        self,
        data: torch.Tensor,
        action_mask: list,
        to_play: -1,
        ready_env_id: np.array = None,
    ):
        """
         Overview:
             The forward function for evaluating the current policy in eval mode. Use model to execute MCTS search.
             Choosing the action with the highest value (argmax) rather than sampling during the eval mode.
         Arguments:
             - data (:obj:`torch.Tensor`): The input data, i.e. the observation.
             - action_mask (:obj:`list`): The action mask, i.e. the action that cannot be selected.
             - to_play (:obj:`int`): The player to play.
             - ready_env_id (:obj:`list`): The id of the env that is ready to collect.
         Shape:
             - data (:obj:`torch.Tensor`):
                 - For Atari, :math:`(N, C*S, H, W)`, where N is the number of collect_env, C is the number of channels, \
                     S is the number of stacked frames, H is the height of the image, W is the width of the image.
                 - For lunarlander, :math:`(N, O)`, where N is the number of collect_env, O is the observation space size.
             - action_mask: :math:`(N, action_space_size)`, where N is the number of collect_env.
             - to_play: :math:`(N, 1)`, where N is the number of collect_env.
             - ready_env_id: None
         Returns:
             - output (:obj:`Dict[int, Any]`): Dict type data, the keys including ``action``, ``distributions``, \
                 ``visit_count_distribution_entropy``, ``value``, ``pred_value``, ``policy_logits``.
         """
        self._eval_model.eval()
        active_eval_env_num = data.shape[0]
        if ready_env_id is None:
            ready_env_id = np.arange(active_eval_env_num)
        output = {i: None for i in ready_env_id}
        with torch.no_grad():
            # data shape [B, S x C, W, H], e.g. {Tensor:(B, 12, 96, 96)}
            network_output = self._eval_model.initial_inference(data)
            latent_state_roots, value_prefix_roots, reward_hidden_state_roots, pred_values, policy_logits = ez_network_output_unpack(
                network_output
            )

            if not self._eval_model.training:
                # if not in training, obtain the scalars of the value/reward
                pred_values = self.inverse_scalar_transform_handle(pred_values).detach().cpu().numpy()  # shape（B, 1）
                latent_state_roots = latent_state_roots.detach().cpu().numpy()
                reward_hidden_state_roots = (
                    reward_hidden_state_roots[0].detach().cpu().numpy(),
                    reward_hidden_state_roots[1].detach().cpu().numpy()
                )
                policy_logits = policy_logits.detach().cpu().numpy().tolist()  # list shape（B, A）

            if self._cfg.model.continuous_action_space is True:
                # when the action space of the environment is continuous, action_mask[:] is None.
                # NOTE: in continuous action space env: we set all legal_actions as -1
                legal_actions = [
                    [-1 for _ in range(self._cfg.model.num_of_sampled_actions)] for _ in range(active_eval_env_num)
                ]
            else:
                legal_actions = [
                    [i for i, x in enumerate(action_mask[j]) if x == 1] for j in range(active_eval_env_num)
                ]

            # cpp mcts_tree
            if self._cfg.mcts_ctree:
                roots = MCTSCtree.roots(
                    active_eval_env_num, legal_actions, self._cfg.model.action_space_size,
                    self._cfg.model.num_of_sampled_actions, self._cfg.model.continuous_action_space
                )
            else:
                # python mcts_tree
                roots = MCTSPtree.roots(
                    active_eval_env_num, legal_actions, self._cfg.model.action_space_size,
                    self._cfg.model.num_of_sampled_actions, self._cfg.model.continuous_action_space
                )

            roots.prepare_no_noise(value_prefix_roots, policy_logits, to_play)
            self._mcts_eval.search(roots, self._eval_model, latent_state_roots, reward_hidden_state_roots, to_play)

            # list of list, shape: ``{list: batch_size} -> {list: action_space_size}``
            roots_visit_count_distributions = roots.get_distributions()
            roots_values = roots.get_values()  # shape: {list: batch_size}
            # ==============================================================
            # sampled related core code
            # ==============================================================
            roots_sampled_actions = roots.get_sampled_actions(
            )  # shape: ``{list: batch_size} ->{list: action_space_size}``

            for i, env_id in enumerate(ready_env_id):
                distributions, value = roots_visit_count_distributions[i], roots_values[i]
                try:
                    root_sampled_actions = np.array([action.value for action in roots_sampled_actions[i]])
                except Exception:
                    # logging.warning('ctree_sampled_efficientzero roots.get_sampled_actions() return list')
                    root_sampled_actions = np.array([action for action in roots_sampled_actions[i]])
                # NOTE: Only legal actions possess visit counts, so the ``action_index_in_legal_action_set`` represents
                # the index within the legal action set, rather than the index in the entire action set.
                # Setting deterministic=True implies choosing the action with the highest value (argmax) rather than sampling during the evaluation phase.
                action, visit_count_distribution_entropy = select_action(
                    distributions, temperature=1, deterministic=True
                )
                # ==============================================================
                # sampled related core code
                # ==============================================================

                try:
                    action = roots_sampled_actions[i][action].value
                    # logging.warning('ptree_sampled_efficientzero roots.get_sampled_actions() return array')
                except Exception:
                    # logging.warning('ctree_sampled_efficientzero roots.get_sampled_actions() return list')
                    action = np.array(roots_sampled_actions[i][action])

                if not self._cfg.model.continuous_action_space:
                    if len(action.shape) == 0:
                        action = int(action)
                    elif len(action.shape) == 1:
                        action = int(action[0])

                output[env_id] = {
                    'action': action,
                    'visit_count_distributions': distributions,
                    'root_sampled_actions': root_sampled_actions,
                    'visit_count_distribution_entropy': visit_count_distribution_entropy,
                    'searched_value': value,
                    'predicted_value': pred_values[i],
                    'predicted_policy_logits': policy_logits[i],
                }

        return output

    def _monitor_vars_learn(self) -> List[str]:
        """
        Overview:
             Register the variables to be monitored in learn mode. The registered variables will be logged in
             tensorboard according to the return value ``_forward_learn``.
        """
        if self._cfg.model.continuous_action_space:
            return [
                'collect_mcts_temperature',
                'cur_lr',
                'total_loss',
                'weighted_total_loss',
                'policy_loss',
                'value_prefix_loss',
                'value_loss',
                'consistency_loss',
                'value_priority',
                'target_value_prefix',
                'target_value',
                'predicted_value_prefixs',
                'predicted_values',
                'transformed_target_value_prefix',
                'transformed_target_value',

                # ==============================================================
                # sampled related core code
                # ==============================================================
                'policy_entropy',
                'target_policy_entropy',
                'policy_mu_max',
                'policy_mu_min',
                'policy_mu_mean',
                'policy_sigma_max',
                'policy_sigma_min',
                'policy_sigma_mean',
                # take the fist dim in action space
                'target_sampled_actions_max',
                'target_sampled_actions_min',
                'target_sampled_actions_mean',
                'total_grad_norm_before_clip',
            ]
        else:
            return [
                'collect_mcts_temperature',
                'cur_lr',
                'total_loss',
                'weighted_total_loss',
                'loss_mean',
                'policy_loss',
                'value_prefix_loss',
                'value_loss',
                'consistency_loss',
                'value_priority',
                'target_value_prefix',
                'target_value',
                'predicted_value_prefixs',
                'predicted_values',
                'transformed_target_value_prefix',
                'transformed_target_value',

                # ==============================================================
                # sampled related core code
                # ==============================================================
                'policy_entropy',
                'target_policy_entropy',

                # take the fist dim in action space
                'target_sampled_actions_max',
                'target_sampled_actions_min',
                'target_sampled_actions_mean',
                'total_grad_norm_before_clip',
            ]

    def _state_dict_learn(self) -> Dict[str, Any]:
        """
        Overview:
            Return the state_dict of learn mode, usually including model and optimizer.
        Returns:
            - state_dict (:obj:`Dict[str, Any]`): the dict of current policy learn state, for saving and restoring.
        """
        return {
            'model': self._learn_model.state_dict(),
            'target_model': self._target_model.state_dict(),
            'optimizer': self._optimizer.state_dict(),
        }

    def _load_state_dict_learn(self, state_dict: Dict[str, Any]) -> None:
        """
        Overview:
            Load the state_dict variable into policy learn mode.
        Arguments:
            - state_dict (:obj:`Dict[str, Any]`): the dict of policy learn state saved before.
        """
        self._learn_model.load_state_dict(state_dict['model'])
        self._target_model.load_state_dict(state_dict['target_model'])
        self._optimizer.load_state_dict(state_dict['optimizer'])

    def _process_transition(self, obs, policy_output, timestep):
        # be compatible with DI-engine Policy class
        pass

    def _get_train_sample(self, data):
        # be compatible with DI-engine Policy class
        pass<|MERGE_RESOLUTION|>--- conflicted
+++ resolved
@@ -502,15 +502,9 @@
         # ==============================================================
         # weighted loss with masks (some invalid states which are out of trajectory.)
         loss = (
-<<<<<<< HEAD
-            self._cfg.ssl_loss_weight * consistency_loss + self._cfg.policy_loss_weight * policy_loss +
-            self._cfg.value_loss_weight * value_loss + self._cfg.reward_loss_weight * value_prefix_loss +
-            self._cfg.policy_entropy_loss_weight * policy_entropy_loss
-=======
                 self._cfg.ssl_loss_weight * consistency_loss + self._cfg.policy_loss_weight * policy_loss +
                 self._cfg.value_loss_weight * value_loss + self._cfg.reward_loss_weight * value_prefix_loss +
                 self._cfg.policy_entropy_weight * policy_entropy_loss
->>>>>>> 06aee46e
         )
         weighted_total_loss = (weights * loss).mean()
 
