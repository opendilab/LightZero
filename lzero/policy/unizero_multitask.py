--- conflicted
+++ resolved
@@ -333,17 +333,11 @@
         n_episode=8,
         # (int) The number of num_segments in each collecting stage when use muzero_segment_collector.
         num_segments=8,
-<<<<<<< HEAD
-        # (int) the number of simulations in MCTS for collect.
-        num_simulations=50,
-        # (int) the number of simulations in MCTS for eval. If not set, use num_simulations.
-=======
         # # (int) the number of simulations in MCTS for renalyze.
         num_simulations=50,
         # (int) The number of simulations in MCTS for the collect phase.
         collect_num_simulations=25,
         # (int) The number of simulations in MCTS for the eval phase.
->>>>>>> f63b544e
         eval_num_simulations=50,
         # (float) Discount factor (gamma) for returns.
         discount_factor=0.997,
@@ -1386,8 +1380,6 @@
             Evaluate mode init method. Called by ``self.__init__``. Initialize the eval model and MCTS utils.
         """
         self._eval_model = self._model
-        
-<<<<<<< HEAD
         # 创建eval专用的配置对象，使用eval_num_simulations
         # eval_cfg = copy.deepcopy(self._cfg)
         # eval_num_simulations = getattr(self._cfg, 'eval_num_simulations', self._cfg.num_simulations)
@@ -1404,17 +1396,7 @@
         else:
             self._mcts_eval = MCTSPtree(self._cfg)   # 使用eval专用配置
         
-=======
-        # 为 eval MCTS 创建一个配置副本，并设置特定的模拟次数
-        mcts_eval_cfg = copy.deepcopy(self._cfg)
-        mcts_eval_cfg.num_simulations = self._cfg.eval_num_simulations
-
-        if self._cfg.mcts_ctree:
-            self._mcts_eval = MCTSCtree(mcts_eval_cfg)
-        else:
-            self._mcts_eval = MCTSPtree(mcts_eval_cfg)
-
->>>>>>> f63b544e
+
         self.evaluator_env_num = self._cfg.evaluator_env_num
 
         if self._cfg.model.model_type == 'conv':
