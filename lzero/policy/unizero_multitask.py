import copy
import sys
from collections import defaultdict
from typing import List, Dict, Tuple, Union

import numpy as np
import torch
from ding.model import model_wrap
from ding.utils import POLICY_REGISTRY

from lzero.entry.utils import initialize_zeros_batch
from lzero.mcts import UniZeroMCTSCtree as MCTSCtree
from lzero.model import ImageTransforms
from lzero.policy import prepare_obs_stack4_for_unizero
from lzero.policy import scalar_transform, InverseScalarTransform, phi_transform, \
    DiscreteSupport, to_torch_float_tensor, mz_network_output_unpack, select_action, prepare_obs
from lzero.policy.unizero import UniZeroPolicy
from .utils import configure_optimizers_nanogpt
from line_profiler import line_profiler

# sys.path.append('/Users/puyuan/code/LibMTL/')
# from LibMTL.weighting.MoCo_unizero import MoCo as GradCorrect
# from LibMTL.weighting.CAGrad_unizero import CAGrad as GradCorrect
# from LibMTL.weighting.FAMO_unizero import FAMO as GradCorrect  # NOTE: FAMO have bugs now


# from LibMTL.weighting.abstract_weighting import AbsWeighting

def generate_task_loss_dict(multi_task_losses, task_name_template):
    """
    生成每个任务的损失字典
    :param multi_task_losses: 包含每个任务损失的列表
    :param task_name_template: 任务名称模板，例如 'obs_loss_task{}'
    :return: 一个字典，包含每个任务的损失
    """
    task_loss_dict = {}
    for task_idx, task_loss in enumerate(multi_task_losses):
        task_name = task_name_template.format(task_idx)
        try:
            task_loss_dict[task_name] = task_loss.item() if hasattr(task_loss, 'item') else task_loss
        except Exception as e:
            task_loss_dict[task_name] = task_loss
    return task_loss_dict



class WrappedModel:
    def __init__(self, tokenizer, transformer):
        self.tokenizer = tokenizer
        self.transformer = transformer

    def parameters(self):
        # pos_emb.weight
        # task_emb.weight
        # act_embedding_table.weight
        # 返回 tokenizer 和 transformer 的参数
        return list(self.tokenizer.parameters()) + list(self.transformer.parameters())

    def zero_grad(self, set_to_none=False):
        # 将 tokenizer 和 transformer 的梯度设为零
        self.tokenizer.zero_grad(set_to_none=set_to_none)
        self.transformer.zero_grad(set_to_none=set_to_none)


class WrappedModelV2:
    def __init__(self, tokenizer, transformer, pos_emb, task_emb, act_embedding_table):
        self.tokenizer = tokenizer
        self.transformer = transformer
        self.pos_emb = pos_emb
        self.task_emb = task_emb
        self.act_embedding_table = act_embedding_table

    def parameters(self):
        # 返回 tokenizer, transformer 以及所有嵌入层的参数
        return (list(self.tokenizer.parameters()) +
                list(self.transformer.parameters()) +
                list(self.pos_emb.parameters()) +
                list(self.task_emb.parameters()) +
                list(self.act_embedding_table.parameters()))

    def zero_grad(self, set_to_none=False):
        # 将 tokenizer, transformer 和所有嵌入层的梯度设为零
        self.tokenizer.zero_grad(set_to_none=set_to_none)
        self.transformer.zero_grad(set_to_none=set_to_none)
        self.pos_emb.zero_grad(set_to_none=set_to_none)
        self.task_emb.zero_grad(set_to_none=set_to_none)
        self.act_embedding_table.zero_grad(set_to_none=set_to_none)


class WrappedModelV3:
    def __init__(self, world_model):
        self.world_model = world_model

    def parameters(self):
        # 返回 tokenizer, transformer 以及所有嵌入层的参数
        return self.world_model.parameters()

    def zero_grad(self, set_to_none=False):
        # 将 tokenizer, transformer 和所有嵌入层的梯度设为零
        self.world_model.zero_grad(set_to_none=set_to_none)


class WrappedModelV4:
    def __init__(self, transformer, pos_emb, task_emb, act_embedding_table):
        self.transformer = transformer
        self.pos_emb = pos_emb
        self.task_emb = task_emb
        self.act_embedding_table = act_embedding_table

    def parameters(self):
        # 返回 tokenizer, transformer 以及所有嵌入层的参数
        return (list(self.transformer.parameters()) +
                list(self.pos_emb.parameters()) +
                list(self.task_emb.parameters()) +
                list(self.act_embedding_table.parameters()))

    def zero_grad(self, set_to_none=False):
        # 将 tokenizer, transformer 和所有嵌入层的梯度设为零
        # self.tokenizer.zero_grad(set_to_none=set_to_none)
        self.transformer.zero_grad(set_to_none=set_to_none)
        self.pos_emb.zero_grad(set_to_none=set_to_none)
        self.task_emb.zero_grad(set_to_none=set_to_none)
        self.act_embedding_table.zero_grad(set_to_none=set_to_none)


@POLICY_REGISTRY.register('unizero_multitask')
class UniZeroMTPolicy(UniZeroPolicy):
    """
    Overview:
        The policy class for UniZero, official implementation for paper UniZero: Generalized and Efficient Planning
        with Scalable LatentWorld Models. UniZero aims to enhance the planning capabilities of reinforcement learning agents
        by addressing the limitations found in MuZero-style algorithms, particularly in environments requiring the
        capture of long-term dependencies. More details can be found in https://arxiv.org/abs/2406.10667.
    """

    # The default_config for UniZero policy.
    config = dict(
        type='unizero_multitask',
        model=dict(
            # (str) The model type. For 1-dimensional vector obs, we use mlp model. For the image obs, we use conv model.
            model_type='conv',  # options={'mlp', 'conv'}
            # (bool) If True, the action space of the environment is continuous, otherwise discrete.
            continuous_action_space=False,
            # (tuple) The obs shape.
            observation_shape=(3, 64, 64),
            # (bool) Whether to use the self-supervised learning loss.
            self_supervised_learning_loss=True,
            # (bool) Whether to use discrete support to represent categorical distribution for value/reward/value_prefix.
            categorical_distribution=True,
            # (int) The image channel in image observation.
            image_channel=3,
            # (int) The number of frames to stack together.
            frame_stack_num=1,
            # (int) The number of res blocks in MuZero model.
            num_res_blocks=1,
            # (int) The number of channels of hidden states in MuZero model.
            num_channels=64,
            # (int) The scale of supports used in categorical distribution.
            # This variable is only effective when ``categorical_distribution=True``.
            support_scale=50,
            # (bool) whether to learn bias in the last linear layer in value and policy head.
            bias=True,
            # (bool) whether to use res connection in dynamics.
            res_connection_in_dynamics=True,
            # (str) The type of normalization in MuZero model. Options are ['BN', 'LN']. Default to 'BN'.
            norm_type='LN',
            # (bool) Whether to analyze simulation normalization.
            analysis_sim_norm=False,
            # (int) The save interval of the model.
            learn=dict(learner=dict(hook=dict(save_ckpt_after_iter=10000, ), ), ),
            world_model_cfg=dict(
                # (int) The number of tokens per block.
                tokens_per_block=2,
                # (int) The maximum number of blocks.
                max_blocks=10,
                # (int) The maximum number of tokens, calculated as tokens per block multiplied by max blocks.
                max_tokens=2 * 10,
                # (int) The context length, usually calculated as twice the number of some base unit.
                context_length=2 * 4,
                # (bool) Whether to use GRU gating mechanism.
                gru_gating=False,
                # (str) The device to be used for computation, e.g., 'cpu' or 'cuda'.
                device='cpu',
                # (bool) Whether to analyze simulation normalization.
                analysis_sim_norm=False,
                # (bool) Whether to analyze dormant ratio.
                analysis_dormant_ratio=False,
                # (int) The shape of the action space.
                action_space_size=6,
                # (int) The size of the group, related to simulation normalization.
                group_size=8,  # NOTE: sim_norm
                # (str) The type of attention mechanism used. Options could be ['causal'].
                attention='causal',
                # (int) The number of layers in the model.
                num_layers=4,
                # (int) The number of attention heads.
                num_heads=8,
                # (int) The dimension of the embedding.
                embed_dim=768,
                # (float) The dropout probability for the embedding layer.
                embed_pdrop=0.1,
                # (float) The dropout probability for the residual connections.
                resid_pdrop=0.1,
                # (float) The dropout probability for the attention mechanism.
                attn_pdrop=0.1,
                # (int) The size of the support set for value and reward heads.
                support_size=101,
                # (int) The maximum size of the cache.
                max_cache_size=5000,
                # (int) The number of environments.
                env_num=8,
                # (float) The weight of the latent reconstruction loss.
                latent_recon_loss_weight=0.,
                # (float) The weight of the perceptual loss.
                perceptual_loss_weight=0.,
                # (float) The weight of the policy entropy.
                policy_entropy_weight=1e-4,
                # (str) The type of loss for predicting latent variables. Options could be ['group_kl', 'mse'].
                predict_latent_loss_type='group_kl',
                # (str) The type of observation. Options are ['image', 'vector'].
                obs_type='image',
                # (float) The discount factor for future rewards.
                gamma=1,
                # (float) The threshold for a dormant neuron.
                dormant_threshold=0.025,
                
<<<<<<< HEAD
                use_soft_modulization_head=False,
                num_modules_per_layer=4,
                num_layers_for_sm=3,
=======
                # ******** for soft modulization 
                # (float) If soft modulization is used
                use_soft_modulization_head=False,
                # (int) The number of modules per layer in base policy network when soft modulization is used
                num_modules_per_layer=4,
                # (int) The num of layers of the base policy network when soft modulization is used
                num_layers_for_sm=3,
                # (int) The embedding MLP numbers before the routing weight is calculated when embedding.
>>>>>>> 18858b6d
                gating_embed_mlp_num=2,
            ),
        ),
        # ****** common ******
        # (bool) whether to use rnd model.
        use_rnd_model=False,
        # (bool) Whether to use multi-gpu training.
        multi_gpu=False,
        # (bool) Whether to enable the sampled-based algorithm (e.g. Sampled EfficientZero)
        # this variable is used in ``collector``.
        sampled_algo=False,
        # (bool) Whether to enable the gumbel-based algorithm (e.g. Gumbel Muzero)
        gumbel_algo=False,
        # (bool) Whether to use C++ MCTS in policy. If False, use Python implementation.
        mcts_ctree=True,
        # (bool) Whether to use cuda for network.
        cuda=True,
        # (int) The number of environments used in collecting data.
        collector_env_num=8,
        # (int) The number of environments used in evaluating policy.
        evaluator_env_num=3,
        # (str) The type of environment. Options are ['not_board_games', 'board_games'].
        env_type='not_board_games',
        # (str) The type of action space. Options are ['fixed_action_space', 'varied_action_space'].
        action_type='fixed_action_space',
        # (str) The type of battle mode. Options are ['play_with_bot_mode', 'self_play_mode'].
        battle_mode='play_with_bot_mode',
        # (bool) Whether to monitor extra statistics in tensorboard.
        monitor_extra_statistics=True,
        # (int) The transition number of one ``GameSegment``.
        game_segment_length=400,
        # (bool) Whether to analyze simulation normalization.
        analysis_sim_norm=False,
        # (bool) Whether to use the pure policy to collect data.
        collect_with_pure_policy=False,
        # (int) The evaluation frequency.
        eval_freq=int(5e3),
        # (str) The sample type. Options are ['episode', 'transition'].
        sample_type='transition',

        # ****** observation ******
        # (bool) Whether to transform image to string to save memory.
        transform2string=False,
        # (bool) Whether to use gray scale image.
        gray_scale=False,
        # (bool) Whether to use data augmentation.
        use_augmentation=False,
        # (list) The style of augmentation.
        augmentation=['shift', 'intensity'],

        # ******* learn ******
        # (bool) Whether to ignore the done flag in the training data. Typically, this value is set to False.
        # However, for some environments with a fixed episode length, to ensure the accuracy of Q-value calculations,
        # we should set it to True to avoid the influence of the done flag.
        ignore_done=False,
        # (int) How many updates(iterations) to train after collector's one collection.
        # Bigger "update_per_collect" means bigger off-policy.
        # collect data -> update policy-> collect data -> ...
        # For different env, we have different episode_length,
        # we usually set update_per_collect = collector_env_num * episode_length / batch_size * reuse_factor.
        # If we set update_per_collect=None, we will set update_per_collect = collected_transitions_num * cfg.policy.replay_ratio automatically.
        update_per_collect=None,
        # (float) The ratio of the collected data used for training. Only effective when ``update_per_collect`` is not None.
        replay_ratio=0.25,
        # (int) Minibatch size for one gradient descent.
        batch_size=256,
        # (str) Optimizer for training policy network. ['SGD', 'Adam']
        optim_type='AdamW',
        # (float) Learning rate for training policy network. Initial lr for manually decay schedule.
        learning_rate=0.0001,
        # (int) Frequency of hard target network update.
        target_update_freq=100,
        # (int) Frequency of soft target network update.
        target_update_theta=0.05,
        # (int) Frequency of target network update.
        target_update_freq_for_intrinsic_reward=1000,
        # (float) Weight decay for training policy network.
        weight_decay=1e-4,
        # (float) One-order Momentum in optimizer, which stabilizes the training process (gradient direction).
        momentum=0.9,
        # (float) The maximum constraint value of gradient norm clipping.
        grad_clip_value=5,
        # (int) The number of episodes in each collecting stage.
        n_episode=8,
        # (int) the number of simulations in MCTS.
        num_simulations=50,
        # (float) Discount factor (gamma) for returns.
        discount_factor=0.997,
        # (int) The number of steps for calculating target q_value.
        td_steps=5,
        # (int) The number of unroll steps in dynamics network.
        num_unroll_steps=10,
        # (float) The weight of reward loss.
        reward_loss_weight=1,
        # (float) The weight of value loss.
        value_loss_weight=0.25,
        # (float) The weight of policy loss.
        policy_loss_weight=1,
        # (float) The weight of policy entropy loss.
        policy_entropy_loss_weight=0,
        # (float) The weight of ssl (self-supervised learning) loss.
        ssl_loss_weight=0,
        # (bool) Whether to use piecewise constant learning rate decay.
        # i.e. lr: 0.2 -> 0.02 -> 0.002
        lr_piecewise_constant_decay=False,
        # (int) The number of final training iterations to control lr decay, which is only used for manually decay.
        threshold_training_steps_for_final_lr=int(5e4),
        # (bool) Whether to use manually decayed temperature.
        manual_temperature_decay=False,
        # (int) The number of final training iterations to control temperature, which is only used for manually decay.
        threshold_training_steps_for_final_temperature=int(1e5),
        # (float) The fixed temperature value for MCTS action selection, which is used to control the exploration.
        # The larger the value, the more exploration. This value is only used when manual_temperature_decay=False.
        fixed_temperature_value=0.25,
        # (bool) Whether to use the true chance in MCTS in some environments with stochastic dynamics, such as 2048.
        use_ture_chance_label_in_chance_encoder=False,

        # ****** Priority ******
        # (bool) Whether to use priority when sampling training data from the buffer.
        use_priority=False,
        # (float) The degree of prioritization to use. A value of 0 means no prioritization,
        # while a value of 1 means full prioritization.
        priority_prob_alpha=0.6,
        # (float) The degree of correction to use. A value of 0 means no correction,
        # while a value of 1 means full correction.
        priority_prob_beta=0.4,
        # (int) The initial Env Steps for training.
        train_start_after_envsteps=int(0),

        # ****** UCB ******
        # (float) The alpha value used in the Dirichlet distribution for exploration at the root node of search tree.
        root_dirichlet_alpha=0.3,
        # (float) The noise weight at the root node of the search tree.
        root_noise_weight=0.25,

        # ****** Explore by random collect ******
        # (int) The number of episodes to collect data randomly before training.
        random_collect_episode_num=0,

        # ****** Explore by eps greedy ******
        eps=dict(
            # (bool) Whether to use eps greedy exploration in collecting data.
            eps_greedy_exploration_in_collect=False,
            # (str) The type of decaying epsilon. Options are 'linear', 'exp'.
            type='linear',
            # (float) The start value of eps.
            start=1.,
            # (float) The end value of eps.
            end=0.05,
            # (int) The decay steps from start to end eps.
            decay=int(1e5),
        ),
    )

    def default_model(self) -> Tuple[str, List[str]]:
        """
        Overview:
            Return this algorithm default model setting for demonstration.
        Returns:
            - model_info (:obj:`Tuple[str, List[str]]`): model name and model import_names.
                - model_type (:obj:`str`): The model type used in this algorithm, which is registered in ModelRegistry.
                - import_names (:obj:`List[str]`): The model class path list used in this algorithm.
        .. note::
            The user can define and use customized network model but must obey the same interface definition indicated \
            by import_names path. For MuZero, ``lzero.model.unizero_model.MuZeroModel``
        """
        # return 'UniZeroModel', ['lzero.model.unizero_model']

        return 'UniZeroMTModel', ['lzero.model.unizero_model_multitask']

    def _init_learn(self) -> None:
        """
        Overview:
            Learn mode init method. Called by ``self.__init__``. Initialize the learn model, optimizer and MCTS utils.
        """
        # NOTE: nanoGPT optimizer
        self._optimizer_world_model = configure_optimizers_nanogpt(
            model=self._model.world_model,
            learning_rate=self._cfg.learning_rate,
            weight_decay=self._cfg.weight_decay,
            device_type=self._cfg.device,
            betas=(0.9, 0.95),
        )

        # use model_wrapper for specialized demands of different modes
        self._target_model = copy.deepcopy(self._model)
        # Ensure that the installed torch version is greater than or equal to 2.0
        assert int(''.join(filter(str.isdigit, torch.__version__))) >= 200, "We need torch version >= 2.0"
        self._model = torch.compile(self._model)
        self._target_model = torch.compile(self._target_model)
        # NOTE: soft target
        self._target_model = model_wrap(
            self._target_model,
            wrapper_name='target',
            update_type='momentum',
            update_kwargs={'theta': self._cfg.target_update_theta}
        )
        self._learn_model = self._model

        if self._cfg.use_augmentation:
            self.image_transforms = ImageTransforms(
                self._cfg.augmentation,
                image_shape=(self._cfg.model.observation_shape[1], self._cfg.model.observation_shape[2])
            )
        self.value_support = DiscreteSupport(-self._cfg.model.support_scale, self._cfg.model.support_scale, delta=1)
        self.reward_support = DiscreteSupport(-self._cfg.model.support_scale, self._cfg.model.support_scale, delta=1)
        self.inverse_scalar_transform_handle = InverseScalarTransform(
            self._cfg.model.support_scale, self._cfg.device, self._cfg.model.categorical_distribution
        )
        self.intermediate_losses = defaultdict(float)
        self.l2_norm_before = 0.
        self.l2_norm_after = 0.
        self.grad_norm_before = 0.
        self.grad_norm_after = 0.

        # 创建 WrappedModel 实例
        # head和nn.Embedding 没有矫正梯度
        # wrapped_model = WrappedModel(
        #     self._learn_model.world_model.tokenizer,
        #     self._learn_model.world_model.transformer
        # )
        # head 没有矫正梯度
        wrapped_model = WrappedModelV2(
            # self._learn_model.world_model.tokenizer, # TODO
            self._learn_model.world_model.tokenizer.encoder[0],  # TODO: one encoder
            self._learn_model.world_model.transformer,
            self._learn_model.world_model.pos_emb,
            self._learn_model.world_model.task_emb,
            self._learn_model.world_model.act_embedding_table,
        )
        # 所有参数都共享，即所有参数都需要进行矫正
        # wrapped_model = WrappedModelV3( 
        #     self._learn_model.world_model,
        # )
        # head 和 tokenizer.encoder 没有矫正梯度
        # wrapped_model = WrappedModelV4(
        #     self._learn_model.world_model.transformer,
        #     self._learn_model.world_model.pos_emb,
        #     self._learn_model.world_model.task_emb,
        #     self._learn_model.world_model.act_embedding_table,
        # )

        # 将 wrapped_model 作为 share_model 传递给 GradCorrect
        # ========= 初始化 MoCo CAGrad 参数 =========
        self.task_num = self._cfg.task_num
        # self.grad_correct = GradCorrect(wrapped_model, self.task_num, self._cfg.device)
        # self.grad_correct.init_param()  
        # self.grad_correct.rep_grad = False

        #  =========only for FAMO =========
        # self.grad_correct.set_min_losses(torch.tensor([0. for i in range(self.task_num)], device=self._cfg.device)) 
        # self.curr_min_loss = torch.tensor([0. for i in range(self.task_num)], device=self._cfg.device)
        # self.grad_correct.prev_loss = self.curr_min_loss
        
        
        # ========== for soft modulization ==========
        self.use_soft_modulization_head = self._cfg.model.world_model_cfg.use_soft_modulization_head
    #@profile
    def _forward_learn(self, data: Tuple[torch.Tensor]) -> Dict[str, Union[float, int]]:
        """
        Overview:
            The forward function for learning policy in learn mode, which is the core of the learning process.
            The data is sampled from replay buffer.
            The loss is calculated by the loss function and the loss is backpropagated to update the model.
        Arguments:
            - data (:obj:`Tuple[torch.Tensor]`): The data sampled from replay buffer, which is a tuple of tensors.
                The first tensor is the current_batch, the second tensor is the target_batch.
        Returns:
            - info_dict (:obj:`Dict[str, Union[float, int]]`): The information dict to be logged, which contains \
                current learning loss and learning statistics.
        """
        self._learn_model.train()
        self._target_model.train()

        obs_loss_multi_task = []
        reward_loss_multi_task = []
        policy_loss_multi_task = []
        value_loss_multi_task = []
        latent_recon_loss_multi_task = []
        perceptual_loss_multi_task = []
        orig_policy_loss_multi_task = []
        policy_entropy_multi_task = []
        
        if self.use_soft_modulization_head:
            obs_softmodule_route_weight0_multi_task = []
            obs_softmodule_route_weight1_multi_task = []
        
        # weighted_total_loss = torch.tensor(0., device=self._cfg.device)
        # weighted_total_loss.requires_grad = True
        weighted_total_loss = 0.0  # 初始化为0,避免使用in-place操作

        latent_state_l2_norms_multi_task = []


        average_target_policy_entropy_multi_task = []
        value_priority_multi_task = []
        value_priority_mean_multi_task = []


        losses_list = []  # 用于存储每个任务的损失
        for task_id, data_one_task in enumerate(data):
            current_batch, target_batch, task_id = data_one_task
            # current_batch, target_batch, _ = data
            obs_batch_ori, action_batch, mask_batch, indices, weights, make_time = current_batch
            target_reward, target_value, target_policy = target_batch

            # Prepare observations based on frame stack number
            if self._cfg.model.frame_stack_num == 4:
                obs_batch, obs_target_batch = prepare_obs_stack4_for_unizero(obs_batch_ori, self._cfg)
            else:
                obs_batch, obs_target_batch = prepare_obs(obs_batch_ori, self._cfg)

            # Apply augmentations if needed
            if self._cfg.use_augmentation:
                obs_batch = self.image_transforms.transform(obs_batch)
                if self._cfg.model.self_supervised_learning_loss:
                    obs_target_batch = self.image_transforms.transform(obs_target_batch)

            # Prepare action batch and convert to torch tensor
            action_batch = torch.from_numpy(action_batch).to(self._cfg.device).unsqueeze(
                -1).long()  # For discrete action space
            data_list = [mask_batch, target_reward.astype('float32'), target_value.astype('float32'), target_policy,
                         weights]
            mask_batch, target_reward, target_value, target_policy, weights = to_torch_float_tensor(data_list,
                                                                                                    self._cfg.device)

            target_reward = target_reward.view(self._cfg.batch_size[task_id], -1)
            target_value = target_value.view(self._cfg.batch_size[task_id], -1)

            # assert obs_batch.size(0) == self._cfg.batch_size == target_reward.size(0)

            # Transform rewards and values to their scaled forms
            transformed_target_reward = scalar_transform(target_reward)
            transformed_target_value = scalar_transform(target_value)

            # Convert to categorical distributions
            target_reward_categorical = phi_transform(self.reward_support, transformed_target_reward)
            target_value_categorical = phi_transform(self.value_support, transformed_target_value)

            # Prepare batch for GPT model
            batch_for_gpt = {}
            if isinstance(self._cfg.model.observation_shape, int) or len(self._cfg.model.observation_shape) == 1:
                batch_for_gpt['observations'] = torch.cat((obs_batch, obs_target_batch), dim=1).reshape(
                    self._cfg.batch_size[task_id], -1, self._cfg.model.observation_shape)
            elif len(self._cfg.model.observation_shape) == 3:
                batch_for_gpt['observations'] = torch.cat((obs_batch, obs_target_batch), dim=1).reshape(
                    self._cfg.batch_size[task_id], -1, *self._cfg.model.observation_shape)

            batch_for_gpt['actions'] = action_batch.squeeze(-1)
            batch_for_gpt['rewards'] = target_reward_categorical[:, :-1]
            batch_for_gpt['mask_padding'] = mask_batch == 1.0  # 0 means invalid padding data
            batch_for_gpt['mask_padding'] = batch_for_gpt['mask_padding'][:, :-1]
            batch_for_gpt['observations'] = batch_for_gpt['observations'][:, :-1]
            batch_for_gpt['ends'] = torch.zeros(batch_for_gpt['mask_padding'].shape, dtype=torch.long,
                                                device=self._cfg.device)
            batch_for_gpt['target_value'] = target_value_categorical[:, :-1]
            batch_for_gpt['target_policy'] = target_policy[:, :-1]

            # Extract valid target policy data and compute entropy
            valid_target_policy = batch_for_gpt['target_policy'][batch_for_gpt['mask_padding']]
            target_policy_entropy = -torch.sum(valid_target_policy * torch.log(valid_target_policy + 1e-9), dim=-1)
            average_target_policy_entropy = target_policy_entropy.mean().item()

            # Update world model
            intermediate_losses = defaultdict(float)
            losses = self._learn_model.world_model.compute_loss(
                batch_for_gpt, self._target_model.world_model.tokenizer, self.inverse_scalar_transform_handle, task_id=task_id
            )
            
                
            if self.use_soft_modulization_head:
                obs_softmodule_route_weight0 = losses.obs_soft_module_route_weights[0]
                obs_softmodule_route_weight1 = losses.obs_soft_module_route_weights[1]
            
            weighted_total_loss += losses.loss_total  # TODO
            # weighted_total_loss = torch.tensor(0., device=self._cfg.device)

            # assert not torch.isnan(losses.loss_total).any(), "Loss contains NaN values"
            # assert not torch.isinf(losses.loss_total).any(), "Loss contains Inf values"

            losses_list.append(losses.loss_total)  # TODO: for moco

            # weighted_total_loss = weighted_total_loss + losses.loss_total  # 修改为非in-place操作
            for loss_name, loss_value in losses.intermediate_losses.items():
                intermediate_losses[f"{loss_name}"] = loss_value

            obs_loss = intermediate_losses['loss_obs']
            reward_loss = intermediate_losses['loss_rewards']
            policy_loss = intermediate_losses['loss_policy']
            orig_policy_loss = intermediate_losses['orig_policy_loss']
            policy_entropy = intermediate_losses['policy_entropy']
            value_loss = intermediate_losses['loss_value']
            latent_recon_loss = intermediate_losses['latent_recon_loss']
            perceptual_loss = intermediate_losses['perceptual_loss']
            latent_state_l2_norms = intermediate_losses['latent_state_l2_norms']
            # value_priority = intermediate_losses['value_priority']
            logits_value = intermediate_losses['logits_value']

            # ============ for value priority  ============ 
            # transform the categorical representation of the scaled value to its original value
            original_value = self.inverse_scalar_transform_handle(logits_value.reshape(-1, 101)).reshape(
                    batch_for_gpt['observations'].shape[0], batch_for_gpt['observations'].shape[1], 1)
            # calculate the new priorities for each transition.
            value_priority = torch.nn.L1Loss(reduction='none')(original_value.squeeze(-1)[:,0], target_value[:, 0])   # TODO: mix of mean and sum
            value_priority = value_priority.data.cpu().numpy() + 1e-6
            # ============ for value priority  ============ 

            obs_loss_multi_task.append(obs_loss)
            reward_loss_multi_task.append(reward_loss)
            policy_loss_multi_task.append(policy_loss)
            orig_policy_loss_multi_task.append(orig_policy_loss)
            policy_entropy_multi_task.append(policy_entropy)
            reward_loss_multi_task.append(reward_loss)
            value_loss_multi_task.append(value_loss)
            latent_recon_loss_multi_task.append(latent_recon_loss)
            perceptual_loss_multi_task.append(perceptual_loss)
            latent_state_l2_norms_multi_task.append(latent_state_l2_norms)
            value_priority_multi_task.append(value_priority)
            value_priority_mean_multi_task.append(value_priority.mean().item())
            if self.use_soft_modulization_head:
                obs_softmodule_route_weight0_multi_task.append(obs_softmodule_route_weight0)
                obs_softmodule_route_weight1_multi_task.append(obs_softmodule_route_weight1)
            

        # Core learn model update step
        self._optimizer_world_model.zero_grad()

        # TODO 使用 MoCo 和 CAGrad 来计算梯度和权重
        #  ============= for CAGrad and MoCo =============
        # lambd = self.grad_correct.backward(losses=losses_list, **self._cfg.grad_correct_params)

        #  ============= for FAMO  =============  TODO: self.grad_correct.min_loss
        # lambd = torch.tensor([0. for i in range(self.task_num)], device=self._cfg.device)
        # curr_loss, _ = self.grad_correct.backward(losses=torch.tensor(losses_list, device=self._cfg.device))
        # for i in range(self.task_num):
        #     if losses_list[i] < self.grad_correct.min_losses[i]:
        #         self.curr_min_loss[i] = losses_list[i]
        # self.grad_correct.min_loss = self.curr_min_loss  # only for FAMO
        # self.grad_correct.update(curr_loss.detach())
        # self.grad_correct.prev_loss = curr_loss.detach()

        #  ============= TODO: 不使用梯度矫正的情况  =============
        lambd = torch.tensor([0. for i in range(self.task_num)], device=self._cfg.device)
        weighted_total_loss.backward()

        #  ========== for debugging ==========
        # for name, param in self._learn_model.world_model.tokenizer.encoder.named_parameters():
        #     print('name, param.mean(), param.std():', name, param.mean(), param.std())
        #     if param.requires_grad:
        #         print(name, param.grad.norm())

        if self._cfg.analysis_sim_norm:
            del self.l2_norm_before, self.l2_norm_after, self.grad_norm_before, self.grad_norm_after
            self.l2_norm_before, self.l2_norm_after, self.grad_norm_before, self.grad_norm_after = self._learn_model.encoder_hook.analyze()
            self._target_model.encoder_hook.clear_data()

        if self._cfg.multi_gpu:
            self.sync_gradients(self._learn_model)
        total_grad_norm_before_clip_wm = torch.nn.utils.clip_grad_norm_(self._learn_model.world_model.parameters(),
                                                                        self._cfg.grad_clip_value)

        self._optimizer_world_model.step()
        if self._cfg.lr_piecewise_constant_decay:
            self.lr_scheduler.step()

        # Core target model update step
        self._target_model.update(self._learn_model.state_dict())

        if torch.cuda.is_available():
            torch.cuda.synchronize()
            current_memory_allocated = torch.cuda.memory_allocated()
            max_memory_allocated = torch.cuda.max_memory_allocated()
            current_memory_allocated_gb = current_memory_allocated / (1024 ** 3)
            max_memory_allocated_gb = max_memory_allocated / (1024 ** 3)
        else:
            current_memory_allocated_gb = 0.
            max_memory_allocated_gb = 0.

        # 然后，在您的代码中，使用这个函数来构建损失字典：
        return_loss_dict = {
            'Current_GPU': current_memory_allocated_gb,
            'Max_GPU': max_memory_allocated_gb,
            'collect_mcts_temperature': self._collect_mcts_temperature,
            'collect_epsilon': self._collect_epsilon,
            'cur_lr_world_model': self._optimizer_world_model.param_groups[0]['lr'],
            'weighted_total_loss': weighted_total_loss.item(),
            # 'policy_entropy': policy_entropy,
            # 'target_policy_entropy': average_target_policy_entropy,
            'total_grad_norm_before_clip_wm': total_grad_norm_before_clip_wm.item(),
        }
        
        # 用于存储多任务损失的字典
        multi_task_loss_dicts = {
            **generate_task_loss_dict(obs_loss_multi_task, 'obs_loss_task{}'),
            **generate_task_loss_dict(latent_recon_loss_multi_task, 'latent_recon_loss_task{}'),
            **generate_task_loss_dict(perceptual_loss_multi_task, 'perceptual_loss_task{}'),
            **generate_task_loss_dict(latent_state_l2_norms_multi_task, 'latent_state_l2_norms_task{}'),
            
            **generate_task_loss_dict(policy_loss_multi_task, 'policy_loss_task{}'),
            **generate_task_loss_dict(orig_policy_loss_multi_task, 'orig_policy_loss_task{}'),
            **generate_task_loss_dict(policy_entropy_multi_task, 'policy_entropy_task{}'),
            **generate_task_loss_dict(reward_loss_multi_task, 'reward_loss_task{}'),
            **generate_task_loss_dict(value_loss_multi_task, 'value_loss_task{}'),
            **generate_task_loss_dict(average_target_policy_entropy_multi_task, 'target_policy_entropy_task{}'),
            **generate_task_loss_dict(lambd, 'lambd_task{}'), 
            # ==============================================================
            # priority related
            # ==============================================================
            **generate_task_loss_dict(value_priority_multi_task, 'value_priority_task{}'),
            **generate_task_loss_dict(value_priority_mean_multi_task, 'value_priority_mean_task{}'),
            
        }

        # 合并两个字典
        return_loss_dict.update(multi_task_loss_dicts)
        if self.use_soft_modulization_head:
            soft_modulization_weight_dict = {
                **generate_task_loss_dict(obs_softmodule_route_weight0_multi_task, '[histogram]obs_softmodule_route_weight0_task{}'),
                **generate_task_loss_dict(obs_softmodule_route_weight1_multi_task, '[histogram]obs_softmodule_route_weight1_task{}')
            }
            return_loss_dict.update(soft_modulization_weight_dict)
        # 返回最终的损失字典
        return return_loss_dict

    def monitor_weights_and_grads(self, model):
        for name, param in model.named_parameters():
            if param.requires_grad:
                print(f"Layer: {name} | "
                      f"Weight mean: {param.data.mean():.4f} | "
                      f"Weight std: {param.data.std():.4f} | "
                      f"Grad mean: {param.grad.mean():.4f} | "
                      f"Grad std: {param.grad.std():.4f}")

    def _init_collect(self) -> None:
        """
        Overview:
            Collect mode init method. Called by ``self.__init__``. Initialize the collect model and MCTS utils.
        """
        self._collect_model = self._model

        if self._cfg.mcts_ctree:
            self._mcts_collect = MCTSCtree(self._cfg)
        else:
            self._mcts_collect = MCTSPtree(self._cfg)
        self._collect_mcts_temperature = 1.
        self._collect_epsilon = 0.0
        self.collector_env_num = self._cfg.collector_env_num
        if self._cfg.model.model_type == 'conv':
            self.last_batch_obs = torch.zeros([self.collector_env_num, self._cfg.model.observation_shape[0], 64, 64]).to(self._cfg.device)
            self.last_batch_action = [-1 for i in range(self.collector_env_num)]
        elif self._cfg.model.model_type == 'mlp':
            self.last_batch_obs = torch.zeros([self.collector_env_num, self._cfg.model.observation_shape]).to(self._cfg.device)
            self.last_batch_action = [-1 for i in range(self.collector_env_num)]

    #@profile
    def _forward_collect(
            self,
            data: torch.Tensor,
            action_mask: list = None,
            temperature: float = 1,
            to_play: List = [-1],
            epsilon: float = 0.25,
            ready_env_id: np.array = None,
            task_id=None
    ) -> Dict:
        """
        Overview:
            The forward function for collecting data in collect mode. Use model to execute MCTS search.
            Choosing the action through sampling during the collect mode.
        Arguments:
            - data (:obj:`torch.Tensor`): The input data, i.e. the observation.
            - action_mask (:obj:`list`): The action mask, i.e. the action that cannot be selected.
            - temperature (:obj:`float`): The temperature of the policy.
            - to_play (:obj:`int`): The player to play.
            - ready_env_id (:obj:`list`): The id of the env that is ready to collect.
        Shape:
            - data (:obj:`torch.Tensor`):
                - For Atari, :math:`(N, C*S, H, W)`, where N is the number of collect_env, C is the number of channels, \
                    S is the number of stacked frames, H is the height of the image, W is the width of the image.
                - For lunarlander, :math:`(N, O)`, where N is the number of collect_env, O is the observation space size.
            - action_mask: :math:`(N, action_space_size)`, where N is the number of collect_env.
            - temperature: :math:`(1, )`.
            - to_play: :math:`(N, 1)`, where N is the number of collect_env.
            - ready_env_id: None
        Returns:
            - output (:obj:`Dict[int, Any]`): Dict type data, the keys including ``action``, ``distributions``, \
                ``visit_count_distribution_entropy``, ``value``, ``pred_value``, ``policy_logits``.
        """
        self._collect_model.eval()

        self._collect_mcts_temperature = temperature
        self._collect_epsilon = epsilon
        active_collect_env_num = data.shape[0]
        if ready_env_id is None:
            ready_env_id = np.arange(active_collect_env_num)
        output = {i: None for i in ready_env_id}

        with torch.no_grad():
            network_output = self._collect_model.initial_inference(self.last_batch_obs, self.last_batch_action, data, task_id=task_id)
            latent_state_roots, reward_roots, pred_values, policy_logits = mz_network_output_unpack(network_output)

            pred_values = self.inverse_scalar_transform_handle(pred_values).detach().cpu().numpy()
            latent_state_roots = latent_state_roots.detach().cpu().numpy()
            policy_logits = policy_logits.detach().cpu().numpy().tolist()

            legal_actions = [[i for i, x in enumerate(action_mask[j]) if x == 1] for j in range(active_collect_env_num)]
            # the only difference between collect and eval is the dirichlet noise
            noises = [
                np.random.dirichlet([self._cfg.root_dirichlet_alpha] * int(sum(action_mask[j]))
                                    ).astype(np.float32).tolist() for j in range(active_collect_env_num)
            ]
            if self._cfg.mcts_ctree:
                # cpp mcts_tree
                roots = MCTSCtree.roots(active_collect_env_num, legal_actions)
            else:
                # python mcts_tree
                roots = MCTSPtree.roots(active_collect_env_num, legal_actions)

            roots.prepare(self._cfg.root_noise_weight, noises, reward_roots, policy_logits, to_play)
            self._mcts_collect.search(roots, self._collect_model, latent_state_roots, to_play, task_id=task_id)

            # list of list, shape: ``{list: batch_size} -> {list: action_space_size}``
            roots_visit_count_distributions = roots.get_distributions()
            roots_values = roots.get_values()  # shape: {list: batch_size}

            batch_action = []
            for i, env_id in enumerate(ready_env_id):
                distributions, value = roots_visit_count_distributions[i], roots_values[i]
                
                if self._cfg.eps.eps_greedy_exploration_in_collect:
                    # eps greedy collect
                    action_index_in_legal_action_set, visit_count_distribution_entropy = select_action(
                        distributions, temperature=self._collect_mcts_temperature, deterministic=True
                    )
                    action = np.where(action_mask[i] == 1.0)[0][action_index_in_legal_action_set]
                    if np.random.rand() < self._collect_epsilon:
                        action = np.random.choice(legal_actions[i])
                else:
                    # normal collect
                    # NOTE: Only legal actions possess visit counts, so the ``action_index_in_legal_action_set`` represents
                    # the index within the legal action set, rather than the index in the entire action set.
                    action_index_in_legal_action_set, visit_count_distribution_entropy = select_action(
                        distributions, temperature=self._collect_mcts_temperature, deterministic=False
                    )
                    # NOTE: Convert the ``action_index_in_legal_action_set`` to the corresponding ``action`` in the entire action set.
                    action = np.where(action_mask[i] == 1.0)[0][action_index_in_legal_action_set]

                # ============== TODO: only for visualize ==============
                # action_index_in_legal_action_set, visit_count_distribution_entropy = select_action(
                #     distributions, temperature=self._collect_mcts_temperature, deterministic=True
                # )
                # action = np.where(action_mask[i] == 1.0)[0][action_index_in_legal_action_set]
                # ============== TODO: only for visualize ==============

                output[env_id] = {
                    'action': action,
                    'visit_count_distributions': distributions,
                    'visit_count_distribution_entropy': visit_count_distribution_entropy,
                    'searched_value': value,
                    'predicted_value': pred_values[i],
                    'predicted_policy_logits': policy_logits[i],
                }
                batch_action.append(action)

            self.last_batch_obs = data
            self.last_batch_action = batch_action

        return output

    def _init_eval(self) -> None:
        """
        Overview:
            Evaluate mode init method. Called by ``self.__init__``. Initialize the eval model and MCTS utils.
        """
        self._eval_model = self._model
        if self._cfg.mcts_ctree:
            self._mcts_eval = MCTSCtree(self._cfg)
        else:
            self._mcts_eval = MCTSPtree(self._cfg)
        self.evaluator_env_num = self._cfg.evaluator_env_num

        if self._cfg.model.model_type == 'conv':
            self.last_batch_obs = torch.zeros([self.evaluator_env_num, self._cfg.model.observation_shape[0], 64, 64]).to(self._cfg.device)
            self.last_batch_action = [-1 for _ in range(self.evaluator_env_num)]
        elif self._cfg.model.model_type == 'mlp':
            self.last_batch_obs = torch.zeros([self.evaluator_env_num, self._cfg.model.observation_shape]).to(self._cfg.device)
            self.last_batch_action = [-1 for _ in range(self.evaluator_env_num)]

    #@profile
    def _forward_eval(self, data: torch.Tensor, action_mask: list, to_play: int = -1,
                      ready_env_id: np.array = None, task_id=None) -> Dict:
        """
        Overview:
            The forward function for evaluating the current policy in eval mode. Use model to execute MCTS search.
            Choosing the action with the highest value (argmax) rather than sampling during the eval mode.
        Arguments:
            - data (:obj:`torch.Tensor`): The input data, i.e. the observation.
            - action_mask (:obj:`list`): The action mask, i.e. the action that cannot be selected.
            - to_play (:obj:`int`): The player to play.
            - ready_env_id (:obj:`list`): The id of the env that is ready to collect.
        Shape:
            - data (:obj:`torch.Tensor`):
                - For Atari, :math:`(N, C*S, H, W)`, where N is the number of collect_env, C is the number of channels, \
                    S is the number of stacked frames, H is the height of the image, W is the width of the image.
                - For lunarlander, :math:`(N, O)`, where N is the number of collect_env, O is the observation space size.
            - action_mask: :math:`(N, action_space_size)`, where N is the number of collect_env.
            - to_play: :math:`(N, 1)`, where N is the number of collect_env.
            - ready_env_id: None
        Returns:
            - output (:obj:`Dict[int, Any]`): Dict type data, the keys including ``action``, ``distributions``, \
                ``visit_count_distribution_entropy``, ``value``, ``pred_value``, ``policy_logits``.
        """
        self._eval_model.eval()
        active_eval_env_num = data.shape[0]
        if ready_env_id is None:
            ready_env_id = np.arange(active_eval_env_num)
        output = {i: None for i in ready_env_id}
        with torch.no_grad():
            network_output = self._eval_model.initial_inference(self.last_batch_obs, self.last_batch_action, data, task_id=task_id)
            latent_state_roots, reward_roots, pred_values, policy_logits = mz_network_output_unpack(network_output)

            if not self._eval_model.training:
                # if not in training, obtain the scalars of the value/reward
                pred_values = self.inverse_scalar_transform_handle(pred_values).detach().cpu().numpy()  # shape（B, 1）
                latent_state_roots = latent_state_roots.detach().cpu().numpy()
                policy_logits = policy_logits.detach().cpu().numpy().tolist()  # list shape（B, A）

            legal_actions = [[i for i, x in enumerate(action_mask[j]) if x == 1] for j in range(active_eval_env_num)]
            if self._cfg.mcts_ctree:
                # cpp mcts_tree
                roots = MCTSCtree.roots(active_eval_env_num, legal_actions)
            else:
                # python mcts_tree
                roots = MCTSPtree.roots(active_eval_env_num, legal_actions)
            roots.prepare_no_noise(reward_roots, policy_logits, to_play)
            self._mcts_eval.search(roots, self._eval_model, latent_state_roots, to_play, task_id=task_id)

            # list of list, shape: ``{list: batch_size} -> {list: action_space_size}``
            roots_visit_count_distributions = roots.get_distributions()
            roots_values = roots.get_values()  # shape: {list: batch_size}

            batch_action = []

            for i, env_id in enumerate(ready_env_id):
                distributions, value = roots_visit_count_distributions[i], roots_values[i]
                # print("roots_visit_count_distributions:", distributions, "root_value:", value)

                # NOTE: Only legal actions possess visit counts, so the ``action_index_in_legal_action_set`` represents
                # the index within the legal action set, rather than the index in the entire action set.
                #  Setting deterministic=True implies choosing the action with the highest value (argmax) rather than
                # sampling during the evaluation phase.
                action_index_in_legal_action_set, visit_count_distribution_entropy = select_action(
                    distributions, temperature=1, deterministic=True
                )
                # NOTE: Convert the ``action_index_in_legal_action_set`` to the corresponding ``action`` in the
                # entire action set.
                action = np.where(action_mask[i] == 1.0)[0][action_index_in_legal_action_set]

                output[env_id] = {
                    'action': action,
                    'visit_count_distributions': distributions,
                    'visit_count_distribution_entropy': visit_count_distribution_entropy,
                    'searched_value': value,
                    'predicted_value': pred_values[i],
                    'predicted_policy_logits': policy_logits[i],
                }
                batch_action.append(action)

            self.last_batch_obs = data
            self.last_batch_action = batch_action

        return output

    #@profile
    def _reset_collect(self, env_id: int = None, current_steps: int = 0, reset_init_data: bool = True) -> None:
        """
        Overview:
            This method resets the collection process for a specific environment. It clears caches and memory
            when certain conditions are met, ensuring optimal performance. If reset_init_data is True, the initial data
            will be reset.
        Arguments:
            - env_id (:obj:`int`, optional): The ID of the environment to reset. If None or list, the function returns immediately.
            - current_steps (:obj:`int`, optional): The current step count in the environment. Used to determine
              whether to clear caches.
            - reset_init_data (:obj:`bool`, optional): Whether to reset the initial data. If True, the initial data will be reset.
        """
        if reset_init_data:
            self.last_batch_obs = initialize_zeros_batch(
                self._cfg.model.observation_shape,
                self._cfg.collector_env_num,
                self._cfg.device
            )
            self.last_batch_action = [-1 for _ in range(self._cfg.collector_env_num)]
            # print('collector: last_batch_obs, last_batch_action reset()', self.last_batch_obs.shape)

        # Return immediately if env_id is None or a list
        # if env_id is None or isinstance(env_id, list):
        #     return

        # Determine the clear interval based on the environment's sample type
        clear_interval = 2000 if getattr(self._cfg, 'sample_type', '') == 'episode' else 200

        # Clear caches if the current steps are a multiple of the clear interval
        if current_steps % clear_interval == 0:
            # print(f'clear_interval: {clear_interval}')

            # Clear various caches in the collect model's world model
            world_model = self._collect_model.world_model
            world_model.past_kv_cache_init_infer.clear()
            for kv_cache_dict_env in world_model.past_kv_cache_init_infer_envs:
                kv_cache_dict_env.clear()
            world_model.past_kv_cache_recurrent_infer.clear()
            world_model.keys_values_wm_list.clear()

            # Free up GPU memory
            torch.cuda.empty_cache()

            print('collector: collect_model clear()')
            print(f'eps_steps_lst[{env_id}]: {current_steps}')

            # TODO: check its correctness
            self._reset_target_model()

    #@profile
    def _reset_target_model(self) -> None:
        """
        Overview:
            This method resets the target model. It clears caches and memory, ensuring optimal performance.
        Arguments:
            - None
        """

        # Clear various caches in the target_model
        world_model = self._target_model.world_model
        world_model.past_kv_cache_init_infer.clear()
        for kv_cache_dict_env in world_model.past_kv_cache_init_infer_envs:
            kv_cache_dict_env.clear()
        world_model.past_kv_cache_recurrent_infer.clear()
        world_model.keys_values_wm_list.clear()

        # Free up GPU memory
        torch.cuda.empty_cache()
        print('collector: target_model past_kv_cache.clear()')

    #@profile
    def _reset_eval(self, env_id: int = None, current_steps: int = 0, reset_init_data: bool = True) -> None:
        """
        Overview:
            This method resets the evaluation process for a specific environment. It clears caches and memory
            when certain conditions are met, ensuring optimal performance. If reset_init_data is True,
            the initial data will be reset.
        Arguments:
            - env_id (:obj:`int`, optional): The ID of the environment to reset. If None or list, the function returns immediately.
            - current_steps (:obj:`int`, optional): The current step count in the environment. Used to determine
              whether to clear caches.
            - reset_init_data (:obj:`bool`, optional): Whether to reset the initial data. If True, the initial data will be reset.
        """
        if reset_init_data:
            self.last_batch_obs = initialize_zeros_batch(
                self._cfg.model.observation_shape,
                self._cfg.evaluator_env_num,
                self._cfg.device
            )
            self.last_batch_action = [-1 for _ in range(self._cfg.evaluator_env_num)]
            print('evaluator: last_batch_obs, last_batch_action reset()', self.last_batch_obs.shape)

        # Return immediately if env_id is None or a list
        # if env_id is None or isinstance(env_id, list):
        #     return

        # Determine the clear interval based on the environment's sample type
        clear_interval = 2000 if getattr(self._cfg, 'sample_type', '') == 'episode' else 200

        # Clear caches if the current steps are a multiple of the clear interval
        if current_steps % clear_interval == 0:
            print(f'clear_interval: {clear_interval}')

            # Clear various caches in the eval model's world model
            world_model = self._eval_model.world_model
            world_model.past_kv_cache_init_infer.clear()
            for kv_cache_dict_env in world_model.past_kv_cache_init_infer_envs:
                kv_cache_dict_env.clear()
            world_model.past_kv_cache_recurrent_infer.clear()
            world_model.keys_values_wm_list.clear()

            # Free up GPU memory
            torch.cuda.empty_cache()

            print('evaluator: eval_model clear()')
            print(f'eps_steps_lst[{env_id}]: {current_steps}')

    # TODO: num_tasks
    def _monitor_vars_learn(self, num_tasks=2) -> List[str]:
        """
        Overview:
            Register the variables to be monitored in learn mode. The registered variables will be logged in
            tensorboard according to the return value ``_forward_learn``.
            If num_tasks is provided, generate monitored variables for each task.
        """
        # Basic monitored variables that do not depend on the number of tasks
        monitored_vars = [
            'Current_GPU',
            'Max_GPU',
            'collect_epsilon',
            'collect_mcts_temperature',
            'cur_lr_world_model',
            'weighted_total_loss',
            'total_grad_norm_before_clip_wm',
        ]

        # Variable names that will have task-specific counterparts
        task_specific_vars = [
            'obs_loss',
            'orig_policy_loss',
            'policy_loss',
            'latent_recon_loss',
            'policy_entropy',
            'target_policy_entropy',
            'reward_loss',
            'value_loss',
            'perceptual_loss',
            'latent_state_l2_norms',
            'lambd',
            'value_priority_mean',
        ]
        if self.use_soft_modulization_head:
            soft_module_historgams = [
                '[histogram]obs_softmodule_route_weight0',
                '[histogram]obs_softmodule_route_weight1'
            ]
            task_specific_vars.extend(soft_module_historgams)
        num_tasks = self.task_num
        # If the number of tasks is provided, extend the monitored variables list with task-specific variables
        if num_tasks is not None:
            for var in task_specific_vars:
                for task_idx in range(num_tasks):
                    monitored_vars.append(f'{var}_task{task_idx}')
        else:
            # If num_tasks is not provided, we assume there's only one task and keep the original variable names
            monitored_vars.extend(task_specific_vars)

        return monitored_vars

    def recompute_pos_emb_diff_and_clear_cache(self) -> None:
        """
        Overview:
            Clear the caches and precompute positional embedding matrices in the model.
        """
        # NOTE: Clear caches and precompute positional embedding matrices both for the collect and target models
        for model in [self._collect_model, self._target_model]:
            model.world_model.precompute_pos_emb_diff_kv()
            model.world_model.clear_caches()
        torch.cuda.empty_cache()<|MERGE_RESOLUTION|>--- conflicted
+++ resolved
@@ -224,11 +224,6 @@
                 # (float) The threshold for a dormant neuron.
                 dormant_threshold=0.025,
                 
-<<<<<<< HEAD
-                use_soft_modulization_head=False,
-                num_modules_per_layer=4,
-                num_layers_for_sm=3,
-=======
                 # ******** for soft modulization 
                 # (float) If soft modulization is used
                 use_soft_modulization_head=False,
@@ -237,7 +232,6 @@
                 # (int) The num of layers of the base policy network when soft modulization is used
                 num_layers_for_sm=3,
                 # (int) The embedding MLP numbers before the routing weight is calculated when embedding.
->>>>>>> 18858b6d
                 gating_embed_mlp_num=2,
             ),
         ),
