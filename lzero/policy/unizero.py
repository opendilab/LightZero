import copy
from collections import defaultdict
from typing import List, Dict, Any, Tuple, Union

import numpy as np
import torch
import wandb
from ding.model import model_wrap
from ding.utils import POLICY_REGISTRY

from lzero.entry.utils import initialize_zeros_batch, initialize_pad_batch
from lzero.mcts import UniZeroMCTSCtree as MCTSCtree
from lzero.model import ImageTransforms
from lzero.policy import scalar_transform, InverseScalarTransform, phi_transform, \
    DiscreteSupport, to_torch_float_tensor, mz_network_output_unpack, select_action, prepare_obs, \
    prepare_obs_stack_for_unizero
from lzero.policy.muzero import MuZeroPolicy
from .utils import configure_optimizers_nanogpt


@POLICY_REGISTRY.register('unizero')
class UniZeroPolicy(MuZeroPolicy):
    """
    Overview:
        The policy class for UniZero, official implementation for paper UniZero: Generalized and Efficient Planning
        with Scalable LatentWorld Models. UniZero aims to enhance the planning capabilities of reinforcement learning agents
        by addressing the limitations found in MuZero-style algorithms, particularly in environments requiring the
        capture of long-term dependencies. More details can be found in https://arxiv.org/abs/2406.10667.
    """

    # The default_config for UniZero policy.
    config = dict(
        type='unizero',
        model=dict(
            # (str) The model type. For 1-dimensional vector obs, we use mlp model. For the image obs, we use conv model.
            model_type='conv',  # options={'mlp', 'conv'}
            # (bool) If True, the action space of the environment is continuous, otherwise discrete.
            continuous_action_space=False,
            # (tuple) The obs shape.
            observation_shape=(3, 64, 64),
            # (bool) Whether to use the self-supervised learning loss.
            self_supervised_learning_loss=True,
            # (bool) Whether to use discrete support to represent categorical distribution for value/reward/value_prefix.
            categorical_distribution=True,
            # (int) The image channel in image observation.
            image_channel=3,
            # (int) The number of frames to stack together.
            frame_stack_num=1,
            # (int) The number of res blocks in MuZero model.
            num_res_blocks=1,
            # (int) The number of channels of hidden states in MuZero model.
            num_channels=64,
            # (tuple) The range of supports used in categorical distribution.
            # These variables are only effective when ``model.categorical_distribution=True``.
            reward_support_range=(-50., 51., 1.),
            value_support_range=(-50., 51., 1.),
            # (bool) whether to learn bias in the last linear layer in value and policy head.
            bias=True,
            # (bool) whether to use res connection in dynamics.
            res_connection_in_dynamics=True,
            # (str) The type of normalization in MuZero model. Options are ['BN', 'LN']. Default to 'BN'.
            norm_type='BN',
            # (bool) Whether to analyze simulation normalization.
            analysis_sim_norm=False,
            # (int) The save interval of the model.
            learn=dict(learner=dict(hook=dict(save_ckpt_after_iter=10000, ), ), ),
            world_model_cfg=dict(
                # (bool) If True, the action space of the environment is continuous, otherwise discrete.
                continuous_action_space=False,
                # (int) The number of tokens per block.
                tokens_per_block=2,
                # (int) The maximum number of blocks.
                max_blocks=10,
                # (int) The maximum number of tokens, calculated as tokens per block multiplied by max blocks.
                max_tokens=2 * 10,
                # (int) The context length, usually calculated as twice the number of some base unit.
                context_length=2 * 4,
                # (bool) Whether to use GRU gating mechanism.
                gru_gating=False,
                # (str) The device to be used for computation, e.g., 'cpu' or 'cuda'.
                device='cpu',
                # (bool) Whether to analyze simulation normalization.
                analysis_sim_norm=False,
                # (bool) Whether to analyze dormant ratio, average_weight_magnitude of net, effective_rank of latent.
                analysis_dormant_ratio_weight_rank=False,
                # (int) The shape of the action space.
                action_space_size=6,
                # (int) The size of the group, related to simulation normalization.
                group_size=8,  # NOTE: sim_norm
                # (str) The type of attention mechanism used. Options could be ['causal'].
                attention='causal',
                # (int) The number of layers in the model.
                num_layers=2,
                # (int) The number of attention heads.
                num_heads=8,
                # (int) The dimension of the embedding.
                embed_dim=768,
                # (float) The dropout probability for the embedding layer.
                embed_pdrop=0.1,
                # (float) The dropout probability for the residual connections.
                resid_pdrop=0.1,
                # (float) The dropout probability for the attention mechanism.
                attn_pdrop=0.1,
                # (int) The size of the support set for value and reward heads.
                support_size=101,
                # (int) The maximum size of the cache.
                max_cache_size=5000,
                # (int) The number of environments.
                env_num=8,
                # (float) The weight of the latent reconstruction loss.
                latent_recon_loss_weight=0.,
                # (float) The weight of the perceptual loss.
                perceptual_loss_weight=0.,
                # (float) The weight of the policy entropy loss.
                policy_entropy_weight=0,
                # (str) The normalization type for the final layer in both the head and the encoder.
                # This option must be the same for both 'final_norm_option_in_head' and 'final_norm_option_in_encoder'.
                # Valid options are 'LayerNorm' and 'SimNorm'.
                # When set to 'LayerNorm', the 'predict_latent_loss_type' should be 'mse'.
                # When set to 'SimNorm', the 'predict_latent_loss_type' should be 'group_kl'.
                final_norm_option_in_head="LayerNorm",
                final_norm_option_in_encoder="LayerNorm",
                # (str) The type of loss function for predicting latent variables.
                # Options are 'mse' (Mean Squared Error) or 'group_kl' (Group Kullback-Leibler divergence).
                # This choice is dependent on the normalization method selected above.
                predict_latent_loss_type='mse',
                # (str) The type of observation. Options are ['image', 'vector'].
                obs_type='image',
                # (float) The discount factor for future rewards.
                gamma=1,
                # (float) The threshold for a dormant neuron.
                dormant_threshold=0.025,
                # (bool) Whether to use Rotary Position Embedding (RoPE) for relative position encoding.
                # If False, nn.Embedding is used for absolute position encoding.
                # For more details on RoPE, refer to the author's blog: https://spaces.ac.cn/archives/8265/
                # TODO: If you want to use rotary_emb in an environment, you need to include the timestep as a return key from the environment.
                rotary_emb=False,
                # (int) The base value for calculating RoPE angles. Commonly set to 10000.
                rope_theta=10000,
                # (int) The maximum sequence length for position encoding.
                max_seq_len=8192,
<<<<<<< HEAD
                lora_r= 0,
=======
                # Controls where to compute reconstruction loss: 'after_backbone', 'before_backbone', or None.
                #   - after_backbone: The reconstruction loss is computed after the encoded representation passes through the backbone.
		        #   - before_backbone: The reconstruction loss is computed directly on the encoded representation, without the backbone.
                decode_loss_mode=None,
>>>>>>> da2a62f9
            ),
        ),
        # ****** common ******
        # (bool) whether to use rnd model.
        use_rnd_model=False,
        # (bool) Whether to use multi-gpu training.
        multi_gpu=False,
        # (bool) Whether to enable the sampled-based algorithm (e.g. Sampled EfficientZero)
        # this variable is used in ``collector``.
        sampled_algo=False,
        # (bool) Whether to enable the gumbel-based algorithm (e.g. Gumbel Muzero)
        gumbel_algo=False,
        # (bool) Whether to use C++ MCTS in policy. If False, use Python implementation.
        mcts_ctree=True,
        # (bool) Whether to use cuda for network.
        cuda=True,
        # (int) The number of environments used in collecting data.
        collector_env_num=8,
        # (int) The number of environments used in evaluating policy.
        evaluator_env_num=3,
        # (str) The type of environment. Options are ['not_board_games', 'board_games'].
        env_type='not_board_games',
        # (str) The type of action space. Options are ['fixed_action_space', 'varied_action_space'].
        action_type='fixed_action_space',
        # (str) The type of battle mode. Options are ['play_with_bot_mode', 'self_play_mode'].
        battle_mode='play_with_bot_mode',
        # (bool) Whether to monitor extra statistics in tensorboard.
        monitor_extra_statistics=True,
        # (int) The transition number of one ``GameSegment``.
        game_segment_length=400,
        # (bool) Whether to analyze simulation normalization.
        analysis_sim_norm=False,
        # (bool) Whether to use the pure policy to collect data.
        collect_with_pure_policy=False,
        # (int) The evaluation frequency.
        eval_freq=int(5e3),
        # (str) The sample type. Options are ['episode', 'transition'].
        sample_type='transition',
        # ****** observation ******
        # (bool) Whether to transform image to string to save memory.
        transform2string=False,
        # (bool) Whether to use gray scale image.
        gray_scale=False,
        # (bool) Whether to use data augmentation.
        use_augmentation=False,
        # (list) The style of augmentation.
        augmentation=['shift', 'intensity'],

        # ******* learn ******
        # (bool) Whether to ignore the done flag in the training data. Typically, this value is set to False.
        # However, for some environments with a fixed episode length, to ensure the accuracy of Q-value calculations,
        # we should set it to True to avoid the influence of the done flag.
        ignore_done=False,
        # (int) How many updates(iterations) to train after collector's one collection.
        # Bigger "update_per_collect" means bigger off-policy.
        # collect data -> update policy-> collect data -> ...
        # For different env, we have different episode_length,
        # we usually set update_per_collect = collector_env_num * episode_length / batch_size * reuse_factor.
        # If we set update_per_collect=None, we will set update_per_collect = collected_transitions_num * cfg.policy.replay_ratio automatically.
        update_per_collect=None,
        # (float) The ratio of the collected data used for training. Only effective when ``update_per_collect`` is not None.
        replay_ratio=0.25,
        # (int) Minibatch size for one gradient descent.
        batch_size=256,
        # (str) Optimizer for training policy network.
        optim_type='AdamW',
        # (float) Learning rate for training policy network. Initial lr for manually decay schedule.
        learning_rate=0.0001,
        # (int) Frequency of hard target network update.
        target_update_freq=100,
        # (int) Frequency of soft target network update.
        target_update_theta=0.05,
        # (int) Frequency of target network update.
        target_update_freq_for_intrinsic_reward=1000,
        # (float) Weight decay for training policy network.
        weight_decay=1e-4,
        # (float) One-order Momentum in optimizer, which stabilizes the training process (gradient direction).
        momentum=0.9,
        # (float) The maximum constraint value of gradient norm clipping.
        grad_clip_value=20,
        # (int) The number of episodes in each collecting stage when use muzero_collector.
        n_episode=8,
        # (int) The number of num_segments in each collecting stage when use muzero_segment_collector.
        num_segments=8,
        # (int) the number of simulations in MCTS.
        num_simulations=50,
        # (float) Discount factor (gamma) for returns.
        discount_factor=0.997,
        # (int) The number of steps for calculating target q_value.
        td_steps=5,
        # (int) The number of unroll steps in dynamics network.
        num_unroll_steps=10,
        # (float) The weight of reward loss.
        reward_loss_weight=1,
        # (float) The weight of value loss.
        value_loss_weight=0.25,
        # (float) The weight of policy loss.
        policy_loss_weight=1,
        # (float) The weight of ssl (self-supervised learning) loss.
        ssl_loss_weight=0,
        # (bool) Whether to use the cosine learning rate decay.
        cos_lr_scheduler=False,
        # (bool) Whether to use piecewise constant learning rate decay.
        # i.e. lr: 0.2 -> 0.02 -> 0.002
        piecewise_decay_lr_scheduler=False,
        # (int) The number of final training iterations to control lr decay, which is only used for manually decay.
        threshold_training_steps_for_final_lr=int(5e4),
        # (bool) Whether to use manually decayed temperature.
        manual_temperature_decay=False,
        # (int) The number of final training iterations to control temperature, which is only used for manually decay.
        threshold_training_steps_for_final_temperature=int(5e4),
        # (float) The fixed temperature value for MCTS action selection, which is used to control the exploration.
        # The larger the value, the more exploration. This value is only used when manual_temperature_decay=False.
        fixed_temperature_value=0.25,
        # (bool) Whether to use the true chance in MCTS in some environments with stochastic dynamics, such as 2048.
        use_ture_chance_label_in_chance_encoder=False,
        # (int) The number of steps to accumulate gradients before performing an optimization step.
        accumulation_steps=1,

        # ****** Priority ******
        # (bool) Whether to use priority when sampling training data from the buffer.
        use_priority=False,
        # (float) The degree of prioritization to use. A value of 0 means no prioritization,
        # while a value of 1 means full prioritization.
        priority_prob_alpha=0.6,
        # (float) The degree of correction to use. A value of 0 means no correction,
        # while a value of 1 means full correction.
        priority_prob_beta=0.4,
        # (int) The initial Env Steps for training.
        train_start_after_envsteps=int(0),

        # ****** UCB ******
        # (float) The alpha value used in the Dirichlet distribution for exploration at the root node of search tree.
        root_dirichlet_alpha=0.3,
        # (float) The noise weight at the root node of the search tree.
        root_noise_weight=0.25,

        # ****** Explore by random collect ******
        # (int) The number of episodes to collect data randomly before training.
        random_collect_episode_num=0,

        # ****** Explore by eps greedy ******
        eps=dict(
            # (bool) Whether to use eps greedy exploration in collecting data.
            eps_greedy_exploration_in_collect=False,
            # (str) The type of decaying epsilon. Options are 'linear', 'exp'.
            type='linear',
            # (float) The start value of eps.
            start=1.,
            # (float) The end value of eps.
            end=0.05,
            # (int) The decay steps from start to end eps.
            decay=int(1e5),
        ),
    )

    def default_model(self) -> Tuple[str, List[str]]:
        """
        Overview:
            Return this algorithm default model setting for demonstration.
        Returns:
            - model_info (:obj:`Tuple[str, List[str]]`): model name and model import_names.
                - model_type (:obj:`str`): The model type used in this algorithm, which is registered in ModelRegistry.
                - import_names (:obj:`List[str]`): The model class path list used in this algorithm.
        .. note::
            The user can define and use customized network model but must obey the same interface definition indicated \
            by import_names path. For MuZero, ``lzero.model.unizero_model.MuZeroModel``
        """
        return 'UniZeroModel', ['lzero.model.unizero_model']

    def _init_learn(self) -> None:
        """
        Overview:
            Learn mode init method. Called by ``self.__init__``. Initialize the learn model, optimizer and MCTS utils.
        """
        # NOTE: nanoGPT optimizer
        self._optimizer_world_model = configure_optimizers_nanogpt(
            model=self._model.world_model,
            learning_rate=self._cfg.learning_rate,
            weight_decay=self._cfg.weight_decay,
            device_type=self._cfg.device,
            betas=(0.9, 0.95),
        )

        if self._cfg.cos_lr_scheduler:
            from torch.optim.lr_scheduler import CosineAnnealingLR
            # TODO: check the total training steps
            self.lr_scheduler = CosineAnnealingLR(self._optimizer_world_model, 1e5, eta_min=0, last_epoch=-1)

        # use model_wrapper for specialized demands of different modes
        self._target_model = copy.deepcopy(self._model)
        # Ensure that the installed torch version is greater than or equal to 2.0
        assert int(''.join(filter(str.isdigit, torch.__version__))) >= 200, "We need torch version >= 2.0"
        self._model = torch.compile(self._model)
        self._target_model = torch.compile(self._target_model)
        # NOTE: soft target
        self._target_model = model_wrap(
            self._target_model,
            wrapper_name='target',
            update_type='momentum',
            update_kwargs={'theta': self._cfg.target_update_theta}
        )
        self._learn_model = self._model

        if self._cfg.use_augmentation:
            self.image_transforms = ImageTransforms(
                self._cfg.augmentation,
                image_shape=(self._cfg.model.observation_shape[1], self._cfg.model.observation_shape[2])
            )
        self.value_support = DiscreteSupport(*self._cfg.model.value_support_range, self._cfg.device)
        self.reward_support = DiscreteSupport(*self._cfg.model.reward_support_range, self._cfg.device)
        self.value_inverse_scalar_transform_handle = InverseScalarTransform(self.value_support, self._cfg.model.categorical_distribution)
        self.reward_inverse_scalar_transform_handle = InverseScalarTransform(self.reward_support, self._cfg.model.categorical_distribution)

        self.intermediate_losses = defaultdict(float)
        self.l2_norm_before = 0.
        self.l2_norm_after = 0.
        self.grad_norm_before = 0.
        self.grad_norm_after = 0.

        encoder_tokenizer = getattr(self._model.tokenizer.encoder, 'tokenizer', None)
        self.pad_token_id = encoder_tokenizer.pad_token_id if encoder_tokenizer is not None else 0
        
        if self._cfg.use_wandb:
            # TODO: add the model to wandb
            wandb.watch(self._learn_model.representation_network, log="all")

        self.accumulation_steps = self._cfg.accumulation_steps

    # @profile
    def _forward_learn(self, data: Tuple[torch.Tensor]) -> Dict[str, Union[float, int]]:
        """
        Overview:
            The forward function for learning policy in learn mode, which is the core of the learning process.
            The data is sampled from replay buffer.
            The loss is calculated by the loss function and the loss is backpropagated to update the model.
        Arguments:
            - data (:obj:`Tuple[torch.Tensor]`): The data sampled from replay buffer, which is a tuple of tensors.
                The first tensor is the current_batch, the second tensor is the target_batch.
        Returns:
            - info_dict (:obj:`Dict[str, Union[float, int]]`): The information dict to be logged, which contains \
                current learning loss and learning statistics.
        """
        self._learn_model.train()
        self._target_model.train()

        current_batch, target_batch, train_iter = data
        obs_batch_ori, action_batch,  target_action_batch, mask_batch, indices, weights, make_time, timestep_batch = current_batch
        target_reward, target_value, target_policy = target_batch

        # Prepare observations based on frame stack number
        if self._cfg.model.frame_stack_num > 1:
            obs_batch, obs_target_batch = prepare_obs_stack_for_unizero(obs_batch_ori, self._cfg)
        else:
            obs_batch, obs_target_batch = prepare_obs(obs_batch_ori, self._cfg)  # TODO: optimize

        # Apply augmentations if needed
        if self._cfg.use_augmentation:
            obs_batch = self.image_transforms.transform(obs_batch)
            if self._cfg.model.self_supervised_learning_loss:
                obs_target_batch = self.image_transforms.transform(obs_target_batch)

        # Prepare action batch and convert to torch tensor
        action_batch = torch.from_numpy(action_batch).to(self._cfg.device).unsqueeze(
            -1).long()  # For discrete action space
        timestep_batch = torch.from_numpy(timestep_batch).to(self._cfg.device).unsqueeze(
            -1).long()
        data_list = [mask_batch, target_reward, target_value, target_policy, weights]
        mask_batch, target_reward, target_value, target_policy, weights = to_torch_float_tensor(data_list,
                                                                                                self._cfg.device)
        target_reward = target_reward.view(self._cfg.batch_size, -1)
        target_value = target_value.view(self._cfg.batch_size, -1)

        # Transform rewards and values to their scaled forms
        transformed_target_reward = scalar_transform(target_reward)
        transformed_target_value = scalar_transform(target_value)

        # Convert to categorical distributions
        target_reward_categorical = phi_transform(self.reward_support, transformed_target_reward)
        target_value_categorical = phi_transform(self.value_support, transformed_target_value)

        # Prepare batch for GPT model
        batch_for_gpt = {}
        if isinstance(self._cfg.model.observation_shape, int) or len(self._cfg.model.observation_shape) == 1:
            batch_for_gpt['observations'] = torch.cat((obs_batch, obs_target_batch), dim=1).reshape(
                self._cfg.batch_size, -1, self._cfg.model.observation_shape)
        elif len(self._cfg.model.observation_shape) == 3:
            batch_for_gpt['observations'] = torch.cat((obs_batch, obs_target_batch), dim=1).reshape(
                self._cfg.batch_size, -1, *self._cfg.model.observation_shape)

        batch_for_gpt['actions'] = action_batch.squeeze(-1)
        batch_for_gpt['timestep'] = timestep_batch.squeeze(-1)

        batch_for_gpt['rewards'] = target_reward_categorical[:, :-1]
        batch_for_gpt['mask_padding'] = mask_batch == 1.0  # 0 means invalid padding data
        batch_for_gpt['mask_padding'] = batch_for_gpt['mask_padding'][:, :-1]
        batch_for_gpt['observations'] = batch_for_gpt['observations'][:, :-1]
        batch_for_gpt['ends'] = torch.zeros(batch_for_gpt['mask_padding'].shape, dtype=torch.long,
                                            device=self._cfg.device)
        batch_for_gpt['target_value'] = target_value_categorical[:, :-1]
        batch_for_gpt['target_policy'] = target_policy[:, :-1]

        # Extract valid target policy data and compute entropy
        valid_target_policy = batch_for_gpt['target_policy'][batch_for_gpt['mask_padding']]
        target_policy_entropy = -torch.sum(valid_target_policy * torch.log(valid_target_policy + 1e-9), dim=-1)
        average_target_policy_entropy = target_policy_entropy.mean()

        # Update world model
        losses = self._learn_model.world_model.compute_loss(
            batch_for_gpt, self._target_model.world_model.tokenizer, self.value_inverse_scalar_transform_handle
        )           # NOTE : compute_loss third argument is now a dead argument. If this changes, it could need adaptation between value_inverse and reward_inverse.

        weighted_total_loss = losses.loss_total

        for loss_name, loss_value in losses.intermediate_losses.items():
            self.intermediate_losses[f"{loss_name}"] = loss_value

        obs_loss = self.intermediate_losses['loss_obs']
        reward_loss = self.intermediate_losses['loss_rewards']
        policy_loss = self.intermediate_losses['loss_policy']
        value_loss = self.intermediate_losses['loss_value']
        latent_recon_loss = self.intermediate_losses['latent_recon_loss']
        perceptual_loss = self.intermediate_losses['perceptual_loss']
        orig_policy_loss = self.intermediate_losses['orig_policy_loss']
        policy_entropy = self.intermediate_losses['policy_entropy']
        first_step_losses = self.intermediate_losses['first_step_losses']
        middle_step_losses = self.intermediate_losses['middle_step_losses']
        last_step_losses = self.intermediate_losses['last_step_losses']
        dormant_ratio_encoder = self.intermediate_losses['dormant_ratio_encoder']
        dormant_ratio_transformer = self.intermediate_losses['dormant_ratio_transformer']
        dormant_ratio_head = self.intermediate_losses['dormant_ratio_head']
        avg_weight_mag_encoder = self.intermediate_losses['avg_weight_mag_encoder']
        avg_weight_mag_transformer = self.intermediate_losses['avg_weight_mag_transformer']
        avg_weight_mag_head = self.intermediate_losses['avg_weight_mag_head']
        e_rank_last_linear = self.intermediate_losses['e_rank_last_linear'] 
        e_rank_sim_norm = self.intermediate_losses['e_rank_sim_norm']
        latent_state_l2_norms = self.intermediate_losses['latent_state_l2_norms']

        assert not torch.isnan(losses.loss_total).any(), "Loss contains NaN values"
        assert not torch.isinf(losses.loss_total).any(), "Loss contains Inf values"

        # Core learning model update step
        # Reset gradients at the start of each accumulation cycle
        if (train_iter % self.accumulation_steps) == 0:
            self._optimizer_world_model.zero_grad()

        # Scale the loss by the number of accumulation steps
        weighted_total_loss = weighted_total_loss / self.accumulation_steps
        weighted_total_loss.backward()

        # Check if the current iteration completes an accumulation cycle
        if (train_iter + 1) % self.accumulation_steps == 0:
            # Analyze gradient norms if simulation normalization analysis is enabled
            if self._cfg.analysis_sim_norm:
                # Clear previous analysis results to prevent memory overflow
                del self.l2_norm_before, self.l2_norm_after, self.grad_norm_before, self.grad_norm_after
                self.l2_norm_before, self.l2_norm_after, self.grad_norm_before, self.grad_norm_after = self._learn_model.encoder_hook.analyze()
                self._target_model.encoder_hook.clear_data()
            
            # Clip gradients to prevent exploding gradients
            total_grad_norm_before_clip_wm = torch.nn.utils.clip_grad_norm_(
                self._learn_model.world_model.parameters(), self._cfg.grad_clip_value
            )

            # Synchronize gradients across multiple GPUs if enabled
            if self._cfg.multi_gpu:
                self.sync_gradients(self._learn_model)

            # Update model parameters
            self._optimizer_world_model.step()

            # Clear CUDA cache if using gradient accumulation
            if self.accumulation_steps > 1:
                torch.cuda.empty_cache()
        else:
            total_grad_norm_before_clip_wm = torch.tensor(0.)

        # Update learning rate scheduler if applicable
        if self._cfg.cos_lr_scheduler or self._cfg.piecewise_decay_lr_scheduler:
            self.lr_scheduler.step()

        # Update the target model with the current model's parameters
        self._target_model.update(self._learn_model.state_dict())

        if torch.cuda.is_available():
            torch.cuda.synchronize()
            current_memory_allocated = torch.cuda.memory_allocated()
            max_memory_allocated = torch.cuda.max_memory_allocated()
            current_memory_allocated_gb = current_memory_allocated / (1024 ** 3)
            max_memory_allocated_gb = max_memory_allocated / (1024 ** 3)
        else:
            current_memory_allocated_gb = 0.
            max_memory_allocated_gb = 0.

        return_log_dict = {
            'analysis/first_step_loss_value': first_step_losses['loss_value'].item(),
            'analysis/first_step_loss_policy': first_step_losses['loss_policy'].item(),
            'analysis/first_step_loss_rewards': first_step_losses['loss_rewards'].item(),
            'analysis/first_step_loss_obs': first_step_losses['loss_obs'].item(),

            'analysis/middle_step_loss_value': middle_step_losses['loss_value'].item(),
            'analysis/middle_step_loss_policy': middle_step_losses['loss_policy'].item(),
            'analysis/middle_step_loss_rewards': middle_step_losses['loss_rewards'].item(),
            'analysis/middle_step_loss_obs': middle_step_losses['loss_obs'].item(),

            'analysis/last_step_loss_value': last_step_losses['loss_value'].item(),
            'analysis/last_step_loss_policy': last_step_losses['loss_policy'].item(),
            'analysis/last_step_loss_rewards': last_step_losses['loss_rewards'].item(),
            'analysis/last_step_loss_obs': last_step_losses['loss_obs'].item(),

            'Current_GPU': current_memory_allocated_gb,
            'Max_GPU': max_memory_allocated_gb,
            'collect_mcts_temperature': self._collect_mcts_temperature,
            'collect_epsilon': self._collect_epsilon,
            'cur_lr_world_model': self._optimizer_world_model.param_groups[0]['lr'],
            'weighted_total_loss': weighted_total_loss.item(),
            'obs_loss': obs_loss.item(),
            'latent_recon_loss': latent_recon_loss.item(),
            'perceptual_loss': perceptual_loss.item(),
            'policy_loss': policy_loss.item(),
            'orig_policy_loss': orig_policy_loss.item(),
            'policy_entropy': policy_entropy.item(),
            'target_policy_entropy': average_target_policy_entropy.item(),
            'reward_loss': reward_loss.item(),
            'value_loss': value_loss.item(),
            # 'value_priority_orig': np.zeros(self._cfg.batch_size),  # TODO
            'target_reward': target_reward.mean().item(),
            'target_value': target_value.mean().item(),
            'transformed_target_reward': transformed_target_reward.mean().item(),
            'transformed_target_value': transformed_target_value.mean().item(),
            'total_grad_norm_before_clip_wm': total_grad_norm_before_clip_wm.item(),
            'analysis/dormant_ratio_encoder': dormant_ratio_encoder, 
            'analysis/dormant_ratio_transformer': dormant_ratio_transformer,
            'analysis/dormant_ratio_head': dormant_ratio_head,

            'analysis/avg_weight_mag_encoder': avg_weight_mag_encoder,
            'analysis/avg_weight_mag_transformer': avg_weight_mag_transformer,
            'analysis/avg_weight_mag_head': avg_weight_mag_head,
            'analysis/e_rank_last_linear': e_rank_last_linear,
            'analysis/e_rank_sim_norm':  e_rank_sim_norm,

            'analysis/latent_state_l2_norms': latent_state_l2_norms.item(),
            'analysis/l2_norm_before': self.l2_norm_before,
            'analysis/l2_norm_after': self.l2_norm_after,
            'analysis/grad_norm_before': self.grad_norm_before,
            'analysis/grad_norm_after': self.grad_norm_after,
        }
        
        if self._cfg.use_wandb:
            wandb.log({'learner_step/' + k: v for k, v in return_log_dict.items()}, step=self.env_step)
            wandb.log({"learner_iter_vs_env_step": self.train_iter}, step=self.env_step)

        return return_log_dict

    def monitor_weights_and_grads(self, model):
        for name, param in model.named_parameters():
            if param.requires_grad:
                print(f"Layer: {name} | "
                      f"Weight mean: {param.data.mean():.4f} | "
                      f"Weight std: {param.data.std():.4f} | "
                      f"Grad mean: {param.grad.mean():.4f} | "
                      f"Grad std: {param.grad.std():.4f}")

    def _init_collect(self) -> None:
        """
        Overview:
            Collect mode init method. Called by ``self.__init__``. Initialize the collect model and MCTS utils.
        """
        self._collect_model = self._model

        if self._cfg.mcts_ctree:
            self._mcts_collect = MCTSCtree(self._cfg)
        else:
            self._mcts_collect = MCTSPtree(self._cfg)
        self._collect_mcts_temperature = 1.
        self._collect_epsilon = 0.0
        self.collector_env_num = self._cfg.collector_env_num
        if self._cfg.model.model_type == 'conv':
            self.last_batch_obs = torch.zeros([self.collector_env_num, self._cfg.model.observation_shape[0], 64, 64]).to(self._cfg.device)
            self.last_batch_action = [-1 for i in range(self.collector_env_num)]
        elif self._cfg.model.model_type == 'mlp':
            self.last_batch_obs = torch.full(
                [self.collector_env_num, self._cfg.model.observation_shape], fill_value=self.pad_token_id,
            ).to(self._cfg.device)
            self.last_batch_action = [-1 for i in range(self.collector_env_num)]

    # @profile
    def _forward_collect(
            self,
            data: torch.Tensor,
            action_mask: List = None,
            temperature: float = 1,
            to_play: List = [-1],
            epsilon: float = 0.25,
            ready_env_id: np.array = None,
            timestep: List = [0],
            task_id: int = None,
    ) -> Dict:
        """
        Overview:
            The forward function for collecting data in collect mode. Use model to execute MCTS search.
            Choosing the action through sampling during the collect mode.
        Arguments:
            - data (:obj:`torch.Tensor`): The input data, i.e. the observation.
            - action_mask (:obj:`list`): The action mask, i.e. the action that cannot be selected.
            - temperature (:obj:`float`): The temperature of the policy.
            - to_play (:obj:`int`): The player to play.
            - ready_env_id (:obj:`list`): The id of the env that is ready to collect.
            - timestep (:obj:`list`): The step index of the env in one episode.
            - task_id (:obj:`int`): The task id. Default is None, which means UniZero is in the single-task mode.
        Shape:
            - data (:obj:`torch.Tensor`):
                - For Atari, :math:`(N, C*S, H, W)`, where N is the number of collect_env, C is the number of channels, \
                    S is the number of stacked frames, H is the height of the image, W is the width of the image.
                - For lunarlander, :math:`(N, O)`, where N is the number of collect_env, O is the observation space size.
            - action_mask: :math:`(N, action_space_size)`, where N is the number of collect_env.
            - temperature: :math:`(1, )`.
            - to_play: :math:`(N, 1)`, where N is the number of collect_env.
            - ready_env_id: None
            - timestep: :math:`(N, 1)`, where N is the number of collect_env.
        Returns:
            - output (:obj:`Dict[int, Any]`): Dict type data, the keys including ``action``, ``distributions``, \
                ``visit_count_distribution_entropy``, ``value``, ``pred_value``, ``policy_logits``.
        """
        self._collect_model.eval()

        self._collect_mcts_temperature = temperature
        self._collect_epsilon = epsilon
        active_collect_env_num = data.shape[0]
        if ready_env_id is None:
            ready_env_id = np.arange(active_collect_env_num)
        output = {i: None for i in ready_env_id}

        with torch.no_grad():
            network_output = self._collect_model.initial_inference(self.last_batch_obs, self.last_batch_action, data, timestep)
            latent_state_roots, reward_roots, pred_values, policy_logits = mz_network_output_unpack(network_output)

            pred_values = self.value_inverse_scalar_transform_handle(pred_values).detach().cpu().numpy()
            latent_state_roots = latent_state_roots.detach().cpu().numpy()
            policy_logits = policy_logits.detach().cpu().numpy().tolist()

            legal_actions = [[i for i, x in enumerate(action_mask[j]) if x == 1] for j in range(active_collect_env_num)]
            # the only difference between collect and eval is the dirichlet noise
            noises = [
                np.random.dirichlet([self._cfg.root_dirichlet_alpha] * int(sum(action_mask[j]))
                                    ).astype(np.float32).tolist() for j in range(active_collect_env_num)
            ]
            if self._cfg.mcts_ctree:
                # cpp mcts_tree
                roots = MCTSCtree.roots(active_collect_env_num, legal_actions)
            else:
                # python mcts_tree
                roots = MCTSPtree.roots(active_collect_env_num, legal_actions)

            roots.prepare(self._cfg.root_noise_weight, noises, reward_roots, policy_logits, to_play)

            next_latent_state_with_env = self._mcts_collect.search(roots, self._collect_model, latent_state_roots, to_play, timestep)
            
            # list of list, shape: ``{list: batch_size} -> {list: action_space_size}``
            roots_visit_count_distributions = roots.get_distributions()
            roots_values = roots.get_values()  # shape: {list: batch_size}


            batch_action = []
            for i, env_id in enumerate(ready_env_id):
                distributions, value = roots_visit_count_distributions[i], roots_values[i]
                
                if self._cfg.eps.eps_greedy_exploration_in_collect:
                    # eps greedy collect
                    action_index_in_legal_action_set, visit_count_distribution_entropy = select_action(
                        distributions, temperature=self._collect_mcts_temperature, deterministic=True
                    )
                    action = np.where(action_mask[i] == 1.0)[0][action_index_in_legal_action_set]
                    if np.random.rand() < self._collect_epsilon:
                        action = np.random.choice(legal_actions[i])
                else:
                    # normal collect
                    # NOTE: Only legal actions possess visit counts, so the ``action_index_in_legal_action_set`` represents
                    # the index within the legal action set, rather than the index in the entire action set.
                    action_index_in_legal_action_set, visit_count_distribution_entropy = select_action(
                        distributions, temperature=self._collect_mcts_temperature, deterministic=False
                    )
                    # NOTE: Convert the ``action_index_in_legal_action_set`` to the corresponding ``action`` in the entire action set.
                    action = np.where(action_mask[i] == 1.0)[0][action_index_in_legal_action_set]

                next_latent_state = next_latent_state_with_env[i][action]
                
                if self._cfg.model.world_model_cfg.obs_type == 'text' and self._cfg.model.world_model_cfg.decode_loss_mode is not None and self._cfg.model.world_model_cfg.decode_loss_mode.lower() != 'none':
                    # Output the plain text content decoded by the decoder from the next latent state
                    predicted_next = self._collect_model.tokenizer.decode_to_plain_text(embeddings=next_latent_state, max_length=256)
                else:
                    predicted_next = None

                # ============== TODO: only for visualize ==============
                # action_index_in_legal_action_set, visit_count_distribution_entropy = select_action(
                #     distributions, temperature=self._collect_mcts_temperature, deterministic=True
                # )
                # action = np.where(action_mask[i] == 1.0)[0][action_index_in_legal_action_set]
                # ============== TODO: only for visualize ==============

                output[env_id] = {
                    'action': action,
                    'visit_count_distributions': distributions,
                    'visit_count_distribution_entropy': visit_count_distribution_entropy,
                    'searched_value': value,
                    'predicted_value': pred_values[i],
                    'predicted_policy_logits': policy_logits[i],
                    'timestep': timestep[i],
                    'predicted_next_text': predicted_next,
                }
                batch_action.append(action)

            self.last_batch_obs = data
            self.last_batch_action = batch_action

            # ========= TODO: This logic is a temporary workaround specific to the muzero_segment_collector. =========
            if active_collect_env_num < self.collector_env_num:
                # When an environment finishes an episode ('done'), the length of `self.last_batch_obs` passed back
                # becomes smaller than the total number of collector environments.
                # Handling this dynamic batch size is complex, as the transformer's KV cache retrieval
                # requires a stable environment ID for correct indexing. A mismatch would cause retrieval errors.
                #
                # Therefore, as a simpler solution, we reset the collection state for ALL environments.
                # By resetting `self.last_batch_action` to -1 for all `self.collector_env_num` environments,
                # we force the transformer to start its context from scratch, avoiding incorrect cache lookups.
                print('========== collect_forward ============')
                print(f'An environment has finished. Active envs: {active_collect_env_num} < Total envs: {self.collector_env_num}. Resetting all.')
                
                self._reset_collect(reset_init_data=True)
                
                # If the sampling type is 'episode', it's unexpected for the number of active environments to drop,
                # as this suggests an inconsistent state or a potential issue in the collection logic.
                if getattr(self._cfg, 'sample_type', '') == 'episode':
                    print('WARNING: Inconsistent state detected. `sample_type` is "episode", but the number of active environments has changed.')

        return output

    def _init_eval(self) -> None:
        """
        Overview:
            Evaluate mode init method. Called by ``self.__init__``. Initialize the eval model and MCTS utils.
        """
        self._eval_model = self._model
        if self._cfg.mcts_ctree:
            self._mcts_eval = MCTSCtree(self._cfg)
        else:
            self._mcts_eval = MCTSPtree(self._cfg)
        self.evaluator_env_num = self._cfg.evaluator_env_num

        if self._cfg.model.model_type == 'conv':
            self.last_batch_obs = torch.zeros([self.collector_env_num, self._cfg.model.observation_shape[0], 64, 64]).to(self._cfg.device)
            self.last_batch_action = [-1 for i in range(self.collector_env_num)]
        elif self._cfg.model.model_type == 'mlp':
            self.last_batch_obs = torch.full(
                [self.collector_env_num, self._cfg.model.observation_shape], fill_value=self.pad_token_id,
            ).to(self._cfg.device)
            self.last_batch_action = [-1 for i in range(self.collector_env_num)]

    def _forward_eval(self, data: torch.Tensor, action_mask: list, to_play: int = -1,
                      ready_env_id: np.array = None, timestep: List = [0], task_id: int = None,) -> Dict:
        """
        Overview:
            The forward function for evaluating the current policy in eval mode. Use model to execute MCTS search.
            Choosing the action with the highest value (argmax) rather than sampling during the eval mode.
        Arguments:
            - data (:obj:`torch.Tensor`): The input data, i.e. the observation.
            - action_mask (:obj:`list`): The action mask, i.e. the action that cannot be selected.
            - to_play (:obj:`int`): The player to play.
            - ready_env_id (:obj:`list`): The id of the env that is ready to eval.
            - timestep (:obj:`list`): The step index of the env in one episode.
            - task_id (:obj:`int`): The task id. Default is None, which means UniZero is in the single-task mode.
        Shape:
            - data (:obj:`torch.Tensor`):
                - For Atari, :math:`(N, C*S, H, W)`, where N is the number of eval_env, C is the number of channels, \
                    S is the number of stacked frames, H is the height of the image, W is the width of the image.
                - For lunarlander, :math:`(N, O)`, where N is the number of eval_env, O is the observation space size.
            - action_mask: :math:`(N, action_space_size)`, where N is the number of eval_env.
            - to_play: :math:`(N, 1)`, where N is the number of eval_env.
            - ready_env_id: None
            - timestep: :math:`(N, 1)`, where N is the number of eval_env.

        Returns:
            - output (:obj:`Dict[int, Any]`): Dict type data, the keys including ``action``, ``distributions``, \
                ``visit_count_distribution_entropy``, ``value``, ``pred_value``, ``policy_logits``.
        """
        self._eval_model.eval()
        active_eval_env_num = data.shape[0]
        if ready_env_id is None:
            ready_env_id = np.arange(active_eval_env_num)
        output = {i: None for i in ready_env_id}
        with torch.no_grad():
            network_output = self._eval_model.initial_inference(self.last_batch_obs_eval, self.last_batch_action, data, timestep)
            latent_state_roots, reward_roots, pred_values, policy_logits = mz_network_output_unpack(network_output)

            # if not in training, obtain the scalars of the value/reward
            pred_values = self.value_inverse_scalar_transform_handle(pred_values).detach().cpu().numpy()  # shape（B, 1）
            latent_state_roots = latent_state_roots.detach().cpu().numpy()
            policy_logits = policy_logits.detach().cpu().numpy().tolist()  # list shape（B, A）

            legal_actions = [[i for i, x in enumerate(action_mask[j]) if x == 1] for j in range(active_eval_env_num)]
            if self._cfg.mcts_ctree:
                # cpp mcts_tree
                roots = MCTSCtree.roots(active_eval_env_num, legal_actions)
            else:
                # python mcts_tree
                roots = MCTSPtree.roots(active_eval_env_num, legal_actions)
            roots.prepare_no_noise(reward_roots, policy_logits, to_play)
            next_latent_state_with_env = self._mcts_eval.search(roots, self._eval_model, latent_state_roots, to_play, timestep)

            # list of list, shape: ``{list: batch_size} -> {list: action_space_size}``
            roots_visit_count_distributions = roots.get_distributions()
            roots_values = roots.get_values()  # shape: {list: batch_size}

            batch_action = []
            
            for i, env_id in enumerate(ready_env_id):
                distributions, value = roots_visit_count_distributions[i], roots_values[i]
                # print("roots_visit_count_distributions:", distributions, "root_value:", value)

                # NOTE: Only legal actions possess visit counts, so the ``action_index_in_legal_action_set`` represents
                # the index within the legal action set, rather than the index in the entire action set.
                #  Setting deterministic=True implies choosing the action with the highest value (argmax) rather than
                # sampling during the evaluation phase.
                action_index_in_legal_action_set, visit_count_distribution_entropy = select_action(
                    distributions, temperature=1, deterministic=True
                )
                # NOTE: Convert the ``action_index_in_legal_action_set`` to the corresponding ``action`` in the
                # entire action set.
                action = np.where(action_mask[i] == 1.0)[0][action_index_in_legal_action_set]

                # Predict the next latent state based on the selected action and policy
                next_latent_state = next_latent_state_with_env[i][action]

                if self._cfg.model.world_model_cfg.obs_type == 'text' and self._cfg.model.world_model_cfg.decode_loss_mode is not None and self._cfg.model.world_model_cfg.decode_loss_mode.lower() != 'none':
                    # Output the plain text content decoded by the decoder from the next latent state
                    predicted_next = self._eval_model.tokenizer.decode_to_plain_text(embeddings=next_latent_state, max_length=256)
                else:
                    predicted_next = None

                output[env_id] = {
                    'action': action,
                    'visit_count_distributions': distributions,
                    'visit_count_distribution_entropy': visit_count_distribution_entropy,
                    'searched_value': value,
                    'predicted_value': pred_values[i],
                    'predicted_policy_logits': policy_logits[i],
                    'timestep': timestep[i],
                    'predicted_next_text': predicted_next,
                }
                batch_action.append(action)

            self.last_batch_obs_eval = data
            self.last_batch_action = batch_action

        return output

    def _reset_collect(self, env_id: int = None, current_steps: int = None, reset_init_data: bool = True, task_id: int = None) -> None:
        """
        Overview:
            This method resets the collection process for a specific environment. It clears caches and memory
            when certain conditions are met, ensuring optimal performance. If reset_init_data is True, the initial data
            will be reset.
        Arguments:
            - env_id (:obj:`int`, optional): The ID of the environment to reset. If None or list, the function returns immediately.
            - current_steps (:obj:`int`, optional): The current step count in the environment. Used to determine
              whether to clear caches.
            - reset_init_data (:obj:`bool`, optional): Whether to reset the initial data. If True, the initial data will be reset.
        """
        if reset_init_data:
            self.last_batch_obs = initialize_pad_batch(
                self._cfg.model.observation_shape,
                self._cfg.collector_env_num,
                self._cfg.device,
                pad_token_id=self.pad_token_id
            )
            self.last_batch_action = [-1 for _ in range(self._cfg.collector_env_num)]

        # Return immediately if env_id is None or a list
        if env_id is None or isinstance(env_id, list):
            return

        # Determine the clear interval based on the environment's sample type
        clear_interval = 2000 if getattr(self._cfg, 'sample_type', '') == 'episode' else 200

        # Clear caches if the current steps are a multiple of the clear interval
        if current_steps % clear_interval == 0:
            print(f'clear_interval: {clear_interval}')

            # Clear various caches in the collect model's world model
            world_model = self._collect_model.world_model
            for kv_cache_dict_env in world_model.past_kv_cache_init_infer_envs:
                kv_cache_dict_env.clear()
            world_model.past_kv_cache_recurrent_infer.clear()
            world_model.keys_values_wm_list.clear()

            # Free up GPU memory
            torch.cuda.empty_cache()

            print('collector: collect_model clear()')
            print(f'eps_steps_lst[{env_id}]: {current_steps}')

    def _reset_eval(self, env_id: int = None, current_steps: int = None, reset_init_data: bool = True, task_id: int = None) -> None:
        """
        Overview:
            This method resets the evaluation process for a specific environment. It clears caches and memory
            when certain conditions are met, ensuring optimal performance. If reset_init_data is True,
            the initial data will be reset.
        Arguments:
            - env_id (:obj:`int`, optional): The ID of the environment to reset. If None or list, the function returns immediately.
            - current_steps (:obj:`int`, optional): The current step count in the environment. Used to determine
              whether to clear caches.
            - reset_init_data (:obj:`bool`, optional): Whether to reset the initial data. If True, the initial data will be reset.
        """
        if reset_init_data:
<<<<<<< HEAD
            if task_id is not None:
                self.last_batch_obs_eval = initialize_zeros_batch(
                    self._cfg.model.observation_shape_list[task_id],
                    self._cfg.evaluator_env_num,
                    self._cfg.device
                )
                print(f'unizero.py task_id:{task_id} after _reset_eval: last_batch_obs_eval:', self.last_batch_obs_eval.shape)

            else:
                self.last_batch_obs_eval = initialize_zeros_batch(
                    self._cfg.model.observation_shape,
                    self._cfg.evaluator_env_num,
                    self._cfg.device
                )
                print(f'unizero.py task_id:{task_id} after _reset_eval: last_batch_obs_eval:', self.last_batch_obs_eval.shape)

=======
            self.last_batch_obs = initialize_pad_batch(
                self._cfg.model.observation_shape,
                self._cfg.evaluator_env_num,
                self._cfg.device,
                pad_token_id=self.pad_token_id
            )
>>>>>>> da2a62f9
            self.last_batch_action = [-1 for _ in range(self._cfg.evaluator_env_num)]

        # Return immediately if env_id is None or a list
        if env_id is None or isinstance(env_id, list):
            return

        # Determine the clear interval based on the environment's sample type
        clear_interval = 2000 if getattr(self._cfg, 'sample_type', '') == 'episode' else 200

        # Clear caches if the current steps are a multiple of the clear interval
        if current_steps % clear_interval == 0:
            print(f'clear_interval: {clear_interval}')

            # Clear various caches in the eval model's world model
            world_model = self._eval_model.world_model
            for kv_cache_dict_env in world_model.past_kv_cache_init_infer_envs:
                kv_cache_dict_env.clear()
            world_model.past_kv_cache_recurrent_infer.clear()
            world_model.keys_values_wm_list.clear()

            # Free up GPU memory
            torch.cuda.empty_cache()

            print('evaluator: eval_model clear()')
            print(f'eps_steps_lst[{env_id}]: {current_steps}')

    def _monitor_vars_learn(self) -> List[str]:
        """
        Overview:
            Register the variables to be monitored in learn mode. The registered variables will be logged in
            tensorboard according to the return value ``_forward_learn``.
        """
        return [
            'analysis/dormant_ratio_encoder',
            'analysis/dormant_ratio_transformer',
            'analysis/dormant_ratio_head',

            'analysis/avg_weight_mag_encoder',
            'analysis/avg_weight_mag_transformer',
            'analysis/avg_weight_mag_head',
            'analysis/e_rank_last_linear',
            'analysis/e_rank_sim_norm',

            'analysis/latent_state_l2_norms',
            'analysis/l2_norm_before',
            'analysis/l2_norm_after',
            'analysis/grad_norm_before',
            'analysis/grad_norm_after',

            'analysis/first_step_loss_value',
            'analysis/first_step_loss_policy',
            'analysis/first_step_loss_rewards',
            'analysis/first_step_loss_obs',

            'analysis/middle_step_loss_value',
            'analysis/middle_step_loss_policy',
            'analysis/middle_step_loss_rewards',
            'analysis/middle_step_loss_obs',

            'analysis/last_step_loss_value',
            'analysis/last_step_loss_policy',
            'analysis/last_step_loss_rewards',
            'analysis/last_step_loss_obs',

            'Current_GPU',
            'Max_GPU',
            'collect_epsilon',
            'collect_mcts_temperature',
            'cur_lr_world_model',
            'cur_lr_tokenizer',

            'weighted_total_loss',
            'obs_loss',
            'policy_loss',
            'orig_policy_loss',
            'policy_entropy',
            'latent_recon_loss',
            'target_policy_entropy',
            'reward_loss',
            'value_loss',
            'consistency_loss',
            'value_priority',
            'target_reward',
            'target_value',
            'total_grad_norm_before_clip_wm',
            # tokenizer
            'commitment_loss',
            'reconstruction_loss',
            'perceptual_loss',
        ]

    def _state_dict_learn(self) -> Dict[str, Any]:
        """
        Overview:
            Return the state_dict of learn mode, usually including model, target_model and optimizer.
        Returns:
            - state_dict (:obj:`Dict[str, Any]`): The dict of current policy learn state, for saving and restoring.
        """
        return {
            'model': self._learn_model.state_dict(),
            'target_model': self._target_model.state_dict(),
            'optimizer_world_model': self._optimizer_world_model.state_dict(),
        }

    def _load_state_dict_learn(self, state_dict: Dict[str, Any]) -> None:
        """
        Overview:
            Load the state_dict variable into policy learn mode.
        Arguments:
            - state_dict (:obj:`Dict[str, Any]`): The dict of policy learn state saved before.
        """
        self._learn_model.load_state_dict(state_dict['model'])
        self._target_model.load_state_dict(state_dict['target_model'])
        self._optimizer_world_model.load_state_dict(state_dict['optimizer_world_model'])

    def recompute_pos_emb_diff_and_clear_cache(self) -> None:
        """
        Overview:
            Clear the caches and precompute positional embedding matrices in the model.
        """
        for model in [self._collect_model, self._target_model]:
            if not self._cfg.model.world_model_cfg.rotary_emb:
                # If rotary_emb is False, nn.Embedding is used for absolute position encoding.
                model.world_model.precompute_pos_emb_diff_kv()
            model.world_model.clear_caches()
        torch.cuda.empty_cache()<|MERGE_RESOLUTION|>--- conflicted
+++ resolved
@@ -139,14 +139,11 @@
                 rope_theta=10000,
                 # (int) The maximum sequence length for position encoding.
                 max_seq_len=8192,
-<<<<<<< HEAD
                 lora_r= 0,
-=======
                 # Controls where to compute reconstruction loss: 'after_backbone', 'before_backbone', or None.
                 #   - after_backbone: The reconstruction loss is computed after the encoded representation passes through the backbone.
 		        #   - before_backbone: The reconstruction loss is computed directly on the encoded representation, without the backbone.
                 decode_loss_mode=None,
->>>>>>> da2a62f9
             ),
         ),
         # ****** common ******
@@ -961,31 +958,24 @@
             - reset_init_data (:obj:`bool`, optional): Whether to reset the initial data. If True, the initial data will be reset.
         """
         if reset_init_data:
-<<<<<<< HEAD
             if task_id is not None:
                 self.last_batch_obs_eval = initialize_zeros_batch(
                     self._cfg.model.observation_shape_list[task_id],
                     self._cfg.evaluator_env_num,
-                    self._cfg.device
+                    self._cfg.device,
+                    pad_token_id=self.pad_token_id
                 )
                 print(f'unizero.py task_id:{task_id} after _reset_eval: last_batch_obs_eval:', self.last_batch_obs_eval.shape)
 
             else:
-                self.last_batch_obs_eval = initialize_zeros_batch(
+                self.last_batch_obs_eval = initialize_pad_batch( # TODO
                     self._cfg.model.observation_shape,
                     self._cfg.evaluator_env_num,
-                    self._cfg.device
+                    self._cfg.device,
+                    pad_token_id=self.pad_token_id
                 )
                 print(f'unizero.py task_id:{task_id} after _reset_eval: last_batch_obs_eval:', self.last_batch_obs_eval.shape)
 
-=======
-            self.last_batch_obs = initialize_pad_batch(
-                self._cfg.model.observation_shape,
-                self._cfg.evaluator_env_num,
-                self._cfg.device,
-                pad_token_id=self.pad_token_id
-            )
->>>>>>> da2a62f9
             self.last_batch_action = [-1 for _ in range(self._cfg.evaluator_env_num)]
 
         # Return immediately if env_id is None or a list
