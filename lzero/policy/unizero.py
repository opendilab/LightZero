--- conflicted
+++ resolved
@@ -372,14 +372,8 @@
         self._learn_model.train()
         self._target_model.train()
 
-<<<<<<< HEAD
-        current_batch, target_batch, _ = data
+        current_batch, target_batch, train_iter = data
         obs_batch_ori, action_batch,  target_action_batch, mask_batch, indices, weights, make_time, batch_timestep = current_batch
-=======
-        current_batch, target_batch, train_iter = data
-
-        obs_batch_ori, action_batch,  target_action_batch, mask_batch, indices, weights, make_time = current_batch
->>>>>>> 456679db
         target_reward, target_value, target_policy = target_batch
 
         # Prepare observations based on frame stack number
