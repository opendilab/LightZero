--- conflicted
+++ resolved
@@ -29,13 +29,10 @@
         # (bool) ``sampled_algo=True`` means the policy is sampled-based algorithm (e.g. Sampled EfficientZero), which is used in ``collector``.
         sampled_algo=False,
         model=dict(
-<<<<<<< HEAD
             # (str) The model type. For 1-dimensional vector obs, we use mlp model. For 3-dimensional image obs, we use conv model.
             model_type='conv',  # options={'mlp', 'conv'}
-=======
             # (bool) If True, the action space of the environment is continuous, otherwise discrete.
             continuous_action_space=False,
->>>>>>> a8ee81a4
             # (tuple) the stacked obs shape.
             # observation_shape=(1, 96, 96),  # if frame_stack_num=1
             observation_shape=(4, 96, 96),  # if frame_stack_num=4
