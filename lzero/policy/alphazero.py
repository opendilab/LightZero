import copy
import sys
from collections import namedtuple
from typing import List, Dict, Tuple

import numpy as np
import torch.distributions
import torch.nn.functional as F
import torch.optim as optim
from ding.policy.base_policy import Policy
from ding.torch_utils import to_device
from ding.utils import POLICY_REGISTRY
from ding.utils.data import default_collate
from easydict import EasyDict

sys.path.append('/Users/puyuan/code/LightZero/lzero/mcts/ctree/ctree_alphazero/build')
# sys.path.append('/mnt/nfs/puyuan/LightZero/lzero/mcts/ctree/ctree_alphazero/build')


import mcts_alphazero

from lzero.policy import configure_optimizers


@POLICY_REGISTRY.register('alphazero')
class AlphaZeroPolicy(Policy):
    """
    Overview:
        The policy class for AlphaZero.
    """

    # The default_config for AlphaZero policy.
    config = dict(
        # (str) The type of policy, as the key of the policy registry.
        type='alphazero',
        # (bool) Whether to enable the sampled-based algorithm (e.g. Sampled AlphaZero)
        # this variable is used in ``collector``.
        sampled_algo=False,
        # (bool) Whether to use torch.compile method to speed up our model, which required torch>=2.0.
        torch_compile=False,
        # (bool) Whether to use TF32 for our model.
        tensor_float_32=False,
        model=dict(
            # (tuple) The stacked obs shape.
            observation_shape=(3, 6, 6),
            # (int) The number of res blocks in AlphaZero model.
            num_res_blocks=1,
            # (int) The number of channels of hidden states in AlphaZero model.
            num_channels=32,
        ),
<<<<<<< HEAD
        # (bool) Whether to use C++ MCTS in policy. If False, use Python implementation.
        mcts_ctree=True,
=======
        # (bool) Whether to use multi-gpu training.
        multi_gpu=False,
>>>>>>> 87d4b6e0
        # (bool) Whether to use cuda for network.
        cuda=False,
        # (int) How many updates(iterations) to train after collector's one collection.
        # Bigger "update_per_collect" means bigger off-policy.
        # collect data -> update policy-> collect data -> ...
        # For different env, we have different episode_length,
        # we usually set update_per_collect = collector_env_num * episode_length / batch_size * reuse_factor.
        # If we set update_per_collect=None, we will set update_per_collect = collected_transitions_num * cfg.policy.model_update_ratio automatically.
        update_per_collect=None,
        # (float) The ratio of the collected data used for training. Only effective when ``update_per_collect`` is not None.
        model_update_ratio=0.1,
        # (int) Minibatch size for one gradient descent.
        batch_size=256,
        # (str) Optimizer for training policy network. ['SGD', 'Adam', 'AdamW']
        optim_type='SGD',
        # (float) Learning rate for training policy network. Initial lr for manually decay schedule.
        learning_rate=0.2,
        # (float) Weight decay for training policy network.
        weight_decay=1e-4,
        # (float) One-order Momentum in optimizer, which stabilizes the training process (gradient direction).
        momentum=0.9,
        # (float) The maximum constraint value of gradient norm clipping.
        grad_clip_value=10,
        # (float) The weight of value loss.
        value_weight=1.0,
        # (int) The number of environments used in collecting data.
        collector_env_num=8,
        # (int) The number of environments used in evaluating policy.
        evaluator_env_num=3,
        # (bool) Whether to use piecewise constant learning rate decay.
        # i.e. lr: 0.2 -> 0.02 -> 0.002
        lr_piecewise_constant_decay=True,
        # (int) The number of final training iterations to control lr decay, which is only used for manually decay.
        threshold_training_steps_for_final_lr=int(5e5),
        # (bool) Whether to use manually temperature decay.
        # i.e. temperature: 1 -> 0.5 -> 0.25
        manual_temperature_decay=False,
        # (int) The number of final training iterations to control temperature, which is only used for manually decay.
        threshold_training_steps_for_final_temperature=int(1e5),
        # (float) The fixed temperature value for MCTS action selection, which is used to control the exploration.
        # The larger the value, the more exploration. This value is only used when manual_temperature_decay=False.
        fixed_temperature_value=0.25,
        mcts=dict(
            # (int) The number of simulations to perform at each move.
            num_simulations=50,
            # (int) The maximum number of moves to make in a game.
            max_moves=512,  # for chess and shogi, 722 for Go.
            # (float) The alpha value used in the Dirichlet distribution for exploration at the root node of the search tree.
            root_dirichlet_alpha=0.3,
            # (float) The noise weight at the root node of the search tree.
            root_noise_weight=0.25,
            # (int) The base constant used in the PUCT formula for balancing exploration and exploitation during tree search.
            pb_c_base=19652,
            # (float) The initialization constant used in the PUCT formula for balancing exploration and exploitation during tree search.
            pb_c_init=1.25,
            #
            legal_actions=None,
            # (int) The action space size.
            action_space_size=9,
            # (int) The number of sampled actions for each state.
            num_of_sampled_actions=2,
            #
            continuous_action_space=False,
        ),
        other=dict(replay_buffer=dict(
            replay_buffer_size=int(1e6),
            save_episode=False,
        )),
    )

    def default_model(self) -> Tuple[str, List[str]]:
        """
        Overview:
            Return this algorithm default model setting for demonstration.
        Returns:
            - model_type (:obj:`str`): The model type used in this algorithm, which is registered in ModelRegistry.
            - import_names (:obj:`List[str]`): The model class path list used in this algorithm.
        """
        return 'AlphaZeroModel', ['lzero.model.alphazero_model']

    def _init_learn(self) -> None:
        assert self._cfg.optim_type in ['SGD', 'Adam', 'AdamW'], self._cfg.optim_type
        if self._cfg.optim_type == 'SGD':
            self._optimizer = optim.SGD(
                self._model.parameters(),
                lr=self._cfg.learning_rate,
                momentum=self._cfg.momentum,
                weight_decay=self._cfg.weight_decay,
            )
        elif self._cfg.optim_type == 'Adam':
            self._optimizer = optim.Adam(
                self._model.parameters(), lr=self._cfg.learning_rate, weight_decay=self._cfg.weight_decay
            )
        elif self._cfg.optim_type == 'AdamW':
            self._optimizer = configure_optimizers(
                model=self._model,
                weight_decay=self._cfg.weight_decay,
                learning_rate=self._cfg.learning_rate,
                device_type=self._cfg.device
            )

        if self._cfg.lr_piecewise_constant_decay:
            from torch.optim.lr_scheduler import LambdaLR
            max_step = self._cfg.threshold_training_steps_for_final_lr
            # NOTE: the 1, 0.1, 0.01 is the decay rate, not the lr.
            # lr_lambda = lambda step: 1 if step < max_step * 0.5 else (0.1 if step < max_step else 0.01)  # noqa
            lr_lambda = lambda step: 1 if step < max_step * 0.33 else (0.1 if step < max_step * 0.66 else 0.01)  # noqa

            self.lr_scheduler = LambdaLR(self._optimizer, lr_lambda=lr_lambda)

        # Algorithm config
        self._value_weight = self._cfg.value_weight
        self._entropy_weight = self._cfg.entropy_weight
        # Main and target models
        self._learn_model = self._model

        # TODO(pu): test the effect of torch 2.0
        if self._cfg.torch_compile:
            self._learn_model = torch.compile(self._learn_model)

    def _forward_learn(self, inputs: Dict[str, torch.Tensor]) -> Dict[str, float]:
        for input_dict in inputs:
            # Check and remove 'katago_game_state' from 'obs' if it exists
            if 'katago_game_state' in input_dict['obs']:
                del input_dict['obs']['katago_game_state']

            # Check and remove 'katago_game_state' from 'next_obs' if it exists
            if 'katago_game_state' in input_dict['next_obs']:
                del input_dict['next_obs']['katago_game_state']
        try:
            # list of dict -> dict of list
            inputs = default_collate(inputs)
        except Exception as e:
            print(f"Exception occurred: {e}")
            print(f"Type of inputs: {type(inputs)}")
            print(f"Is default_collate callable? {callable(default_collate)}")
            raise

        if self._cuda:
            inputs = to_device(inputs, self._device)
        self._learn_model.train()

        state_batch = inputs['obs']['observation']
        mcts_visit_count_probs = inputs['probs']
        reward = inputs['reward']

        state_batch = state_batch.to(device=self._device, dtype=torch.float)
        mcts_visit_count_probs = mcts_visit_count_probs.to(device=self._device, dtype=torch.float)
        reward = reward.to(device=self._device, dtype=torch.float)

        action_probs, values = self._learn_model.compute_policy_value(state_batch)
        policy_log_probs = torch.log(action_probs)

        # calculate policy entropy, for monitoring only
        entropy = torch.mean(-torch.sum(action_probs * policy_log_probs, 1))
        entropy_loss = -entropy

        # ==============================================================
        # policy loss
        # ==============================================================
        # mcts_visit_count_probs = mcts_visit_count_probs / (mcts_visit_count_probs.sum(dim=1, keepdim=True) + 1e-6)
        # policy_loss = torch.nn.functional.kl_div(
        #     policy_log_probs, mcts_visit_count_probs, reduction='batchmean'
        # )
        # orig cross_entropy_loss implementation
        policy_loss = -torch.mean(torch.sum(mcts_visit_count_probs * policy_log_probs, 1))

        # ============
        # value loss
        # ============
        value_loss = F.mse_loss(values.view(-1), reward)

        total_loss = self._value_weight * value_loss + policy_loss + self._entropy_weight * entropy_loss
        self._optimizer.zero_grad()
        total_loss.backward()

        if self._cfg.multi_gpu:
            self.sync_gradients(self._learn_model)
        total_grad_norm_before_clip = torch.nn.utils.clip_grad_norm_(
            list(self._model.parameters()),
            max_norm=self._cfg.grad_clip_value,
        )
        self._optimizer.step()
        if self._cfg.lr_piecewise_constant_decay is True:
            self.lr_scheduler.step()

        # =============
        # after update
        # =============
        return {
            'cur_lr': self._optimizer.param_groups[0]['lr'],
            'total_loss': total_loss.item(),
            'policy_loss': policy_loss.item(),
            'value_loss': value_loss.item(),
            'entropy_loss': entropy_loss.item(),
            'total_grad_norm_before_clip': total_grad_norm_before_clip.item(),
            'collect_mcts_temperature': self.collect_mcts_temperature,
        }

    def _init_collect(self) -> None:
        """
        Overview:
            Collect mode init method. Called by ``self.__init__``. Initialize the collect model and MCTS utils.
        """
        self._get_simulation_env()

        self._collect_model = self._model
        if self._cfg.mcts_ctree:
            self._collect_mcts = mcts_alphazero.MCTS(self._cfg.mcts.max_moves, self._cfg.mcts.num_simulations, self._cfg.mcts.pb_c_base,
                                                     self._cfg.mcts.pb_c_init, self._cfg.mcts.root_dirichlet_alpha, self._cfg.mcts.root_noise_weight, self.simulate_env)
        else:
            if self._cfg.sampled_algo:
                from lzero.mcts.ptree.ptree_az_sampled import MCTS
            else:
                from lzero.mcts.ptree.ptree_az import MCTS
            self._collect_mcts = MCTS(self._cfg.mcts, self.simulate_env)
      
        self.collect_mcts_temperature = 1

    @torch.no_grad()
    def _forward_collect(self, obs: Dict, temperature: float = 1) -> Dict[str, torch.Tensor]:

        """
        Overview:
            The forward function for collecting data in collect mode. Use real env to execute MCTS search.
        Arguments:
            - obs (:obj:`Dict`): The dict of obs, the key is env_id and the value is the \
                corresponding obs in this timestep.
            - temperature (:obj:`float`): The temperature for MCTS search.
        Returns:
            - output (:obj:`Dict[str, torch.Tensor]`): The dict of output, the key is env_id and the value is the \
                the corresponding policy output in this timestep, including action, probs and so on.
        """
        self.collect_mcts_temperature = temperature
        ready_env_id = list(obs.keys())
        init_state = {env_id: obs[env_id]['board'] for env_id in ready_env_id}
        try:
            katago_game_state = {env_id: obs[env_id]['katago_game_state'] for env_id in ready_env_id}
        except Exception as e:
            katago_game_state = {env_id: None for env_id in ready_env_id}

        start_player_index = {env_id: obs[env_id]['current_player_index'] for env_id in ready_env_id}
        output = {}
        self._policy_model = self._collect_model
        for env_id in ready_env_id:
            # print('[collect] start_player_index={}'.format(start_player_index[env_id]))
            # print('[collect] init_state=\n{}'.format(init_state[env_id]))

            state_config_for_env_reset = EasyDict(dict(start_player_index=start_player_index[env_id],
                init_state=init_state[env_id],
                katago_policy_init=True,
                katago_game_state=katago_game_state[env_id]))

            action, mcts_visit_count_probs = self._collect_mcts.get_next_action(
                state_config_for_env_reset,
                self._policy_value_fn,
                self.collect_mcts_temperature,
                True,
            )
            # sample=False,
            output[env_id] = {
                'action': action,
                'probs': mcts_visit_count_probs,
            }

        return output

    def _init_eval(self) -> None:
        """
        Overview:
            Evaluate mode init method. Called by ``self.__init__``. Initialize the eval model and MCTS utils.
        """
        self._get_simulation_env()
        # TODO(pu): use double num_simulations for evaluation
        if self._cfg.mcts_ctree:
            self._eval_mcts = mcts_alphazero.MCTS(self._cfg.mcts.max_moves, 2 * self._cfg.mcts.num_simulations, self._cfg.mcts.pb_c_base,
                                            self._cfg.mcts.pb_c_init, self._cfg.mcts.root_dirichlet_alpha, self._cfg.mcts.root_noise_weight, self.simulate_env)
        else:
            if self._cfg.sampled_algo:
                from lzero.mcts.ptree.ptree_az_sampled import MCTS
            else:
                from lzero.mcts.ptree.ptree_az import MCTS
            mcts_eval_config = copy.deepcopy(self._cfg.mcts)
            mcts_eval_config.num_simulations = mcts_eval_config.num_simulations * 2

            self._eval_mcts = MCTS(mcts_eval_config, self.simulate_env)

        self._eval_model = self._model

    def _forward_eval(self, obs: Dict) -> Dict[str, torch.Tensor]:

        """
        Overview:
            The forward function for evaluating the current policy in eval mode, similar to ``self._forward_collect``.
        Arguments:
            - obs (:obj:`Dict`): The dict of obs, the key is env_id and the value is the \
                corresponding obs in this timestep.
        Returns:
            - output (:obj:`Dict[str, torch.Tensor]`): The dict of output, the key is env_id and the value is the \
                the corresponding policy output in this timestep, including action, probs and so on.
        """
        ready_env_id = list(obs.keys())
        init_state = {env_id: obs[env_id]['board'] for env_id in ready_env_id}
        try:
            katago_game_state = {env_id: obs[env_id]['katago_game_state'] for env_id in ready_env_id}
        except Exception as e:
            katago_game_state = {env_id: None for env_id in ready_env_id}

        start_player_index = {env_id: obs[env_id]['current_player_index'] for env_id in ready_env_id}
        output = {}
        self._policy_model = self._eval_model
        for env_id in ready_env_id:
            # print('[eval] start_player_index={}'.format(start_player_index[env_id]))
            # print('[eval] init_state=\n {}'.format(init_state[env_id]))

            state_config_for_env_reset = EasyDict(dict(start_player_index=start_player_index[env_id],
                init_state=init_state[env_id],
                katago_policy_init=False,
                katago_game_state=katago_game_state[env_id]))

            try:
                action, mcts_visit_count_probs = self._eval_mcts.get_next_action(state_config_for_env_reset, self._policy_value_fn, 1.0, False)
            except Exception as e:
                print(f"Exception occurred: {e}")
                print(f"Is self._policy_value_fn callable? {callable(self._policy_value_fn)}")
                raise  # re-raise the exception
            # print("="*20)
            # print(action, mcts_visit_count_probs)
            # print("="*20)
            output[env_id] = {
                'action': action,
                'probs': mcts_visit_count_probs,
            }
        return output

    def _get_simulation_env(self):
        if self._cfg.simulate_env_name == 'tictactoe':
            from zoo.board_games.tictactoe.envs.tictactoe_env import TicTacToeEnv
            if self._cfg.simulate_env_config_type == 'play_with_bot':
                from zoo.board_games.tictactoe.config.tictactoe_alphazero_bot_mode_config import \
                    tictactoe_alphazero_config
            elif self._cfg.simulate_env_config_type == 'self_play':
                from zoo.board_games.tictactoe.config.tictactoe_alphazero_sp_mode_config import \
                    tictactoe_alphazero_config
            elif self._cfg.simulate_env_config_type == 'league':
                from zoo.board_games.tictactoe.config.tictactoe_alphazero_league_config import \
                    tictactoe_alphazero_config
            self.simulate_env = TicTacToeEnv(tictactoe_alphazero_config.env)

        elif self._cfg.simulate_env_name == 'gomoku':
            from zoo.board_games.gomoku.envs.gomoku_env import GomokuEnv
            if self._cfg.simulate_env_config_type == 'play_with_bot':
                from zoo.board_games.gomoku.config.gomoku_alphazero_bot_mode_config import gomoku_alphazero_config
            elif self._cfg.simulate_env_config_type == 'self_play':
                from zoo.board_games.gomoku.config.gomoku_alphazero_sp_mode_config import gomoku_alphazero_config
            elif self._cfg.simulate_env_config_type == 'league':
                from zoo.board_games.gomoku.config.gomoku_alphazero_league_config import gomoku_alphazero_config
            self.simulate_env = GomokuEnv(gomoku_alphazero_config.env)
        elif self._cfg.simulate_env_name == 'go':
            from zoo.board_games.go.envs.go_env import GoEnv
            if self._cfg.simulate_env_config_type == 'play_with_bot':
                from zoo.board_games.go.config.go_alphazero_bot_mode_config import go_alphazero_config
            elif self._cfg.simulate_env_config_type == 'self_play':
                from zoo.board_games.go.config.go_alphazero_sp_mode_config import go_alphazero_config
            elif self._cfg.simulate_env_config_type == 'league':
                from zoo.board_games.go.config.go_alphazero_league_config import go_alphazero_config
            self.simulate_env = GoEnv(go_alphazero_config.env)

    @torch.no_grad()
    def _policy_value_fn(self, env: 'Env') -> Tuple[Dict[int, np.ndarray], float]:  # noqa
        legal_actions = env.legal_actions
        current_state, current_state_scale = env.current_state()
        current_state_scale = torch.from_numpy(current_state_scale).to(
            device=self._device, dtype=torch.float
        ).unsqueeze(0)
        with torch.no_grad():
            action_probs, value = self._policy_model.compute_policy_value(current_state_scale)
        legal_action_probs_dict = dict(zip(legal_actions, action_probs.squeeze(0)[legal_actions].detach().cpu().numpy()))
        return legal_action_probs_dict, value.item()

    def _monitor_vars_learn(self) -> List[str]:
        """
        Overview:
            Register the variables to be monitored in learn mode. The registered variables will be logged in
            tensorboard according to the return value ``_forward_learn``.
        """
        return super()._monitor_vars_learn() + [
            'cur_lr', 'total_loss', 'policy_loss', 'value_loss', 'entropy_loss', 'total_grad_norm_before_clip',
            'collect_mcts_temperature'
        ]

    def _process_transition(self, obs: Dict, model_output: Dict[str, torch.Tensor], timestep: namedtuple) -> Dict:
        """
        Overview:
            Generate the dict type transition (one timestep) data from policy learning.
        """
        if 'katago_game_state' in obs.keys():
            del obs['katago_game_state']
        # if 'katago_game_state' in timestep.obs.keys():
        #     del timestep.obs['katago_game_state']
        # Note: used in _foward_collect  in alphazero_collector now

        return {
            'obs': obs,
            'next_obs': timestep.obs,
            'action': model_output['action'],
            'probs': model_output['probs'],
            'reward': timestep.reward,
            'done': timestep.done,
        }

    def _get_train_sample(self, data):
        # be compatible with DI-engine Policy class
        pass<|MERGE_RESOLUTION|>--- conflicted
+++ resolved
@@ -48,13 +48,10 @@
             # (int) The number of channels of hidden states in AlphaZero model.
             num_channels=32,
         ),
-<<<<<<< HEAD
         # (bool) Whether to use C++ MCTS in policy. If False, use Python implementation.
         mcts_ctree=True,
-=======
         # (bool) Whether to use multi-gpu training.
         multi_gpu=False,
->>>>>>> 87d4b6e0
         # (bool) Whether to use cuda for network.
         cuda=False,
         # (int) How many updates(iterations) to train after collector's one collection.
