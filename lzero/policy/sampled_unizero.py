import copy
import logging
from collections import defaultdict
from typing import List, Dict, Tuple, Union

import numpy as np
import torch
import wandb
from ding.model import model_wrap
from ding.utils import POLICY_REGISTRY

from lzero.mcts import SampledUniZeroMCTSCtree as MCTSCtree
from lzero.model import ImageTransforms
from lzero.policy import scalar_transform, InverseScalarTransform, phi_transform, \
    DiscreteSupport, to_torch_float_tensor, mz_network_output_unpack, select_action, prepare_obs, \
    prepare_obs_stack_for_unizero
from lzero.policy.unizero import UniZeroPolicy
from .utils import configure_optimizers_nanogpt
from lzero.entry.utils import initialize_zeros_batch


def get_action(roots_sampled_actions, i, action):
    try:
        # Attempt to access the action assuming it's an attribute
        return roots_sampled_actions[i][action].value  # for ctrre
    except (AttributeError, KeyError, TypeError):
        # Fallback if the previous access fails
        return np.array(roots_sampled_actions[i][action])  # for ptree


@POLICY_REGISTRY.register('sampled_unizero')
class SampledUniZeroPolicy(UniZeroPolicy):
    """
    Overview:
        The policy class for Sampled UniZero, official implementation for paper UniZero: Generalized and Efficient Planning
        with Scalable LatentWorld Models. UniZero aims to enhance the planning capabilities of reinforcement learning agents
        by addressing the limitations found in MuZero-style algorithms, particularly in environments requiring the
        capture of long-term dependencies. More details can be found in https://arxiv.org/abs/2406.10667.
    """

    # The default_config for UniZero policy.
    config = dict(
        type='sampled_unizero',
        model=dict(
            # (str) The model type. For 1-dimensional vector obs, we use mlp model. For the image obs, we use conv model.
            model_type='conv',  # options={'mlp', 'conv'}
            # (bool) If True, the action space of the environment is continuous, otherwise discrete.
            continuous_action_space=False,
            # (tuple) The obs shape.
            observation_shape=(3, 64, 64),
            # (bool) Whether to use the self-supervised learning loss.
            self_supervised_learning_loss=True,
            # (bool) Whether to use discrete support to represent categorical distribution for value/reward/value_prefix.
            categorical_distribution=True,
            # (int) The image channel in image observation.
            image_channel=3,
            # (int) The number of frames to stack together.
            frame_stack_num=1,
            # (int) The number of res blocks in MuZero model.
            num_res_blocks=1,
            # (int) The number of channels of hidden states in MuZero model.
            num_channels=64,
            # (tuple) The range of supports used in categorical distribution.
            # These variables are only effective when ``model.categorical_distribution=True``.
            reward_support_range=(-50., 51., 1.),
            value_support_range=(-50., 51., 1.),
            # (bool) whether to learn bias in the last linear layer in value and policy head.
            bias=True,
            # (bool) whether to use res connection in dynamics.
            res_connection_in_dynamics=True,
            # (str) The type of normalization in MuZero model. Options are ['BN', 'LN']. Default to 'BN'.
            norm_type='LN',
            # (bool) Whether to analyze simulation normalization.
            analysis_sim_norm=False,
            # (int) The save interval of the model.
            learn=dict(learner=dict(hook=dict(save_ckpt_after_iter=10000, ), ), ),
            world_model_cfg=dict(
                # (int) The number of tokens per block.
                tokens_per_block=2,
                # (int) The maximum number of blocks.
                max_blocks=10,
                # (int) The maximum number of tokens, calculated as tokens per block multiplied by max blocks.
                max_tokens=2 * 10,
                # (int) The context length, usually calculated as twice the number of some base unit.
                context_length=2 * 4,
                # (bool) Whether to use GRU gating mechanism.
                gru_gating=False,
                # (str) The device to be used for computation, e.g., 'cpu' or 'cuda'.
                device='cpu',
                # (bool) Whether to analyze simulation normalization.
                analysis_sim_norm=False,
                # (bool) Whether to analyze dormant ratio.
                analysis_dormant_ratio=False,
                # (int) The shape of the action space.
                action_space_size=6,
                # (int) The size of the group, related to simulation normalization.
                group_size=8,  # NOTE: sim_norm
                # (str) The type of attention mechanism used. Options could be ['causal'].
                attention='causal',
                # (int) The number of layers in the model.
                num_layers=2,
                # (int) The number of attention heads.
                num_heads=8,
                # (int) The dimension of the embedding.
                embed_dim=768,
                # (float) The dropout probability for the embedding layer.
                embed_pdrop=0.1,
                # (float) The dropout probability for the residual connections.
                resid_pdrop=0.1,
                # (float) The dropout probability for the attention mechanism.
                attn_pdrop=0.1,
                # (int) The size of the support set for value and reward heads.
                support_size=101,
                # (int) The maximum size of the cache.
                max_cache_size=5000,
                # (int) The number of environments.
                env_num=8,
                # (float) The weight of the latent reconstruction loss.
                latent_recon_loss_weight=0.,
                # (float) The weight of the perceptual loss.
                perceptual_loss_weight=0.,
                # (float) The weight of the policy entropy loss.
                policy_entropy_weight=5e-3,
                # (str) The normalization type for the final layer in both the head and the encoder.
                # This option must be the same for both 'final_norm_option_in_head' and 'final_norm_option_in_encoder'.
                # Valid options are 'LayerNorm' and 'SimNorm'.
                # When set to 'LayerNorm', the 'predict_latent_loss_type' should be 'mse'.
                # When set to 'SimNorm', the 'predict_latent_loss_type' should be 'group_kl'.
                final_norm_option_in_head="LayerNorm",
                final_norm_option_in_encoder="LayerNorm",
                # (str) The type of loss function for predicting latent variables.
                # Options are 'mse' (Mean Squared Error) or 'group_kl' (Group Kullback-Leibler divergence).
                # This choice is dependent on the normalization method selected above.
                predict_latent_loss_type='mse',
                # (str) The type of observation. Options are ['image', 'vector'].
                obs_type='image',
                # (float) The discount factor for future rewards.
                gamma=1,
                # (float) The threshold for a dormant neuron.
                dormant_threshold=0.025,
                # (str) The type of policy loss. Options could be ['kl', 'simple'].
                policy_loss_type='kl',
                # (bool) Whether to use Rotary Position Embedding (RoPE) for relative position encoding.
                # If False, nn.Embedding is used for absolute position encoding.
                # For more details on RoPE, refer to the author's blog: https://spaces.ac.cn/archives/8265/
                rotary_emb=False,
                # (int) The base value for calculating RoPE angles. Commonly set to 10000.
                rope_theta=10000,
                # (int) The maximum sequence length for position encoding.
                max_seq_len=8192,
            ),
        ),
        # ****** common ******
        # (bool) whether to use rnd model.
        use_rnd_model=False,
        # (bool) Whether to use multi-gpu training.
        multi_gpu=False,
        # (bool) Whether to enable the sampled-based algorithm (e.g. Sampled EfficientZero)
        # this variable is used in ``collector``.
        sampled_algo=True,
        # (bool) Whether to enable the gumbel-based algorithm (e.g. Gumbel Muzero)
        gumbel_algo=False,
        # (bool) Whether to use C++ MCTS in policy. If False, use Python implementation.
        mcts_ctree=True,
        # (bool) Whether to use cuda for network.
        cuda=True,
        # (int) The number of environments used in collecting data.
        collector_env_num=8,
        # (int) The number of environments used in evaluating policy.
        evaluator_env_num=3,
        # (str) The type of environment. Options are ['not_board_games', 'board_games'].
        env_type='not_board_games',
        # (str) The type of action space. Options are ['fixed_action_space', 'varied_action_space'].
        action_type='fixed_action_space',
        # (str) The type of battle mode. Options are ['play_with_bot_mode', 'self_play_mode'].
        battle_mode='play_with_bot_mode',
        # (bool) Whether to monitor extra statistics in tensorboard.
        monitor_extra_statistics=True,
        # (int) The transition number of one ``GameSegment``.
        game_segment_length=400,
        # (bool) Whether to analyze simulation normalization.
        analysis_sim_norm=False,
        # (bool) Whether to use the pure policy to collect data.
        collect_with_pure_policy=False,
        # (int) The evaluation frequency.
        eval_freq=int(2e3),
        # (str) The sample type. Options are ['episode', 'transition'].
        sample_type='transition',

        # ****** observation ******
        # (bool) Whether to transform image to string to save memory.
        transform2string=False,
        # (bool) Whether to use gray scale image.
        gray_scale=False,
        # (bool) Whether to use data augmentation.
        use_augmentation=False,
        # (list) The style of augmentation.
        augmentation=['shift', 'intensity'],

        # ******* learn ******
        # (bool) Whether to ignore the done flag in the training data. Typically, this value is set to False.
        # However, for some environments with a fixed episode length, to ensure the accuracy of Q-value calculations,
        # we should set it to True to avoid the influence of the done flag.
        ignore_done=False,
        # (int) How many updates(iterations) to train after collector's one collection.
        # Bigger "update_per_collect" means bigger off-policy.
        # collect data -> update policy-> collect data -> ...
        # For different env, we have different episode_length,
        # we usually set update_per_collect = collector_env_num * episode_length / batch_size * reuse_factor.
        # If we set update_per_collect=None, we will set update_per_collect = collected_transitions_num * cfg.policy.replay_ratio automatically.
        update_per_collect=None,
        # (float) The ratio of the collected data used for training. Only effective when ``update_per_collect`` is not None.
        replay_ratio=0.25,
        # (int) Minibatch size for one gradient descent.
        batch_size=256,
        # (str) Optimizer for training policy network. ['SGD', 'Adam']
        optim_type='AdamW',
        # (float) Learning rate for training policy network. Initial lr for manually decay schedule.
        learning_rate=0.0001,
        # (float) Weight uniform initialization range in the last output layer
        init_w=3e-3,
        # (int) Frequency of hard target network update.
        target_update_freq=100,
        # (int) Frequency of soft target network update.
        target_update_theta=0.05,
        # (int) Frequency of target network update.
        target_update_freq_for_intrinsic_reward=1000,
        # (float) Weight decay for training policy network.
        weight_decay=1e-4,
        # (float) One-order Momentum in optimizer, which stabilizes the training process (gradient direction).
        momentum=0.9,
        # (float) The maximum constraint value of gradient norm clipping.
        grad_clip_value=5,
        # (int) The number of episodes in each collecting stage.
        n_episode=8,
        # (int) the number of simulations in MCTS.
        num_simulations=50,
        # (float) Discount factor (gamma) for returns.
        discount_factor=0.997,
        # (int) The number of steps for calculating target q_value.
        td_steps=5,
        # (int) The number of unroll steps in dynamics network.
        num_unroll_steps=10,
        # (float) The weight of reward loss.
        reward_loss_weight=1,
        # (float) The weight of value loss.
        value_loss_weight=0.25,
        # (float) The weight of policy loss.
        policy_loss_weight=1,
        # (float) The weight of ssl (self-supervised learning) loss.
        ssl_loss_weight=0,
        # (bool) Whether to use the cosine learning rate decay.
        cos_lr_scheduler=False,
        # (bool) Whether to use piecewise constant learning rate decay.
        # i.e. lr: 0.2 -> 0.02 -> 0.002
        piecewise_decay_lr_scheduler=False,
        # (int) The number of final training iterations to control lr decay, which is only used for manually decay.
        threshold_training_steps_for_final_lr=int(5e4),
        # (bool) Whether to use manually decayed temperature.
        manual_temperature_decay=False,
        # (int) The number of final training iterations to control temperature, which is only used for manually decay.
        threshold_training_steps_for_final_temperature=int(1e5),
        # (float) The fixed temperature value for MCTS action selection, which is used to control the exploration.
        # The larger the value, the more exploration. This value is only used when manual_temperature_decay=False.
        fixed_temperature_value=0.25,
        # (bool) Whether to use the true chance in MCTS in some environments with stochastic dynamics, such as 2048.
        use_ture_chance_label_in_chance_encoder=False,

        # ****** Priority ******
        # (bool) Whether to use priority when sampling training data from the buffer.
        use_priority=False,
        # (float) The degree of prioritization to use. A value of 0 means no prioritization,
        # while a value of 1 means full prioritization.
        priority_prob_alpha=0.6,
        # (float) The degree of correction to use. A value of 0 means no correction,
        # while a value of 1 means full correction.
        priority_prob_beta=0.4,
        # (int) The initial Env Steps for training.
        train_start_after_envsteps=int(0),

        # ****** UCB ******
        # (float) The alpha value used in the Dirichlet distribution for exploration at the root node of search tree.
        root_dirichlet_alpha=0.3,
        # (float) The noise weight at the root node of the search tree.
        root_noise_weight=0.25,

        # ****** Explore by random collect ******
        # (int) The number of episodes to collect data randomly before training.
        random_collect_episode_num=0,

        # ****** Explore by eps greedy ******
        eps=dict(
            # (bool) Whether to use eps greedy exploration in collecting data.
            eps_greedy_exploration_in_collect=False,
            # (str) The type of decaying epsilon. Options are 'linear', 'exp'.
            type='linear',
            # (float) The start value of eps.
            start=1.,
            # (float) The end value of eps.
            end=0.05,
            # (int) The decay steps from start to end eps.
            decay=int(1e5),
        ),
    )

    def default_model(self) -> Tuple[str, List[str]]:
        """
        Overview:
            Return this algorithm default model setting for demonstration.
        Returns:
            - model_info (:obj:`Tuple[str, List[str]]`): model name and model import_names.
                - model_type (:obj:`str`): The model type used in this algorithm, which is registered in ModelRegistry.
                - import_names (:obj:`List[str]`): The model class path list used in this algorithm.
        .. note::
            The user can define and use customized network model but must obey the same interface definition indicated \
            by import_names path. For MuZero, ``lzero.model.unizero_model.MuZeroModel``
        """
        return 'SampledUniZeroModel', ['lzero.model.sampled_unizero_model']

    def _init_learn(self) -> None:
        """
        Overview:
            Learn mode init method. Called by ``self.__init__``. Initialize the learn model, optimizer and MCTS utils.
        """
        # NOTE: nanoGPT optimizer
        self._optimizer_world_model = configure_optimizers_nanogpt(
            model=self._model.world_model,
            learning_rate=self._cfg.learning_rate,
            weight_decay=self._cfg.weight_decay,
            device_type=self._cfg.device,
            betas=(0.9, 0.95),
        )

        if self._cfg.cos_lr_scheduler:
            from torch.optim.lr_scheduler import CosineAnnealingLR
            # TODO: check the total training steps
            self.lr_scheduler = CosineAnnealingLR(self._optimizer_world_model, 1e5, eta_min=0, last_epoch=-1)

        if self._cfg.model.continuous_action_space:
            # Weight Init for the last output layer of gaussian policy head in prediction network.
            init_w = self._cfg.init_w
            self._model.world_model.fc_policy_head.mu.weight.data.uniform_(-init_w, init_w)
            self._model.world_model.fc_policy_head.mu.bias.data.uniform_(-init_w, init_w)
            try:
                self._model.world_model.fc_policy_head.log_sigma_layer.weight.data.uniform_(-init_w, init_w)
                self._model.world_model.fc_policy_head.log_sigma_layer.bias.data.uniform_(-init_w, init_w)
            except Exception as exception:
                logging.warning(exception)

        # use model_wrapper for specialized demands of different modes
        self._target_model = copy.deepcopy(self._model)
        # Ensure that the installed torch version is greater than or equal to 2.0
        assert int(''.join(filter(str.isdigit, torch.__version__))) >= 200, "We need torch version >= 2.0"
        self._model = torch.compile(self._model)
        self._target_model = torch.compile(self._target_model)
        # NOTE: soft target
        self._target_model = model_wrap(
            self._target_model,
            wrapper_name='target',
            update_type='momentum',
            update_kwargs={'theta': self._cfg.target_update_theta}
        )
        self._learn_model = self._model

        if self._cfg.use_augmentation:
            self.image_transforms = ImageTransforms(
                self._cfg.augmentation,
                image_shape=(self._cfg.model.observation_shape[1], self._cfg.model.observation_shape[2])
            )
        self.value_support = DiscreteSupport(*self._cfg.model.value_support_range, self._cfg.device)
        self.reward_support = DiscreteSupport(*self._cfg.model.reward_support_range, self._cfg.device)
<<<<<<< HEAD
        # assert self.value_support.size == self._learn_model.value_support_size          # if these assertions fails, somebody introduced...
        # assert self.reward_support.size == self._learn_model.reward_support_size        # ...incoherence between policy and model
=======
>>>>>>> 8ec0169e
        self.value_inverse_scalar_transform_handle = InverseScalarTransform(self.value_support, self._cfg.model.categorical_distribution)
        self.reward_inverse_scalar_transform_handle = InverseScalarTransform(self.reward_support, self._cfg.model.categorical_distribution)

        self.intermediate_losses = defaultdict(float)
        self.l2_norm_before = 0.
        self.l2_norm_after = 0.
        self.grad_norm_before = 0.
        self.grad_norm_after = 0.
        self.pad_token_id = 0 # for compatibility


        encoder_tokenizer = getattr(self._model.tokenizer.encoder, 'tokenizer', None)
        self.pad_token_id = encoder_tokenizer.pad_token_id if encoder_tokenizer is not None else 0
        
    # @profile
    def _forward_learn(self, data: Tuple[torch.Tensor]) -> Dict[str, Union[float, int]]:
        """
        Overview:
            The forward function for learning policy in learn mode, which is the core of the learning process.
            The data is sampled from replay buffer.
            The loss is calculated by the loss function and the loss is backpropagated to update the model.
        Arguments:
            - data (:obj:`Tuple[torch.Tensor]`): The data sampled from replay buffer, which is a tuple of tensors.
                The first tensor is the current_batch, the second tensor is the target_batch.
        Returns:
            - info_dict (:obj:`Dict[str, Union[float, int]]`): The information dict to be logged, which contains \
                current learning loss and learning statistics.
        """
        self._learn_model.train()
        self._target_model.train()

        current_batch, target_batch, _ = data
        # ==============================================================
        # sampled related core code
        # ==============================================================
        obs_batch_ori, action_batch, child_sampled_actions_batch, target_action_batch, mask_batch, indices, weights, make_time, batch_timestep = current_batch
        target_reward, target_value, target_policy = target_batch

        # Prepare observations based on frame stack number
        if self._cfg.model.frame_stack_num > 1:
            obs_batch, obs_target_batch = prepare_obs_stack_for_unizero(obs_batch_ori, self._cfg)
        else:
            obs_batch, obs_target_batch = prepare_obs(obs_batch_ori, self._cfg)

        # Apply augmentations if needed
        if self._cfg.use_augmentation:
            obs_batch = self.image_transforms.transform(obs_batch)
            if self._cfg.model.self_supervised_learning_loss:
                obs_target_batch = self.image_transforms.transform(obs_target_batch)

        # Prepare action batch and convert to torch tensor
        if self._cfg.model.continuous_action_space:
            action_batch = torch.from_numpy(action_batch).to(self._cfg.device).unsqueeze(
                -1)  # For discrete action space
        else:
            action_batch = torch.from_numpy(action_batch).to(self._cfg.device).unsqueeze(
                -1).long()  # For discrete action space
        batch_timestep = torch.from_numpy(batch_timestep).to(self._cfg.device).unsqueeze(
            -1).long() 
        data_list = [mask_batch, target_reward.astype('float32'), target_value.astype('float32'), target_policy,
                     weights]
        [mask_batch, target_reward, target_value, target_policy,
         weights] = to_torch_float_tensor(data_list, self._cfg.device)

        # ==============================================================
        # sampled related core code
        # ==============================================================
        # shape: (batch_size, num_unroll_steps+1, num_of_sampled_actions, action_dim), e.g. (4, 6, 5, 1)
        child_sampled_actions_batch = torch.from_numpy(child_sampled_actions_batch).to(self._cfg.device)

        target_reward = target_reward.view(self._cfg.batch_size, -1)
        target_value = target_value.view(self._cfg.batch_size, -1)

        assert obs_batch.size(0) == self._cfg.batch_size == target_reward.size(0)

        # Transform rewards and values to their scaled forms
        transformed_target_reward = scalar_transform(target_reward)
        transformed_target_value = scalar_transform(target_value)

        # Convert to categorical distributions
        target_reward_categorical = phi_transform(self.reward_support, transformed_target_reward)
        target_value_categorical = phi_transform(self.value_support, transformed_target_value)

        # Prepare batch for GPT model
        batch_for_gpt = {}
        if isinstance(self._cfg.model.observation_shape, int) or len(self._cfg.model.observation_shape) == 1:
            batch_for_gpt['observations'] = torch.cat((obs_batch, obs_target_batch), dim=1).reshape(
                self._cfg.batch_size, -1, self._cfg.model.observation_shape)
        elif len(self._cfg.model.observation_shape) == 3:
            batch_for_gpt['observations'] = torch.cat((obs_batch, obs_target_batch), dim=1).reshape(
                self._cfg.batch_size, -1, *self._cfg.model.observation_shape)

        batch_for_gpt['actions'] = action_batch.squeeze(-1)
        batch_for_gpt['timestep'] = batch_timestep.squeeze(-1)

        batch_for_gpt['rewards'] = target_reward_categorical[:, :-1]
        batch_for_gpt['mask_padding'] = mask_batch == 1.0  # 0 means invalid padding data
        batch_for_gpt['mask_padding'] = batch_for_gpt['mask_padding'][:, :-1]
        batch_for_gpt['observations'] = batch_for_gpt['observations'][:, :-1]
        batch_for_gpt['ends'] = torch.zeros(batch_for_gpt['mask_padding'].shape, dtype=torch.long,
                                            device=self._cfg.device)
        batch_for_gpt['target_value'] = target_value_categorical[:, :-1]
        batch_for_gpt['target_policy'] = target_policy[:, :-1]

        batch_for_gpt['child_sampled_actions'] = child_sampled_actions_batch[:, :-1]

        # Extract valid target policy data and compute entropy
        valid_target_policy = batch_for_gpt['target_policy'][batch_for_gpt['mask_padding']]
        target_policy_entropy = -torch.sum(valid_target_policy * torch.log(valid_target_policy + 1e-9), dim=-1)
        average_target_policy_entropy = target_policy_entropy.mean().item()

        # Update world model
        losses = self._learn_model.world_model.compute_loss(
            batch_for_gpt, self._target_model.world_model.tokenizer, self.value_inverse_scalar_transform_handle
        )           # NOTE : compute_loss third argument is now a dead argument. If this changes, it could need adaptation between value_inverse and reward_inverse.

        weighted_total_loss = losses.loss_total
        for loss_name, loss_value in losses.intermediate_losses.items():
            self.intermediate_losses[f"{loss_name}"] = loss_value

        obs_loss = self.intermediate_losses['loss_obs']
        reward_loss = self.intermediate_losses['loss_rewards']
        policy_loss = self.intermediate_losses['loss_policy']
        value_loss = self.intermediate_losses['loss_value']
        latent_recon_loss = self.intermediate_losses['latent_recon_loss']
        perceptual_loss = self.intermediate_losses['perceptual_loss']
        orig_policy_loss = self.intermediate_losses['orig_policy_loss']
        policy_entropy = self.intermediate_losses['policy_entropy']
        first_step_losses = self.intermediate_losses['first_step_losses']
        middle_step_losses = self.intermediate_losses['middle_step_losses']
        last_step_losses = self.intermediate_losses['last_step_losses']
        dormant_ratio_encoder = self.intermediate_losses['dormant_ratio_encoder']
        dormant_ratio_world_model = self.intermediate_losses['dormant_ratio_world_model']
        latent_state_l2_norms = self.intermediate_losses['latent_state_l2_norms']
        policy_mu = self.intermediate_losses['policy_mu']
        policy_sigma = self.intermediate_losses['policy_sigma']
        target_sampled_actions = self.intermediate_losses['target_sampled_actions']

        if self._cfg.model.continuous_action_space:
            policy_mu_max = policy_mu[:, 0].max().item()
            policy_mu_min = policy_mu[:, 0].min().item()
            policy_mu_mean = policy_mu[:, 0].mean().item()
            policy_sigma_max = policy_sigma.max().item()
            policy_sigma_min = policy_sigma.min().item()
            policy_sigma_mean = policy_sigma.mean().item()
            # take the fist dim in action space
            target_sampled_actions_max = target_sampled_actions[:, :, 0].max().item()
            target_sampled_actions_min = target_sampled_actions[:, :, 0].min().item()
            target_sampled_actions_mean = target_sampled_actions[:, :, 0].mean().item()

        assert not torch.isnan(losses.loss_total).any(), "Loss contains NaN values"
        assert not torch.isinf(losses.loss_total).any(), "Loss contains Inf values"

        # Core learn model update step
        self._optimizer_world_model.zero_grad()
        weighted_total_loss.backward()

        #  ========== for debugging ==========
        # for name, param in self._learn_model.world_model.tokenizer.encoder.named_parameters():
        #     print('name, param.mean(), param.std():', name, param.mean(), param.std())
        #     if param.requires_grad:
        #         print(name, param.grad.norm())

        if self._cfg.analysis_sim_norm:
            del self.l2_norm_before, self.l2_norm_after, self.grad_norm_before, self.grad_norm_after
            self.l2_norm_before, self.l2_norm_after, self.grad_norm_before, self.grad_norm_after = self._learn_model.encoder_hook.analyze()
            self._target_model.encoder_hook.clear_data()

        if self._cfg.multi_gpu:
            self.sync_gradients(self._learn_model)
        total_grad_norm_before_clip_wm = torch.nn.utils.clip_grad_norm_(self._learn_model.world_model.parameters(),
                                                                        self._cfg.grad_clip_value)

        self._optimizer_world_model.step()
        
        if self._cfg.cos_lr_scheduler or self._cfg.piecewise_decay_lr_scheduler:
            self.lr_scheduler.step()

        # Core target model update step
        self._target_model.update(self._learn_model.state_dict())

        if torch.cuda.is_available():
            torch.cuda.synchronize()
            current_memory_allocated = torch.cuda.memory_allocated()
            max_memory_allocated = torch.cuda.max_memory_allocated()
            current_memory_allocated_gb = current_memory_allocated / (1024 ** 3)
            max_memory_allocated_gb = max_memory_allocated / (1024 ** 3)
        else:
            current_memory_allocated_gb = 0.
            max_memory_allocated_gb = 0.

        return_log_dict = {
            'analysis/first_step_loss_value': first_step_losses['loss_value'].item(),
            'analysis/first_step_loss_policy': first_step_losses['loss_policy'].item(),
            'analysis/first_step_loss_rewards': first_step_losses['loss_rewards'].item(),
            'analysis/first_step_loss_obs': first_step_losses['loss_obs'].item(),

            'analysis/middle_step_loss_value': middle_step_losses['loss_value'].item(),
            'analysis/middle_step_loss_policy': middle_step_losses['loss_policy'].item(),
            'analysis/middle_step_loss_rewards': middle_step_losses['loss_rewards'].item(),
            'analysis/middle_step_loss_obs': middle_step_losses['loss_obs'].item(),

            'analysis/last_step_loss_value': last_step_losses['loss_value'].item(),
            'analysis/last_step_loss_policy': last_step_losses['loss_policy'].item(),
            'analysis/last_step_loss_rewards': last_step_losses['loss_rewards'].item(),
            'analysis/last_step_loss_obs': last_step_losses['loss_obs'].item(),

            'Current_GPU': current_memory_allocated_gb,
            'Max_GPU': max_memory_allocated_gb,
            'collect_mcts_temperature': self._collect_mcts_temperature,
            'collect_epsilon': self._collect_epsilon,
            'cur_lr_world_model': self._optimizer_world_model.param_groups[0]['lr'],
            'weighted_total_loss': weighted_total_loss.item(),
            'obs_loss': obs_loss,
            'latent_recon_loss': latent_recon_loss,
            'perceptual_loss': perceptual_loss,
            'policy_loss': policy_loss,
            'orig_policy_loss': orig_policy_loss,
            'policy_entropy': policy_entropy,
            'target_policy_entropy': average_target_policy_entropy,
            'reward_loss': reward_loss,
            'value_loss': value_loss,
            'value_priority_orig': np.zeros(self._cfg.batch_size),  # TODO
            'target_reward': target_reward.mean().item(),
            'target_value': target_value.mean().item(),
            'transformed_target_reward': transformed_target_reward.mean().item(),
            'transformed_target_value': transformed_target_value.mean().item(),
            'total_grad_norm_before_clip_wm': total_grad_norm_before_clip_wm.item(),
            'analysis/dormant_ratio_encoder': dormant_ratio_encoder,
            'analysis/dormant_ratio_world_model': dormant_ratio_world_model,
            'analysis/latent_state_l2_norms': latent_state_l2_norms,
            'analysis/l2_norm_before': self.l2_norm_before,
            'analysis/l2_norm_after': self.l2_norm_after,
            'analysis/grad_norm_before': self.grad_norm_before,
            'analysis/grad_norm_after': self.grad_norm_after,
        }

        if self._cfg.model.continuous_action_space:
            return_log_dict.update({
                # ==============================================================
                # sampled related core code
                # ==============================================================
                'policy_mu_max': policy_mu_max,
                'policy_mu_min': policy_mu_min,
                'policy_mu_mean': policy_mu_mean,
                'policy_sigma_max': policy_sigma_max,
                'policy_sigma_min': policy_sigma_min,
                'policy_sigma_mean': policy_sigma_mean,
                # take the fist dim in action space
                'target_sampled_actions_max': target_sampled_actions_max,
                'target_sampled_actions_min': target_sampled_actions_min,
                'target_sampled_actions_mean': target_sampled_actions_mean
            })

        if self._cfg.use_wandb:
            wandb.log({'learner_step/' + k: v for k, v in return_log_dict.items()}, step=self.env_step)
            wandb.log({"learner_iter_vs_env_step": self.train_iter}, step=self.env_step)

        return return_log_dict

    def monitor_weights_and_grads(self, model):
        for name, param in model.named_parameters():
            if param.requires_grad:
                print(f"Layer: {name} | "
                      f"Weight mean: {param.data.mean():.4f} | "
                      f"Weight std: {param.data.std():.4f} | "
                      f"Grad mean: {param.grad.mean():.4f} | "
                      f"Grad std: {param.grad.std():.4f}")

    def _init_collect(self) -> None:
        """
        Overview:
            Collect mode init method. Called by ``self.__init__``. Initialize the collect model and MCTS utils.
        """
        self._collect_model = self._model

        if self._cfg.mcts_ctree:
            self._mcts_collect = MCTSCtree(self._cfg)
        else:
            self._mcts_collect = MCTSPtree(self._cfg)
        self._collect_mcts_temperature = 1.
        self._collect_epsilon = 0.0
        self.collector_env_num = self._cfg.collector_env_num
        if self._cfg.model.model_type == 'conv':
            self.last_batch_obs = torch.zeros(
                [self.collector_env_num, self._cfg.model.observation_shape[0], 64, 64]).to(self._cfg.device)
            self.last_batch_action = [-1 for i in range(self.collector_env_num)]
        elif self._cfg.model.model_type == 'mlp':
            self.last_batch_obs = torch.zeros([self.collector_env_num, self._cfg.model.observation_shape]).to(
                self._cfg.device)
            self.last_batch_action = [-1 for i in range(self.collector_env_num)]

    # @profile
    def _forward_collect(
            self,
            data: torch.Tensor,
            action_mask: list = None,
            temperature: float = 1,
            to_play: List = [-1],
            epsilon: float = 0.25,
            ready_env_id: np.array = None,
            timestep: List = [0]
    ) -> Dict:
        """
        Overview:
            The forward function for collecting data in collect mode. Use model to execute MCTS search.
            Choosing the action through sampling during the collect mode.
        Arguments:
            - data (:obj:`torch.Tensor`): The input data, i.e. the observation.
            - action_mask (:obj:`list`): The action mask, i.e. the action that cannot be selected.
            - temperature (:obj:`float`): The temperature of the policy.
            - to_play (:obj:`int`): The player to play.
            - ready_env_id (:obj:`list`): The id of the env that is ready to collect.
            - timestep (:obj:`list`): The step index of the env in one episode
        Shape:
            - data (:obj:`torch.Tensor`):
                - For Atari, :math:`(N, C*S, H, W)`, where N is the number of collect_env, C is the number of channels, \
                    S is the number of stacked frames, H is the height of the image, W is the width of the image.
                - For lunarlander, :math:`(N, O)`, where N is the number of collect_env, O is the observation space size.
            - action_mask: :math:`(N, action_space_size)`, where N is the number of collect_env.
            - temperature: :math:`(1, )`.
            - to_play: :math:`(N, 1)`, where N is the number of collect_env.
            - ready_env_id: None
            - timestep: :math:`(N, 1)`, where N is the number of collect_env.
        Returns:
            - output (:obj:`Dict[int, Any]`): Dict type data, the keys including ``action``, ``distributions``, \
                ``visit_count_distribution_entropy``, ``value``, ``pred_value``, ``policy_logits``.
        """
        self._collect_model.eval()

        self._collect_mcts_temperature = temperature
        self._collect_epsilon = epsilon
        active_collect_env_num = data.shape[0]
        if ready_env_id is None:
            ready_env_id = np.arange(active_collect_env_num)
        output = {i: None for i in ready_env_id}

        with torch.no_grad():
            network_output = self._collect_model.initial_inference(self.last_batch_obs, self.last_batch_action, data, timestep)
            latent_state_roots, reward_roots, pred_values, policy_logits = mz_network_output_unpack(network_output)

            pred_values = self.value_inverse_scalar_transform_handle(pred_values).detach().cpu().numpy()
            latent_state_roots = latent_state_roots.detach().cpu().numpy()
            policy_logits = policy_logits.detach().cpu().numpy().tolist()

            if self._cfg.model.continuous_action_space is True:
                # when the action space of the environment is continuous, action_mask[:] is None.
                # NOTE: in continuous action space env: we set all legal_actions as -1
                legal_actions = [
                    [-1 for _ in range(self._cfg.model.num_of_sampled_actions)] for _ in range(active_collect_env_num)
                ]
            else:
                legal_actions = [
                    [i for i, x in enumerate(action_mask[j]) if x == 1] for j in range(active_collect_env_num)
                ]

            # the only difference between collect and eval is the dirichlet noise
            noises = [
                np.random.dirichlet([self._cfg.root_dirichlet_alpha] * int(self._cfg.model.num_of_sampled_actions)
                                    ).astype(np.float32).tolist() for j in range(active_collect_env_num)
            ]

            if self._cfg.mcts_ctree:
                # cpp mcts_tree
                roots = MCTSCtree.roots(
                    active_collect_env_num, legal_actions, self._cfg.model.action_space_size,
                    self._cfg.model.num_of_sampled_actions, self._cfg.model.continuous_action_space
                )
            else:
                # python mcts_tree
                roots = MCTSPtree.roots(active_collect_env_num, legal_actions)

            roots.prepare(self._cfg.root_noise_weight, noises, reward_roots, policy_logits, to_play)
            self._mcts_collect.search(roots, self._collect_model, latent_state_roots, to_play, timestep)

            # list of list, shape: ``{list: batch_size} -> {list: action_space_size}``
            roots_visit_count_distributions = roots.get_distributions()
            roots_values = roots.get_values()  # shape: {list: batch_size}

            # ==============================================================
            # sampled related core code
            # ==============================================================
            roots_sampled_actions = roots.get_sampled_actions()  # shape: ``{list: batch_size} ->{list: action_space_size}``

            batch_action = []
            for i, env_id in enumerate(ready_env_id):
                distributions, value = roots_visit_count_distributions[i], roots_values[i]
                if self._cfg.mcts_ctree:
                    # In ctree, the method roots.get_sampled_actions() returns a list object.
                    root_sampled_actions = np.array([action for action in roots_sampled_actions[i]])
                else:
                    # In ptree, the same method roots.get_sampled_actions() returns an Action object.
                    root_sampled_actions = np.array([action.value for action in roots_sampled_actions[i]])

                # NOTE: Only legal actions possess visit counts, so the ``action_index_in_legal_action_set`` represents
                # the index within the legal action set, rather than the index in the entire action set.
                action, visit_count_distribution_entropy = select_action(
                    distributions, temperature=self._collect_mcts_temperature, deterministic=False
                )

                if self._cfg.mcts_ctree:
                    # In ctree, the method roots.get_sampled_actions() returns a list object.
                    action = np.array(roots_sampled_actions[i][action])
                else:
                    # In ptree, the same method roots.get_sampled_actions() returns an Action object.
                    action = roots_sampled_actions[i][action].value

                if not self._cfg.model.continuous_action_space:
                    action = int(action.item())

                # ============== TODO: only for visualize ==============
                # action_index_in_legal_action_set, visit_count_distribution_entropy = select_action(
                #     distributions, temperature=self._collect_mcts_temperature, deterministic=True
                # )
                # action = np.where(action_mask[i] == 1.0)[0][action_index_in_legal_action_set]
                # ============== TODO: only for visualize ==============

                output[env_id] = {
                    'action': action,
                    'visit_count_distributions': distributions,
                    'root_sampled_actions': root_sampled_actions,
                    'visit_count_distribution_entropy': visit_count_distribution_entropy,
                    'searched_value': value,
                    'predicted_value': pred_values[i],
                    'predicted_policy_logits': policy_logits[i],
                    'timestep': timestep[i]
                }
                batch_action.append(action)

            self.last_batch_obs = data
            self.last_batch_action = batch_action

            # ========= TODO: for muzero_segment_collector now =========
            if active_collect_env_num < self.collector_env_num:
                print('==========collect_forward============')
                print(f'len(self.last_batch_obs) < self.collector_env_num, {active_collect_env_num}<{self.collector_env_num}')
                self._reset_collect(reset_init_data=True) 

        return output

    def _init_eval(self) -> None:
        """
        Overview:
            Evaluate mode init method. Called by ``self.__init__``. Initialize the eval model and MCTS utils.
        """
        self._eval_model = self._model
        if self._cfg.mcts_ctree:
            self._mcts_eval = MCTSCtree(self._cfg)
        else:
            self._mcts_eval = MCTSPtree(self._cfg)
        self.evaluator_env_num = self._cfg.evaluator_env_num

        if self._cfg.model.model_type == 'conv':
            self.last_batch_obs = torch.zeros(
                [self.evaluator_env_num, self._cfg.model.observation_shape[0], 64, 64]).to(self._cfg.device)
            self.last_batch_action = [-1 for _ in range(self.evaluator_env_num)]
        elif self._cfg.model.model_type == 'mlp':
            self.last_batch_obs = torch.zeros([self.evaluator_env_num, self._cfg.model.observation_shape]).to(
                self._cfg.device)
            self.last_batch_action = [-1 for _ in range(self.evaluator_env_num)]

    def _forward_eval(self, data: torch.Tensor, action_mask: list, to_play: List = [-1],
                      ready_env_id: np.array = None, timestep: int = 0) -> Dict:
        """
        Overview:
            The forward function for evaluating the current policy in eval mode. Use model to execute MCTS search.
            Choosing the action with the highest value (argmax) rather than sampling during the eval mode.
        Arguments:
            - data (:obj:`torch.Tensor`): The input data, i.e. the observation.
            - action_mask (:obj:`list`): The action mask, i.e. the action that cannot be selected.
            - to_play (:obj:`int`): The player to play.
            - ready_env_id (:obj:`list`): The id of the env that is ready to collect.
        Shape:
            - data (:obj:`torch.Tensor`):
                - For Atari, :math:`(N, C*S, H, W)`, where N is the number of collect_env, C is the number of channels, \
                    S is the number of stacked frames, H is the height of the image, W is the width of the image.
                - For lunarlander, :math:`(N, O)`, where N is the number of collect_env, O is the observation space size.
            - action_mask: :math:`(N, action_space_size)`, where N is the number of collect_env.
            - to_play: :math:`(N, 1)`, where N is the number of collect_env.
            - ready_env_id: None
        Returns:
            - output (:obj:`Dict[int, Any]`): Dict type data, the keys including ``action``, ``distributions``, \
                ``visit_count_distribution_entropy``, ``value``, ``pred_value``, ``policy_logits``.
        """
        self._eval_model.eval()
        active_eval_env_num = data.shape[0]
        if ready_env_id is None:
            ready_env_id = np.arange(active_eval_env_num)
        output = {i: None for i in ready_env_id}
        with torch.no_grad():
            network_output = self._eval_model.initial_inference(self.last_batch_obs, self.last_batch_action, data, timestep)
            latent_state_roots, reward_roots, pred_values, policy_logits = mz_network_output_unpack(network_output)

            # if not in training, obtain the scalars of the value/reward
            pred_values = self.value_inverse_scalar_transform_handle(pred_values).detach().cpu().numpy()  # shape（B, 1）
            latent_state_roots = latent_state_roots.detach().cpu().numpy()
            policy_logits = policy_logits.detach().cpu().numpy().tolist()  # list shape（B, A）

            if self._cfg.model.continuous_action_space is True:
                # when the action space of the environment is continuous, action_mask[:] is None.
                # NOTE: in continuous action space env: we set all legal_actions as -1
                legal_actions = [
                    [-1 for _ in range(self._cfg.model.num_of_sampled_actions)] for _ in range(active_eval_env_num)
                ]
            else:
                legal_actions = [
                    [i for i, x in enumerate(action_mask[j]) if x == 1] for j in range(active_eval_env_num)
                ]

            if self._cfg.mcts_ctree:
                # cpp mcts_tree
                roots = MCTSCtree.roots(
                    active_eval_env_num, legal_actions, self._cfg.model.action_space_size,
                    self._cfg.model.num_of_sampled_actions, self._cfg.model.continuous_action_space
                )
            else:
                # python mcts_tree
                roots = MCTSPtree.roots(active_eval_env_num, legal_actions)
            roots.prepare_no_noise(reward_roots, policy_logits, to_play)
            self._mcts_eval.search(roots, self._eval_model, latent_state_roots, to_play, timestep)

            # list of list, shape: ``{list: batch_size} -> {list: action_space_size}``
            roots_visit_count_distributions = roots.get_distributions()
            roots_values = roots.get_values()  # shape: {list: batch_size}
            # ==============================================================
            # sampled related core code
            # ==============================================================
            roots_sampled_actions = roots.get_sampled_actions()  # shape: ``{list: batch_size} ->{list: action_space_size}``
            batch_action = []

            for i, env_id in enumerate(ready_env_id):
                distributions, value = roots_visit_count_distributions[i], roots_values[i]
                root_sampled_actions = np.array([
                    getattr(action, 'value', action) for action in roots_sampled_actions[i]
                ])

                # NOTE: Only legal actions possess visit counts, so the ``action_index_in_legal_action_set`` represents
                # the index within the legal action set, rather than the index in the entire action set.
                # Setting deterministic=True implies choosing the action with the highest value (argmax) rather than sampling during the evaluation phase.
                action, visit_count_distribution_entropy = select_action(
                    distributions, temperature=1, deterministic=True
                )
                # ==============================================================
                # sampled related core code
                # ==============================================================
                action = get_action(roots_sampled_actions, i, action)

                if not self._cfg.model.continuous_action_space:
                    action = int(action.item())

                output[env_id] = {
                    'action': action,
                    'visit_count_distributions': distributions,
                    'root_sampled_actions': root_sampled_actions,
                    'visit_count_distribution_entropy': visit_count_distribution_entropy,
                    'searched_value': value,
                    'predicted_value': pred_values[i],
                    'predicted_policy_logits': policy_logits[i],
                    'timestep': timestep[i]
                }
                batch_action.append(action)

            self.last_batch_obs = data
            self.last_batch_action = batch_action

        return output


    def _monitor_vars_learn(self) -> List[str]:
        """
        Overview:
            Register the variables to be monitored in learn mode. The registered variables will be logged in
            tensorboard according to the return value ``_forward_learn``.
        """
        if self._cfg.model.continuous_action_space:
            return [
                'analysis/dormant_ratio_encoder',
                'analysis/dormant_ratio_world_model',
                'analysis/latent_state_l2_norms',
                'analysis/l2_norm_before',
                'analysis/l2_norm_after',
                'analysis/grad_norm_before',
                'analysis/grad_norm_after',

                'analysis/first_step_loss_value',
                'analysis/first_step_loss_policy',
                'analysis/first_step_loss_rewards',
                'analysis/first_step_loss_obs',

                'analysis/middle_step_loss_value',
                'analysis/middle_step_loss_policy',
                'analysis/middle_step_loss_rewards',
                'analysis/middle_step_loss_obs',

                'analysis/last_step_loss_value',
                'analysis/last_step_loss_policy',
                'analysis/last_step_loss_rewards',
                'analysis/last_step_loss_obs',

                'Current_GPU',
                'Max_GPU',
                'collect_epsilon',
                'collect_mcts_temperature',
                'cur_lr_world_model',
                'cur_lr_tokenizer',

                'weighted_total_loss',
                'obs_loss',
                'policy_loss',
                'orig_policy_loss',
                'policy_entropy',
                'latent_recon_loss',
                'target_policy_entropy',
                'reward_loss',
                'value_loss',
                'consistency_loss',
                'value_priority',
                'target_reward',
                'target_value',
                'total_grad_norm_before_clip_wm',
                # tokenizer
                'commitment_loss',
                'reconstruction_loss',
                'perceptual_loss',
                # ==============================================================
                # sampled related core code
                # ==============================================================
                'policy_entropy',
                'target_policy_entropy',
                'policy_mu_max',
                'policy_mu_min',
                'policy_mu_mean',
                'policy_sigma_max',
                'policy_sigma_min',
                'policy_sigma_mean',
                # take the fist dim in action space
                'target_sampled_actions_max',
                'target_sampled_actions_min',
                'target_sampled_actions_mean',
                'total_grad_norm_before_clip',
            ]
        else:
            return [
                'analysis/dormant_ratio_encoder',
                'analysis/dormant_ratio_world_model',
                'analysis/latent_state_l2_norms',
                'analysis/l2_norm_before',
                'analysis/l2_norm_after',
                'analysis/grad_norm_before',
                'analysis/grad_norm_after',

                'analysis/first_step_loss_value',
                'analysis/first_step_loss_policy',
                'analysis/first_step_loss_rewards',
                'analysis/first_step_loss_obs',

                'analysis/middle_step_loss_value',
                'analysis/middle_step_loss_policy',
                'analysis/middle_step_loss_rewards',
                'analysis/middle_step_loss_obs',

                'analysis/last_step_loss_value',
                'analysis/last_step_loss_policy',
                'analysis/last_step_loss_rewards',
                'analysis/last_step_loss_obs',

                'Current_GPU',
                'Max_GPU',
                'collect_epsilon',
                'collect_mcts_temperature',
                'cur_lr_world_model',
                'cur_lr_tokenizer',

                'weighted_total_loss',
                'obs_loss',
                'policy_loss',
                'orig_policy_loss',
                'policy_entropy',
                'latent_recon_loss',
                'target_policy_entropy',
                'reward_loss',
                'value_loss',
                'consistency_loss',
                'value_priority',
                'target_reward',
                'target_value',
                'total_grad_norm_before_clip_wm',
                # tokenizer
                'commitment_loss',
                'reconstruction_loss',
                'perceptual_loss',
            ]<|MERGE_RESOLUTION|>--- conflicted
+++ resolved
@@ -369,11 +369,6 @@
             )
         self.value_support = DiscreteSupport(*self._cfg.model.value_support_range, self._cfg.device)
         self.reward_support = DiscreteSupport(*self._cfg.model.reward_support_range, self._cfg.device)
-<<<<<<< HEAD
-        # assert self.value_support.size == self._learn_model.value_support_size          # if these assertions fails, somebody introduced...
-        # assert self.reward_support.size == self._learn_model.reward_support_size        # ...incoherence between policy and model
-=======
->>>>>>> 8ec0169e
         self.value_inverse_scalar_transform_handle = InverseScalarTransform(self.value_support, self._cfg.model.categorical_distribution)
         self.reward_inverse_scalar_transform_handle = InverseScalarTransform(self.reward_support, self._cfg.model.categorical_distribution)
 
