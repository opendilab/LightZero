import copy
import time
from collections import namedtuple
from typing import Optional, Callable, Tuple

import numpy as np
import torch
from ding.envs import BaseEnvManager
from ding.torch_utils import to_ndarray, to_item
from ding.utils import build_logger, EasyTimer
from ding.utils import get_world_size, get_rank, broadcast_object_list
from ding.worker.collector.base_serial_evaluator import ISerialEvaluator, VectorEvalMonitor
from easydict import EasyDict

from lzero.mcts.buffer.game_segment import GameSegment
from lzero.mcts.utils import prepare_observation
from collections import defaultdict


class MuZeroEvaluator(ISerialEvaluator):
    """
    Overview:
        The Evaluator for MCTS+RL algorithms, including MuZero, EfficientZero, Sampled EfficientZero.
    Interfaces:
        __init__, reset, reset_policy, reset_env, close, should_eval, eval
    Property:
        env, policy
    """

    @classmethod
    def default_config(cls: type) -> EasyDict:
        """
        Overview:
            Get evaluator's default config. We merge evaluator's default config with other default configs\
                and user's config to get the final config.
        Return:
            cfg (:obj:`EasyDict`): evaluator's default config
        """
        cfg = EasyDict(copy.deepcopy(cls.config))
        cfg.cfg_type = cls.__name__ + 'Dict'
        return cfg

    config = dict(
        # Evaluate every "eval_freq" training iterations.
        eval_freq=50,
    )

    def __init__(
            self,
            eval_freq: int = 1000,
            n_evaluator_episode: int = 3,
            stop_value: int = 1e6,
            env: BaseEnvManager = None,
            policy: namedtuple = None,
            tb_logger: 'SummaryWriter' = None,  # noqa
            exp_name: Optional[str] = 'default_experiment',
            instance_name: Optional[str] = 'evaluator',
            policy_config: 'policy_config' = None,  # noqa
    ) -> None:
        """
        Overview:
            Init method. Load config and use ``self._cfg`` setting to build common serial evaluator components,
            e.g. logger helper, timer.
        Arguments:
            - eval_freq (:obj:`int`): evaluation frequency in terms of training steps.
            - n_evaluator_episode (:obj:`int`): the number of episodes to eval in total.
            - env (:obj:`BaseEnvManager`): the subclass of vectorized env_manager(BaseEnvManager)
            - policy (:obj:`namedtuple`): the api namedtuple of collect_mode policy
            - tb_logger (:obj:`SummaryWriter`): tensorboard handle
            - exp_name (:obj:`str`): Experiment name, which is used to indicate output directory.
            - instance_name (:obj:`Optional[str]`): Name of this instance.
            - policy_config: Config of game.
        """
        self._eval_freq = eval_freq
        self._exp_name = exp_name
        self._instance_name = instance_name

        # Logger (Monitor will be initialized in policy setter)
        # Only rank == 0 learner needs monitor and tb_logger, others only need text_logger to display terminal output.
        if get_rank() == 0:
            if tb_logger is not None:
                self._logger, _ = build_logger(
                    './{}/log/{}'.format(self._exp_name, self._instance_name), self._instance_name, need_tb=False
                )
                self._tb_logger = tb_logger
            else:
                self._logger, self._tb_logger = build_logger(
                    './{}/log/{}'.format(self._exp_name, self._instance_name), self._instance_name
                )
        else:
            self._logger, self._tb_logger = None, None  # for close elegantly

        self.reset(policy, env)

        self._timer = EasyTimer()
        self._default_n_episode = n_evaluator_episode
        self._stop_value = stop_value

        # ==============================================================
        # MCTS+RL related core code
        # ==============================================================
        self.policy_config = policy_config

        if 'multi_agent' in self.policy_config.keys() and self.policy_config.multi_agent:
            self._multi_agent = self.policy_config.multi_agent
        else:
            self._multi_agent = False
        
    def reset_env(self, _env: Optional[BaseEnvManager] = None) -> None:
        """
        Overview:
            Reset evaluator's environment. In some case, we need evaluator use the same policy in different \
                environments. We can use reset_env to reset the environment.
            If _env is None, reset the old environment.
            If _env is not None, replace the old environment in the evaluator with the \
                new passed in environment and launch.
        Arguments:
            - env (:obj:`Optional[BaseEnvManager]`): instance of the subclass of vectorized \
                env_manager(BaseEnvManager)
        """
        if _env is not None:
            self._env = _env
            self._env.launch()
            self._env_num = self._env.env_num
        else:
            self._env.reset()

    def reset_policy(self, _policy: Optional[namedtuple] = None) -> None:
        """
        Overview:
            Reset evaluator's policy. In some case, we need evaluator work in this same environment but use\
                different policy. We can use reset_policy to reset the policy.
            If _policy is None, reset the old policy.
            If _policy is not None, replace the old policy in the evaluator with the new passed in policy.
        Arguments:
            - policy (:obj:`Optional[namedtuple]`): the api namedtuple of eval_mode policy
        """
        assert hasattr(self, '_env'), "please set env first"
        if _policy is not None:
            self._policy = _policy
        self._policy.reset()

    def reset(self, _policy: Optional[namedtuple] = None, _env: Optional[BaseEnvManager] = None) -> None:
        """
        Overview:
            Reset evaluator's policy and environment. Use new policy and environment to collect data.
            If _env is None, reset the old environment.
            If _env is not None, replace the old environment in the evaluator with the new passed in \
                environment and launch.
            If _policy is None, reset the old policy.
            If _policy is not None, replace the old policy in the evaluator with the new passed in policy.
        Arguments:
            - policy (:obj:`Optional[namedtuple]`): the api namedtuple of eval_mode policy
            - env (:obj:`Optional[BaseEnvManager]`): instance of the subclass of vectorized \
                env_manager(BaseEnvManager)
        """
        if _env is not None:
            self.reset_env(_env)
        if _policy is not None:
            self.reset_policy(_policy)
        self._max_episode_return = float("-inf")
        self._last_eval_iter = 0
        self._end_flag = False

    def close(self) -> None:
        """
        Overview:
            Close the evaluator. If end_flag is False, close the environment, flush the tb_logger\
                and close the tb_logger.
        """
        if self._end_flag:
            return
        self._end_flag = True
        self._env.close()
        if self._tb_logger:
            self._tb_logger.flush()
            self._tb_logger.close()

    def __del__(self):
        """
        Overview:
            Execute the close command and close the evaluator. __del__ is automatically called \
                to destroy the evaluator instance when the evaluator finishes its work
        """
        self.close()

    def should_eval(self, train_iter: int) -> bool:
        """
        Overview:
            Determine whether you need to start the evaluation mode, if the number of training has reached\
                the maximum number of times to start the evaluator, return True
        Arguments:
            - train_iter (:obj:`int`): Current training iteration.
        """
        if train_iter == self._last_eval_iter:
            return False
        if (train_iter - self._last_eval_iter) < self._eval_freq and train_iter != 0:
            return False
        self._last_eval_iter = train_iter
        return True
    
    def _add_info(self, last_timestep, info):
        return info

    def eval(
            self,
            save_ckpt_fn: Callable = None,
            train_iter: int = -1,
            envstep: int = -1,
            n_episode: Optional[int] = None,
    ) -> Tuple[bool, float]:
        """
        Overview:
            Evaluate policy and store the best policy based on whether it reaches the highest historical reward.
        Arguments:
            - save_ckpt_fn (:obj:`Callable`): Saving ckpt function, which will be triggered by getting the best reward.
            - train_iter (:obj:`int`): Current training iteration.
            - envstep (:obj:`int`): Current env interaction step.
            - n_episode (:obj:`int`): Number of evaluation episodes.
        Returns:
            - stop_flag (:obj:`bool`): Whether this training program can be ended.
            - episode_info (:obj:`Dict[str, List]`): Current evaluation episode information.
        """
        # evaluator only work on rank0
        episode_info = None
        stop_flag = False
        if get_rank() == 0:
            if n_episode is None:
                n_episode = self._default_n_episode
            assert n_episode is not None, "please indicate eval n_episode"
            envstep_count = 0
            eval_monitor = VectorEvalMonitor(self._env.env_num, n_episode)
            env_nums = self._env.env_num

            self._env.reset()
            self._policy.reset()

            # initializations
            init_obs = self._env.ready_obs

<<<<<<< HEAD
        action_mask_dict = {i: to_ndarray(init_obs[i]['action_mask']) for i in range(env_nums)}

        to_play_dict = {i: to_ndarray(init_obs[i]['to_play']) for i in range(env_nums)}
        dones = np.array([False for _ in range(env_nums)])

        if self._multi_agent:
            agent_num = len(init_obs[0]['action_mask'])
            game_segments = [
                [
                    GameSegment(
                        self._env.action_space,
                        game_segment_length=self.policy_config.game_segment_length,
                        config=self.policy_config
                    ) for _ in range(agent_num)
                ] for _ in range(env_nums)
            ]
            for env_id in range(env_nums):
                for agent_id in range(agent_num):
                    game_segments[env_id][agent_id].reset(
                        [
                            to_ndarray(init_obs[env_id]['observation'][agent_id])
                            for _ in range(self.policy_config.model.frame_stack_num)
                        ]
                    )
        else:
=======
            retry_waiting_time = 0.001
            while len(init_obs.keys()) != self._env_num:
                # In order to be compatible with subprocess env_manager, in which sometimes self._env_num is not equal to
                # len(self._env.ready_obs), especially in tictactoe env.
                self._logger.info('The current init_obs.keys() is {}'.format(init_obs.keys()))
                self._logger.info('Before sleeping, the _env_states is {}'.format(self._env._env_states))
                time.sleep(retry_waiting_time)
                self._logger.info('=' * 10 + 'Wait for all environments (subprocess) to finish resetting.' + '=' * 10)
                self._logger.info(
                    'After sleeping {}s, the current _env_states is {}'.format(retry_waiting_time, self._env._env_states)
                )
                init_obs = self._env.ready_obs

            action_mask_dict = {i: to_ndarray(init_obs[i]['action_mask']) for i in range(env_nums)}

            to_play_dict = {i: to_ndarray(init_obs[i]['to_play']) for i in range(env_nums)}
            dones = np.array([False for _ in range(env_nums)])

>>>>>>> 7dc112a2
            game_segments = [
                GameSegment(
                    self._env.action_space,
                    game_segment_length=self.policy_config.game_segment_length,
                    config=self.policy_config
                ) for _ in range(env_nums)
            ]
            for i in range(env_nums):
                game_segments[i].reset(
                    [to_ndarray(init_obs[i]['observation']) for _ in range(self.policy_config.model.frame_stack_num)]
                )

<<<<<<< HEAD
        ready_env_id = set()
        remain_episode = n_episode

        with self._timer:
            while not eval_monitor.is_finished():
                # Get current ready env obs.
                obs = self._env.ready_obs
                new_available_env_id = set(obs.keys()).difference(ready_env_id)
                ready_env_id = ready_env_id.union(set(list(new_available_env_id)[:remain_episode]))
                remain_episode -= min(len(new_available_env_id), remain_episode)

                if self._multi_agent:
                    stack_obs = defaultdict(list)
                    for env_id in ready_env_id:
                        for agent_id in range(agent_num):
                            stack_obs[env_id].append(game_segments[env_id][agent_id].get_obs())
                else:
                    stack_obs = {env_id: game_segments[env_id].get_obs() for env_id in ready_env_id}
                stack_obs = list(stack_obs.values())

                action_mask_dict = {env_id: action_mask_dict[env_id] for env_id in ready_env_id}
                to_play_dict = {env_id: to_play_dict[env_id] for env_id in ready_env_id}
                action_mask = [action_mask_dict[env_id] for env_id in ready_env_id]
                to_play = [to_play_dict[env_id] for env_id in ready_env_id]

                stack_obs = to_ndarray(stack_obs)
                if self.policy_config.model.model_type and self.policy_config.model.model_type in ['conv', 'mlp']:
                    stack_obs = prepare_observation(stack_obs, self.policy_config.model.model_type)
                    stack_obs = torch.from_numpy(stack_obs).to(self.policy_config.device).float()

                # ==============================================================
                # policy forward
                # ==============================================================
                policy_output = self._policy.forward(stack_obs, action_mask, to_play)
                if self._multi_agent:
                    actions_no_env_id = defaultdict(dict)
                    for k, v in policy_output.items():
                        for agent_id, act in enumerate(v['action']):
                            actions_no_env_id[k][agent_id] = act
                else:
                    actions_no_env_id = {k: v['action'] for k, v in policy_output.items()}
                distributions_dict_no_env_id = {k: v['distributions'] for k, v in policy_output.items()}
                if self.policy_config.sampled_algo:
                    root_sampled_actions_dict_no_env_id = {
                        k: v['root_sampled_actions']
=======
            ready_env_id = set()
            remain_episode = n_episode

            with self._timer:
                while not eval_monitor.is_finished():
                    # Get current ready env obs.
                    obs = self._env.ready_obs
                    new_available_env_id = set(obs.keys()).difference(ready_env_id)
                    ready_env_id = ready_env_id.union(set(list(new_available_env_id)[:remain_episode]))
                    remain_episode -= min(len(new_available_env_id), remain_episode)

                    stack_obs = {env_id: game_segments[env_id].get_obs() for env_id in ready_env_id}
                    stack_obs = list(stack_obs.values())

                    action_mask_dict = {env_id: action_mask_dict[env_id] for env_id in ready_env_id}
                    to_play_dict = {env_id: to_play_dict[env_id] for env_id in ready_env_id}
                    action_mask = [action_mask_dict[env_id] for env_id in ready_env_id]
                    to_play = [to_play_dict[env_id] for env_id in ready_env_id]

                    stack_obs = to_ndarray(stack_obs)
                    stack_obs = prepare_observation(stack_obs, self.policy_config.model.model_type)
                    stack_obs = torch.from_numpy(stack_obs).to(self.policy_config.device).float()

                    # ==============================================================
                    # policy forward
                    # ==============================================================
                    policy_output = self._policy.forward(stack_obs, action_mask, to_play)

                    actions_no_env_id = {k: v['action'] for k, v in policy_output.items()}
                    distributions_dict_no_env_id = {k: v['distributions'] for k, v in policy_output.items()}
                    if self.policy_config.sampled_algo:
                        root_sampled_actions_dict_no_env_id = {
                            k: v['root_sampled_actions']
                            for k, v in policy_output.items()
                        }

                    value_dict_no_env_id = {k: v['value'] for k, v in policy_output.items()}
                    pred_value_dict_no_env_id = {k: v['pred_value'] for k, v in policy_output.items()}
                    visit_entropy_dict_no_env_id = {
                        k: v['visit_count_distribution_entropy']
>>>>>>> 7dc112a2
                        for k, v in policy_output.items()
                    }

                    actions = {}
                    distributions_dict = {}
                    if self.policy_config.sampled_algo:
<<<<<<< HEAD
                        root_sampled_actions_dict[env_id] = root_sampled_actions_dict_no_env_id.pop(index)
                    value_dict[env_id] = value_dict_no_env_id.pop(index)
                    pred_value_dict[env_id] = pred_value_dict_no_env_id.pop(index)
                    visit_entropy_dict[env_id] = visit_entropy_dict_no_env_id.pop(index)

                # ==============================================================
                # Interact with env.
                # ==============================================================
                timesteps = self._env.step(actions)

                for env_id, t in timesteps.items():
                    obs, reward, done, info = t.obs, t.reward, t.done, t.info
                    if self._multi_agent:
                        for agent_id in range(agent_num):
                            game_segments[env_id][agent_id].append(
                                actions[env_id][agent_id], to_ndarray(obs['observation'][agent_id]), reward[agent_id] if isinstance(reward, list) else reward,
                                action_mask_dict[env_id][agent_id], to_play_dict[env_id]
                            )
                    else:
                        game_segments[env_id].append(
                            actions[env_id], to_ndarray(obs['observation']), reward, action_mask_dict[env_id],
                            to_play_dict[env_id]
                        )

                    # NOTE: in evaluator, we only need save the ``o_{t+1} = obs['observation']``
                    # game_segments[env_id].obs_segment.append(to_ndarray(obs['observation']))

                    # NOTE: the position of code snippet is very important.
                    # the obs['action_mask'] and obs['to_play'] is corresponding to next action
                    action_mask_dict[env_id] = to_ndarray(obs['action_mask'])
                    to_play_dict[env_id] = to_ndarray(obs['to_play'])

                    dones[env_id] = done
                    if t.done:
                        # Env reset is done by env_manager automatically.
                        self._policy.reset([env_id])
                        reward = t.info['eval_episode_return']
                        if 'episode_info' in t.info:
                            eval_monitor.update_info(env_id, t.info['episode_info'])
                        eval_monitor.update_reward(env_id, reward)
                        self._logger.info(
                            "[EVALUATOR]env {} finish episode, final reward: {}, current episode: {}".format(
                                env_id, eval_monitor.get_latest_reward(env_id), eval_monitor.get_current_episode()
                            )
=======
                        root_sampled_actions_dict = {}
                    value_dict = {}
                    pred_value_dict = {}
                    visit_entropy_dict = {}
                    for index, env_id in enumerate(ready_env_id):
                        actions[env_id] = actions_no_env_id.pop(index)
                        distributions_dict[env_id] = distributions_dict_no_env_id.pop(index)
                        if self.policy_config.sampled_algo:
                            root_sampled_actions_dict[env_id] = root_sampled_actions_dict_no_env_id.pop(index)
                        value_dict[env_id] = value_dict_no_env_id.pop(index)
                        pred_value_dict[env_id] = pred_value_dict_no_env_id.pop(index)
                        visit_entropy_dict[env_id] = visit_entropy_dict_no_env_id.pop(index)

                    # ==============================================================
                    # Interact with env.
                    # ==============================================================
                    timesteps = self._env.step(actions)

                    for env_id, t in timesteps.items():
                        obs, reward, done, info = t.obs, t.reward, t.done, t.info

                        game_segments[env_id].append(
                            actions[env_id], to_ndarray(obs['observation']), reward, action_mask_dict[env_id],
                            to_play_dict[env_id]
>>>>>>> 7dc112a2
                        )

                        # NOTE: in evaluator, we only need save the ``o_{t+1} = obs['observation']``
                        # game_segments[env_id].obs_segment.append(to_ndarray(obs['observation']))

                        # NOTE: the position of code snippet is very important.
                        # the obs['action_mask'] and obs['to_play'] is corresponding to next action
                        action_mask_dict[env_id] = to_ndarray(obs['action_mask'])
                        to_play_dict[env_id] = to_ndarray(obs['to_play'])

                        dones[env_id] = done
                        if t.done:
                            # Env reset is done by env_manager automatically.
                            self._policy.reset([env_id])
                            reward = t.info['eval_episode_return']
                            if 'episode_info' in t.info:
                                eval_monitor.update_info(env_id, t.info['episode_info'])
                            eval_monitor.update_reward(env_id, reward)
                            self._logger.info(
                                "[EVALUATOR]env {} finish episode, final reward: {}, current episode: {}".format(
                                    env_id, eval_monitor.get_latest_reward(env_id), eval_monitor.get_current_episode()
                                )
                            )

                            # reset the finished env and init game_segments
                            if n_episode > self._env_num:
                                # Get current ready env obs.
                                init_obs = self._env.ready_obs
                                retry_waiting_time = 0.001
                                while len(init_obs.keys()) != self._env_num:
                                    # In order to be compatible with subprocess env_manager, in which sometimes self._env_num is not equal to
                                    # len(self._env.ready_obs), especially in tictactoe env.
                                    self._logger.info('The current init_obs.keys() is {}'.format(init_obs.keys()))
                                    self._logger.info(
                                        'Before sleeping, the _env_states is {}'.format(self._env._env_states)
                                    )
                                    time.sleep(retry_waiting_time)
                                    self._logger.info(
                                        '=' * 10 + 'Wait for all environments (subprocess) to finish resetting.' + '=' * 10
                                    )
                                    self._logger.info(
                                        'After sleeping {}s, the current _env_states is {}'.format(
                                            retry_waiting_time, self._env._env_states
                                        )
                                    )
                                    init_obs = self._env.ready_obs

                                new_available_env_id = set(init_obs.keys()).difference(ready_env_id)
                                ready_env_id = ready_env_id.union(set(list(new_available_env_id)[:remain_episode]))
                                remain_episode -= min(len(new_available_env_id), remain_episode)

                                action_mask_dict[env_id] = to_ndarray(init_obs[env_id]['action_mask'])
                                to_play_dict[env_id] = to_ndarray(init_obs[env_id]['to_play'])

<<<<<<< HEAD
                            if self._multi_agent:
                                for agent_id in range(agent_num):
                                    game_segments[env_id][agent_id] = GameSegment(
                                        self._env.action_space,
                                        game_segment_length=self.policy_config.game_segment_length,
                                        config=self.policy_config
                                    )

                                    game_segments[env_id][agent_id].reset(
                                        [
                                            init_obs[env_id]['observation'][agent_id]
                                            for _ in range(self.policy_config.model.frame_stack_num)
                                        ]
                                    )
                            else:
                                game_segments[env_id] = GameSegment(
                                    self._env.action_space,
                                    game_segment_length=self.policy_config.game_segment_length,
                                    config=self.policy_config
                                )

=======
                                game_segments[env_id] = GameSegment(
                                    self._env.action_space,
                                    game_segment_length=self.policy_config.game_segment_length,
                                    config=self.policy_config
                                )

>>>>>>> 7dc112a2
                                game_segments[env_id].reset(
                                    [
                                        init_obs[env_id]['observation']
                                        for _ in range(self.policy_config.model.frame_stack_num)
                                    ]
                                )

<<<<<<< HEAD
                        # Env reset is done by env_manager automatically.
                        self._policy.reset([env_id])
                        # TODO(pu): subprocess mode, when n_episode > self._env_num, occasionally the ready_env_id=()
                        # and the stack_obs is np.array(None, dtype=object)
                        ready_env_id.remove(env_id)

                    envstep_count += 1
        duration = self._timer.value
        episode_return = eval_monitor.get_episode_return()
        info = {
            'train_iter': train_iter,
            'ckpt_name': 'iteration_{}.pth.tar'.format(train_iter),
            'episode_count': n_episode,
            'envstep_count': envstep_count,
            'avg_envstep_per_episode': envstep_count / n_episode,
            'evaluate_time': duration,
            'avg_envstep_per_sec': envstep_count / duration,
            'avg_time_per_episode': n_episode / duration,
            'reward_mean': np.mean(episode_return),
            'reward_std': np.std(episode_return),
            'reward_max': np.max(episode_return),
            'reward_min': np.min(episode_return),
        }

        # add other info
        info = self._add_info(t, info)
        episode_info = eval_monitor.get_episode_info()
        if episode_info is not None:
            info.update(episode_info)
        self._logger.info(self._logger.get_tabulate_vars_hor(info))
        # self._logger.info(self._logger.get_tabulate_vars(info))
        for k, v in info.items():
            if k in ['train_iter', 'ckpt_name', 'each_reward']:
                continue
            if not np.isscalar(v):
                continue
            self._tb_logger.add_scalar('{}_iter/'.format(self._instance_name) + k, v, train_iter)
            self._tb_logger.add_scalar('{}_step/'.format(self._instance_name) + k, v, envstep)
        eval_reward = np.mean(episode_return)
        if eval_reward > self._max_eval_reward:
            if save_ckpt_fn:
                save_ckpt_fn('ckpt_best.pth.tar')
            self._max_eval_reward = eval_reward
        stop_flag = eval_reward >= self._stop_value and train_iter > 0
        if stop_flag:
            self._logger.info(
                "[LightZero serial pipeline] " +
                "Current eval_reward: {} is greater than stop_value: {}".format(eval_reward, self._stop_value) +
                ", so your MCTS/RL agent is converged, you can refer to 'log/evaluator/evaluator_logger.txt' for details."
            )
        return stop_flag, eval_reward
=======
                            # Env reset is done by env_manager automatically.
                            self._policy.reset([env_id])
                            # TODO(pu): subprocess mode, when n_episode > self._env_num, occasionally the ready_env_id=()
                            # and the stack_obs is np.array(None, dtype=object)
                            ready_env_id.remove(env_id)

                        envstep_count += 1
            duration = self._timer.value
            episode_return = eval_monitor.get_episode_return()
            info = {
                'train_iter': train_iter,
                'ckpt_name': 'iteration_{}.pth.tar'.format(train_iter),
                'episode_count': n_episode,
                'envstep_count': envstep_count,
                'avg_envstep_per_episode': envstep_count / n_episode,
                'evaluate_time': duration,
                'avg_envstep_per_sec': envstep_count / duration,
                'avg_time_per_episode': n_episode / duration,
                'reward_mean': np.mean(episode_return),
                'reward_std': np.std(episode_return),
                'reward_max': np.max(episode_return),
                'reward_min': np.min(episode_return),
                # 'each_reward': episode_return,
            }
            episode_info = eval_monitor.get_episode_info()
            if episode_info is not None:
                info.update(episode_info)
            self._logger.info(self._logger.get_tabulate_vars_hor(info))
            # self._logger.info(self._logger.get_tabulate_vars(info))
            for k, v in info.items():
                if k in ['train_iter', 'ckpt_name', 'each_reward']:
                    continue
                if not np.isscalar(v):
                    continue
                self._tb_logger.add_scalar('{}_iter/'.format(self._instance_name) + k, v, train_iter)
                self._tb_logger.add_scalar('{}_step/'.format(self._instance_name) + k, v, envstep)
            episode_return = np.mean(episode_return)
            if episode_return > self._max_episode_return:
                if save_ckpt_fn:
                    save_ckpt_fn('ckpt_best.pth.tar')
                self._max_episode_return = episode_return
            stop_flag = episode_return >= self._stop_value and train_iter > 0
            if stop_flag:
                self._logger.info(
                    "[LightZero serial pipeline] " +
                    "Current episode_return: {} is greater than stop_value: {}".format(episode_return, self._stop_value) +
                    ", so your MCTS/RL agent is converged, you can refer to 'log/evaluator/evaluator_logger.txt' for details."
                )

        if get_world_size() > 1:
            objects = [stop_flag, episode_info]
            broadcast_object_list(objects, src=0)
            stop_flag, episode_info = objects

        episode_info = to_item(episode_info)
        return stop_flag, episode_info
>>>>>>> 7dc112a2
<|MERGE_RESOLUTION|>--- conflicted
+++ resolved
@@ -238,33 +238,6 @@
             # initializations
             init_obs = self._env.ready_obs
 
-<<<<<<< HEAD
-        action_mask_dict = {i: to_ndarray(init_obs[i]['action_mask']) for i in range(env_nums)}
-
-        to_play_dict = {i: to_ndarray(init_obs[i]['to_play']) for i in range(env_nums)}
-        dones = np.array([False for _ in range(env_nums)])
-
-        if self._multi_agent:
-            agent_num = len(init_obs[0]['action_mask'])
-            game_segments = [
-                [
-                    GameSegment(
-                        self._env.action_space,
-                        game_segment_length=self.policy_config.game_segment_length,
-                        config=self.policy_config
-                    ) for _ in range(agent_num)
-                ] for _ in range(env_nums)
-            ]
-            for env_id in range(env_nums):
-                for agent_id in range(agent_num):
-                    game_segments[env_id][agent_id].reset(
-                        [
-                            to_ndarray(init_obs[env_id]['observation'][agent_id])
-                            for _ in range(self.policy_config.model.frame_stack_num)
-                        ]
-                    )
-        else:
-=======
             retry_waiting_time = 0.001
             while len(init_obs.keys()) != self._env_num:
                 # In order to be compatible with subprocess env_manager, in which sometimes self._env_num is not equal to
@@ -283,66 +256,38 @@
             to_play_dict = {i: to_ndarray(init_obs[i]['to_play']) for i in range(env_nums)}
             dones = np.array([False for _ in range(env_nums)])
 
->>>>>>> 7dc112a2
-            game_segments = [
-                GameSegment(
-                    self._env.action_space,
-                    game_segment_length=self.policy_config.game_segment_length,
-                    config=self.policy_config
-                ) for _ in range(env_nums)
-            ]
-            for i in range(env_nums):
-                game_segments[i].reset(
-                    [to_ndarray(init_obs[i]['observation']) for _ in range(self.policy_config.model.frame_stack_num)]
-                )
-
-<<<<<<< HEAD
-        ready_env_id = set()
-        remain_episode = n_episode
-
-        with self._timer:
-            while not eval_monitor.is_finished():
-                # Get current ready env obs.
-                obs = self._env.ready_obs
-                new_available_env_id = set(obs.keys()).difference(ready_env_id)
-                ready_env_id = ready_env_id.union(set(list(new_available_env_id)[:remain_episode]))
-                remain_episode -= min(len(new_available_env_id), remain_episode)
-
-                if self._multi_agent:
-                    stack_obs = defaultdict(list)
-                    for env_id in ready_env_id:
-                        for agent_id in range(agent_num):
-                            stack_obs[env_id].append(game_segments[env_id][agent_id].get_obs())
-                else:
-                    stack_obs = {env_id: game_segments[env_id].get_obs() for env_id in ready_env_id}
-                stack_obs = list(stack_obs.values())
-
-                action_mask_dict = {env_id: action_mask_dict[env_id] for env_id in ready_env_id}
-                to_play_dict = {env_id: to_play_dict[env_id] for env_id in ready_env_id}
-                action_mask = [action_mask_dict[env_id] for env_id in ready_env_id]
-                to_play = [to_play_dict[env_id] for env_id in ready_env_id]
-
-                stack_obs = to_ndarray(stack_obs)
-                if self.policy_config.model.model_type and self.policy_config.model.model_type in ['conv', 'mlp']:
-                    stack_obs = prepare_observation(stack_obs, self.policy_config.model.model_type)
-                    stack_obs = torch.from_numpy(stack_obs).to(self.policy_config.device).float()
-
-                # ==============================================================
-                # policy forward
-                # ==============================================================
-                policy_output = self._policy.forward(stack_obs, action_mask, to_play)
-                if self._multi_agent:
-                    actions_no_env_id = defaultdict(dict)
-                    for k, v in policy_output.items():
-                        for agent_id, act in enumerate(v['action']):
-                            actions_no_env_id[k][agent_id] = act
-                else:
-                    actions_no_env_id = {k: v['action'] for k, v in policy_output.items()}
-                distributions_dict_no_env_id = {k: v['distributions'] for k, v in policy_output.items()}
-                if self.policy_config.sampled_algo:
-                    root_sampled_actions_dict_no_env_id = {
-                        k: v['root_sampled_actions']
-=======
+            if self._multi_agent:
+                agent_num = len(init_obs[0]['action_mask'])
+                game_segments = [
+                    [
+                        GameSegment(
+                            self._env.action_space,
+                            game_segment_length=self.policy_config.game_segment_length,
+                            config=self.policy_config
+                        ) for _ in range(agent_num)
+                    ] for _ in range(env_nums)
+                ]
+                for env_id in range(env_nums):
+                    for agent_id in range(agent_num):
+                        game_segments[env_id][agent_id].reset(
+                            [
+                                to_ndarray(init_obs[env_id]['observation'][agent_id])
+                                for _ in range(self.policy_config.model.frame_stack_num)
+                            ]
+                        )
+            else:
+                game_segments = [
+                    GameSegment(
+                        self._env.action_space,
+                        game_segment_length=self.policy_config.game_segment_length,
+                        config=self.policy_config
+                    ) for _ in range(env_nums)
+                ]
+                for i in range(env_nums):
+                    game_segments[i].reset(
+                        [to_ndarray(init_obs[i]['observation']) for _ in range(self.policy_config.model.frame_stack_num)]
+                    )
+
             ready_env_id = set()
             remain_episode = n_episode
 
@@ -354,7 +299,13 @@
                     ready_env_id = ready_env_id.union(set(list(new_available_env_id)[:remain_episode]))
                     remain_episode -= min(len(new_available_env_id), remain_episode)
 
-                    stack_obs = {env_id: game_segments[env_id].get_obs() for env_id in ready_env_id}
+                    if self._multi_agent:
+                        stack_obs = defaultdict(list)
+                        for env_id in ready_env_id:
+                            for agent_id in range(agent_num):
+                                stack_obs[env_id].append(game_segments[env_id][agent_id].get_obs())
+                    else:
+                        stack_obs = {env_id: game_segments[env_id].get_obs() for env_id in ready_env_id}
                     stack_obs = list(stack_obs.values())
 
                     action_mask_dict = {env_id: action_mask_dict[env_id] for env_id in ready_env_id}
@@ -363,15 +314,21 @@
                     to_play = [to_play_dict[env_id] for env_id in ready_env_id]
 
                     stack_obs = to_ndarray(stack_obs)
-                    stack_obs = prepare_observation(stack_obs, self.policy_config.model.model_type)
-                    stack_obs = torch.from_numpy(stack_obs).to(self.policy_config.device).float()
+                    if self.policy_config.model.model_type and self.policy_config.model.model_type in ['conv', 'mlp']:
+                        stack_obs = prepare_observation(stack_obs, self.policy_config.model.model_type)
+                        stack_obs = torch.from_numpy(stack_obs).to(self.policy_config.device).float()
 
                     # ==============================================================
                     # policy forward
                     # ==============================================================
                     policy_output = self._policy.forward(stack_obs, action_mask, to_play)
-
-                    actions_no_env_id = {k: v['action'] for k, v in policy_output.items()}
+                    if self._multi_agent:
+                        actions_no_env_id = defaultdict(dict)
+                        for k, v in policy_output.items():
+                            for agent_id, act in enumerate(v['action']):
+                                actions_no_env_id[k][agent_id] = act
+                    else:
+                        actions_no_env_id = {k: v['action'] for k, v in policy_output.items()}
                     distributions_dict_no_env_id = {k: v['distributions'] for k, v in policy_output.items()}
                     if self.policy_config.sampled_algo:
                         root_sampled_actions_dict_no_env_id = {
@@ -383,59 +340,12 @@
                     pred_value_dict_no_env_id = {k: v['pred_value'] for k, v in policy_output.items()}
                     visit_entropy_dict_no_env_id = {
                         k: v['visit_count_distribution_entropy']
->>>>>>> 7dc112a2
                         for k, v in policy_output.items()
                     }
 
                     actions = {}
                     distributions_dict = {}
                     if self.policy_config.sampled_algo:
-<<<<<<< HEAD
-                        root_sampled_actions_dict[env_id] = root_sampled_actions_dict_no_env_id.pop(index)
-                    value_dict[env_id] = value_dict_no_env_id.pop(index)
-                    pred_value_dict[env_id] = pred_value_dict_no_env_id.pop(index)
-                    visit_entropy_dict[env_id] = visit_entropy_dict_no_env_id.pop(index)
-
-                # ==============================================================
-                # Interact with env.
-                # ==============================================================
-                timesteps = self._env.step(actions)
-
-                for env_id, t in timesteps.items():
-                    obs, reward, done, info = t.obs, t.reward, t.done, t.info
-                    if self._multi_agent:
-                        for agent_id in range(agent_num):
-                            game_segments[env_id][agent_id].append(
-                                actions[env_id][agent_id], to_ndarray(obs['observation'][agent_id]), reward[agent_id] if isinstance(reward, list) else reward,
-                                action_mask_dict[env_id][agent_id], to_play_dict[env_id]
-                            )
-                    else:
-                        game_segments[env_id].append(
-                            actions[env_id], to_ndarray(obs['observation']), reward, action_mask_dict[env_id],
-                            to_play_dict[env_id]
-                        )
-
-                    # NOTE: in evaluator, we only need save the ``o_{t+1} = obs['observation']``
-                    # game_segments[env_id].obs_segment.append(to_ndarray(obs['observation']))
-
-                    # NOTE: the position of code snippet is very important.
-                    # the obs['action_mask'] and obs['to_play'] is corresponding to next action
-                    action_mask_dict[env_id] = to_ndarray(obs['action_mask'])
-                    to_play_dict[env_id] = to_ndarray(obs['to_play'])
-
-                    dones[env_id] = done
-                    if t.done:
-                        # Env reset is done by env_manager automatically.
-                        self._policy.reset([env_id])
-                        reward = t.info['eval_episode_return']
-                        if 'episode_info' in t.info:
-                            eval_monitor.update_info(env_id, t.info['episode_info'])
-                        eval_monitor.update_reward(env_id, reward)
-                        self._logger.info(
-                            "[EVALUATOR]env {} finish episode, final reward: {}, current episode: {}".format(
-                                env_id, eval_monitor.get_latest_reward(env_id), eval_monitor.get_current_episode()
-                            )
-=======
                         root_sampled_actions_dict = {}
                     value_dict = {}
                     pred_value_dict = {}
@@ -456,12 +366,17 @@
 
                     for env_id, t in timesteps.items():
                         obs, reward, done, info = t.obs, t.reward, t.done, t.info
-
-                        game_segments[env_id].append(
-                            actions[env_id], to_ndarray(obs['observation']), reward, action_mask_dict[env_id],
-                            to_play_dict[env_id]
->>>>>>> 7dc112a2
-                        )
+                        if self._multi_agent:
+                            for agent_id in range(agent_num):
+                                game_segments[env_id][agent_id].append(
+                                    actions[env_id][agent_id], to_ndarray(obs['observation'][agent_id]), reward[agent_id] if isinstance(reward, list) else reward,
+                                    action_mask_dict[env_id][agent_id], to_play_dict[env_id]
+                                )
+                        else:
+                            game_segments[env_id].append(
+                                actions[env_id], to_ndarray(obs['observation']), reward, action_mask_dict[env_id],
+                                to_play_dict[env_id]
+                            )
 
                         # NOTE: in evaluator, we only need save the ``o_{t+1} = obs['observation']``
                         # game_segments[env_id].obs_segment.append(to_ndarray(obs['observation']))
@@ -515,96 +430,34 @@
                                 action_mask_dict[env_id] = to_ndarray(init_obs[env_id]['action_mask'])
                                 to_play_dict[env_id] = to_ndarray(init_obs[env_id]['to_play'])
 
-<<<<<<< HEAD
-                            if self._multi_agent:
-                                for agent_id in range(agent_num):
-                                    game_segments[env_id][agent_id] = GameSegment(
+                                if self._multi_agent:
+                                    for agent_id in range(agent_num):
+                                        game_segments[env_id][agent_id] = GameSegment(
+                                            self._env.action_space,
+                                            game_segment_length=self.policy_config.game_segment_length,
+                                            config=self.policy_config
+                                        )
+
+                                        game_segments[env_id][agent_id].reset(
+                                            [
+                                                init_obs[env_id]['observation'][agent_id]
+                                                for _ in range(self.policy_config.model.frame_stack_num)
+                                            ]
+                                        )
+                                else:
+                                    game_segments[env_id] = GameSegment(
                                         self._env.action_space,
                                         game_segment_length=self.policy_config.game_segment_length,
                                         config=self.policy_config
                                     )
 
-                                    game_segments[env_id][agent_id].reset(
+                                    game_segments[env_id].reset(
                                         [
-                                            init_obs[env_id]['observation'][agent_id]
+                                            init_obs[env_id]['observation']
                                             for _ in range(self.policy_config.model.frame_stack_num)
                                         ]
                                     )
-                            else:
-                                game_segments[env_id] = GameSegment(
-                                    self._env.action_space,
-                                    game_segment_length=self.policy_config.game_segment_length,
-                                    config=self.policy_config
-                                )
-
-=======
-                                game_segments[env_id] = GameSegment(
-                                    self._env.action_space,
-                                    game_segment_length=self.policy_config.game_segment_length,
-                                    config=self.policy_config
-                                )
-
->>>>>>> 7dc112a2
-                                game_segments[env_id].reset(
-                                    [
-                                        init_obs[env_id]['observation']
-                                        for _ in range(self.policy_config.model.frame_stack_num)
-                                    ]
-                                )
-
-<<<<<<< HEAD
-                        # Env reset is done by env_manager automatically.
-                        self._policy.reset([env_id])
-                        # TODO(pu): subprocess mode, when n_episode > self._env_num, occasionally the ready_env_id=()
-                        # and the stack_obs is np.array(None, dtype=object)
-                        ready_env_id.remove(env_id)
-
-                    envstep_count += 1
-        duration = self._timer.value
-        episode_return = eval_monitor.get_episode_return()
-        info = {
-            'train_iter': train_iter,
-            'ckpt_name': 'iteration_{}.pth.tar'.format(train_iter),
-            'episode_count': n_episode,
-            'envstep_count': envstep_count,
-            'avg_envstep_per_episode': envstep_count / n_episode,
-            'evaluate_time': duration,
-            'avg_envstep_per_sec': envstep_count / duration,
-            'avg_time_per_episode': n_episode / duration,
-            'reward_mean': np.mean(episode_return),
-            'reward_std': np.std(episode_return),
-            'reward_max': np.max(episode_return),
-            'reward_min': np.min(episode_return),
-        }
-
-        # add other info
-        info = self._add_info(t, info)
-        episode_info = eval_monitor.get_episode_info()
-        if episode_info is not None:
-            info.update(episode_info)
-        self._logger.info(self._logger.get_tabulate_vars_hor(info))
-        # self._logger.info(self._logger.get_tabulate_vars(info))
-        for k, v in info.items():
-            if k in ['train_iter', 'ckpt_name', 'each_reward']:
-                continue
-            if not np.isscalar(v):
-                continue
-            self._tb_logger.add_scalar('{}_iter/'.format(self._instance_name) + k, v, train_iter)
-            self._tb_logger.add_scalar('{}_step/'.format(self._instance_name) + k, v, envstep)
-        eval_reward = np.mean(episode_return)
-        if eval_reward > self._max_eval_reward:
-            if save_ckpt_fn:
-                save_ckpt_fn('ckpt_best.pth.tar')
-            self._max_eval_reward = eval_reward
-        stop_flag = eval_reward >= self._stop_value and train_iter > 0
-        if stop_flag:
-            self._logger.info(
-                "[LightZero serial pipeline] " +
-                "Current eval_reward: {} is greater than stop_value: {}".format(eval_reward, self._stop_value) +
-                ", so your MCTS/RL agent is converged, you can refer to 'log/evaluator/evaluator_logger.txt' for details."
-            )
-        return stop_flag, eval_reward
-=======
+
                             # Env reset is done by env_manager automatically.
                             self._policy.reset([env_id])
                             # TODO(pu): subprocess mode, when n_episode > self._env_num, occasionally the ready_env_id=()
@@ -629,6 +482,9 @@
                 'reward_min': np.min(episode_return),
                 # 'each_reward': episode_return,
             }
+
+            # add other info
+            info = self._add_info(t, info)
             episode_info = eval_monitor.get_episode_info()
             if episode_info is not None:
                 info.update(episode_info)
@@ -660,5 +516,4 @@
             stop_flag, episode_info = objects
 
         episode_info = to_item(episode_info)
-        return stop_flag, episode_info
->>>>>>> 7dc112a2
+        return stop_flag, episode_info