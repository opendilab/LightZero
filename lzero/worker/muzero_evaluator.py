--- conflicted
+++ resolved
@@ -303,32 +303,39 @@
                     actions = {}
                     distributions_dict = {}
                     if self.policy_config.sampled_algo:
-<<<<<<< HEAD
-                        root_sampled_actions_dict[env_id] = root_sampled_actions_dict_no_env_id.pop(index)
-                    value_dict[env_id] = value_dict_no_env_id.pop(index)
-                    pred_value_dict[env_id] = pred_value_dict_no_env_id.pop(index)
-                    visit_entropy_dict[env_id] = visit_entropy_dict_no_env_id.pop(index)
-
-                # ==============================================================
-                # Interact with env.
-                # ==============================================================
-                timesteps = self._env.step(actions)
-
-                for env_id, t in timesteps.items():
-                    obs, reward, done, info = t.obs, t.reward, t.done, t.info
-
-                    game_segments[env_id].append(
-                        actions[env_id], to_ndarray(obs['observation']), reward, action_mask_dict[env_id],
-                        to_play_dict[env_id]
-                    )
-
-                    # NOTE: in evaluator, we only need save the ``o_{t+1} = obs['observation']``
-                    # game_segments[env_id].obs_segment.append(to_ndarray(obs['observation']))
-
-                    # NOTE: the position of code snippet is very important.
-                    # the obs['action_mask'] and obs['to_play'] is corresponding to next action
-                    action_mask_dict[env_id] = to_ndarray(obs['action_mask'])
-                    to_play_dict[env_id] = to_ndarray(obs['to_play'])
+                        root_sampled_actions_dict = {}
+                    value_dict = {}
+                    pred_value_dict = {}
+                    visit_entropy_dict = {}
+                    for index, env_id in enumerate(ready_env_id):
+                        actions[env_id] = actions_no_env_id.pop(index)
+                        distributions_dict[env_id] = distributions_dict_no_env_id.pop(index)
+                        if self.policy_config.sampled_algo:
+                            root_sampled_actions_dict[env_id] = root_sampled_actions_dict_no_env_id.pop(index)
+                        value_dict[env_id] = value_dict_no_env_id.pop(index)
+                        pred_value_dict[env_id] = pred_value_dict_no_env_id.pop(index)
+                        visit_entropy_dict[env_id] = visit_entropy_dict_no_env_id.pop(index)
+
+                    # ==============================================================
+                    # Interact with env.
+                    # ==============================================================
+                    timesteps = self._env.step(actions)
+                    timesteps = to_tensor(timesteps, dtype=torch.float32)
+                    for env_id, t in timesteps.items():
+                        obs, reward, done, info = t.obs, t.reward, t.done, t.info
+
+                        game_segments[env_id].append(
+                            actions[env_id], to_ndarray(obs['observation']), reward, action_mask_dict[env_id],
+                            to_play_dict[env_id]
+                        )
+
+                        # NOTE: in evaluator, we only need save the ``o_{t+1} = obs['observation']``
+                        # game_segments[env_id].obs_segment.append(to_ndarray(obs['observation']))
+
+                        # NOTE: the position of code snippet is very important.
+                        # the obs['action_mask'] and obs['to_play'] are corresponding to next action
+                        action_mask_dict[env_id] = to_ndarray(obs['action_mask'])
+                        to_play_dict[env_id] = to_ndarray(obs['to_play'])
 
                     dones[env_id] = done
                     if t.done:
@@ -345,57 +352,7 @@
                             "[EVALUATOR]env {} finish episode, final reward: {}, current episode: {}".format(
                                 env_id, eval_monitor.get_latest_reward(env_id), eval_monitor.get_current_episode()
                             )
-=======
-                        root_sampled_actions_dict = {}
-                    value_dict = {}
-                    pred_value_dict = {}
-                    visit_entropy_dict = {}
-                    for index, env_id in enumerate(ready_env_id):
-                        actions[env_id] = actions_no_env_id.pop(index)
-                        distributions_dict[env_id] = distributions_dict_no_env_id.pop(index)
-                        if self.policy_config.sampled_algo:
-                            root_sampled_actions_dict[env_id] = root_sampled_actions_dict_no_env_id.pop(index)
-                        value_dict[env_id] = value_dict_no_env_id.pop(index)
-                        pred_value_dict[env_id] = pred_value_dict_no_env_id.pop(index)
-                        visit_entropy_dict[env_id] = visit_entropy_dict_no_env_id.pop(index)
-
-                    # ==============================================================
-                    # Interact with env.
-                    # ==============================================================
-                    timesteps = self._env.step(actions)
-                    timesteps = to_tensor(timesteps, dtype=torch.float32)
-                    for env_id, t in timesteps.items():
-                        obs, reward, done, info = t.obs, t.reward, t.done, t.info
-
-                        game_segments[env_id].append(
-                            actions[env_id], to_ndarray(obs['observation']), reward, action_mask_dict[env_id],
-                            to_play_dict[env_id]
->>>>>>> 52ba3f9f
                         )
-
-                        # NOTE: in evaluator, we only need save the ``o_{t+1} = obs['observation']``
-                        # game_segments[env_id].obs_segment.append(to_ndarray(obs['observation']))
-
-                        # NOTE: the position of code snippet is very important.
-                        # the obs['action_mask'] and obs['to_play'] are corresponding to next action
-                        action_mask_dict[env_id] = to_ndarray(obs['action_mask'])
-                        to_play_dict[env_id] = to_ndarray(obs['to_play'])
-
-                        dones[env_id] = done
-                        if t.done:
-                            # Env reset is done by env_manager automatically.
-                            self._policy.reset([env_id])
-                            reward = t.info['eval_episode_return']
-                            saved_info = {'eval_episode_return': t.info['eval_episode_return']}
-                            if 'episode_info' in t.info:
-                                saved_info.update(t.info['episode_info'])
-                            eval_monitor.update_info(env_id, saved_info)
-                            eval_monitor.update_reward(env_id, reward)
-                            self._logger.info(
-                                "[EVALUATOR]env {} finish episode, final reward: {}, current episode: {}".format(
-                                    env_id, eval_monitor.get_latest_reward(env_id), eval_monitor.get_current_episode()
-                                )
-                            )
 
                             # reset the finished env and init game_segments
                             if n_episode > self._env_num:
