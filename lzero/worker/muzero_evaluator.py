import copy
import time
from collections import namedtuple
from typing import Optional, Callable, Tuple, Dict, Any

import numpy as np
import torch
from ding.envs import BaseEnvManager
from ding.torch_utils import to_ndarray, to_item, to_tensor
from ding.utils import build_logger, EasyTimer
from ding.utils import get_world_size, get_rank, broadcast_object_list
from ding.worker.collector.base_serial_evaluator import ISerialEvaluator, VectorEvalMonitor
from easydict import EasyDict

from lzero.mcts.buffer.game_segment import GameSegment
from lzero.mcts.utils import prepare_observation


class MuZeroEvaluator(ISerialEvaluator):
    """
    Overview:
        The Evaluator class for MCTS+RL algorithms, such as MuZero, EfficientZero, and Sampled EfficientZero.
    Interfaces:
        __init__, reset, reset_policy, reset_env, close, should_eval, eval
    Properties:
        env, policy
    """

    @classmethod
    def default_config(cls: type) -> EasyDict:
        """
        Overview:
            Retrieve the default configuration for the evaluator by merging evaluator-specific defaults with other
            defaults and any user-provided configuration.
        Returns:
            - cfg (:obj:`EasyDict`): The default configuration for the evaluator.
        """
        cfg = EasyDict(copy.deepcopy(cls.config))
        cfg.cfg_type = cls.__name__ + 'Dict'
        return cfg

    config = dict(
        # Evaluate every "eval_freq" training iterations.
        eval_freq=50,
    )

    def __init__(
            self,
            eval_freq: int = 1000,
            n_evaluator_episode: int = 3,
            stop_value: int = 1e6,
            env: BaseEnvManager = None,
            policy: namedtuple = None,
            tb_logger: 'SummaryWriter' = None,  # noqa
            exp_name: Optional[str] = 'default_experiment',
            instance_name: Optional[str] = 'evaluator',
            policy_config: 'policy_config' = None,  # noqa
    ) -> None:
        """
        Overview:
            Initialize the evaluator with configuration settings for various components such as logger helper and timer.
        Arguments:
            - eval_freq (:obj:`int`): Evaluation frequency in terms of training steps.
            - n_evaluator_episode (:obj:`int`): Number of episodes to evaluate in total.
            - stop_value (:obj:`float`): A reward threshold above which the training is considered converged.
            - env (:obj:`Optional[BaseEnvManager]`): An optional instance of a subclass of BaseEnvManager.
            - policy (:obj:`Optional[namedtuple]`): An optional API namedtuple defining the policy for evaluation.
            - tb_logger (:obj:`Optional[SummaryWriter]`): Optional TensorBoard logger instance.
            - exp_name (:obj:`str`): Name of the experiment, used to determine output directory.
            - instance_name (:obj:`str`): Name of this evaluator instance.
            - policy_config (:obj:`Optional[dict]`): Optional configuration for the game policy.
        """
        self._eval_freq = eval_freq
        self._exp_name = exp_name
        self._instance_name = instance_name

        # Logger (Monitor will be initialized in policy setter)
        # Only rank == 0 learner needs monitor and tb_logger, others only need text_logger to display terminal output.
        if get_rank() == 0:
            if tb_logger is not None:
                self._logger, _ = build_logger(
                    './{}/log/{}'.format(self._exp_name, self._instance_name), self._instance_name, need_tb=False
                )
                self._tb_logger = tb_logger
            else:
                self._logger, self._tb_logger = build_logger(
                    './{}/log/{}'.format(self._exp_name, self._instance_name), self._instance_name
                )
        else:
            self._logger, self._tb_logger = None, None  # for close elegantly

        self.reset(policy, env)

        self._timer = EasyTimer()
        self._default_n_episode = n_evaluator_episode
        self._stop_value = stop_value

        # ==============================================================
        # MCTS+RL related core code
        # ==============================================================
        self.policy_config = policy_config

    def reset_env(self, _env: Optional[BaseEnvManager] = None) -> None:
        """
        Overview:
            Reset the environment for the evaluator, optionally replacing it with a new environment.
            If _env is None, reset the old environment. If _env is not None, replace the old environment
            in the evaluator with the new passed in environment and launch.
        Arguments:
            - _env (:obj:`Optional[BaseEnvManager]`): An optional new environment instance to replace the existing one.
        """
        if _env is not None:
            self._env = _env
            self._env.launch()
            self._env_num = self._env.env_num
        else:
            self._env.reset()

    def reset_policy(self, _policy: Optional[namedtuple] = None) -> None:
        """
        Overview:
            Reset the policy for the evaluator, optionally replacing it with a new policy.
            If _policy is None, reset the old policy.
            If _policy is not None, replace the old policy in the evaluator with the new passed in policy.
        Arguments:
            - _policy (:obj:`Optional[namedtuple]`): An optional new policy namedtuple to replace the existing one.
        """
        assert hasattr(self, '_env'), "please set env first"
        if _policy is not None:
            self._policy = _policy
        self._policy.reset()

    def reset(self, _policy: Optional[namedtuple] = None, _env: Optional[BaseEnvManager] = None) -> None:
        """
        Overview:
            Reset both the policy and environment for the evaluator, optionally replacing them.
            If _env is None, reset the old environment.
            If _env is not None, replace the old environment in the evaluator with the new passed in \
                environment and launch.
            If _policy is None, reset the old policy.
            If _policy is not None, replace the old policy in the evaluator with the new passed in policy.
        Arguments:
            - _policy (:obj:`Optional[namedtuple]`): An optional new policy namedtuple to replace the existing one.
            - _env (:obj:`Optional[BaseEnvManager]`): An optional new environment instance to replace the existing one.
        """
        if _env is not None:
            self.reset_env(_env)
        if _policy is not None:
            self.reset_policy(_policy)
        self._max_episode_return = float("-inf")
        self._last_eval_iter = 0
        self._end_flag = False

    def close(self) -> None:
        """
        Overview:
            Close the evaluator, the environment, flush and close the TensorBoard logger if applicable.
        """
        if self._end_flag:
            return
        self._end_flag = True
        self._env.close()
        if self._tb_logger:
            self._tb_logger.flush()
            self._tb_logger.close()

    def __del__(self):
        """
        Overview:
            Execute the close command and close the evaluator. __del__ is automatically called \
                to destroy the evaluator instance when the evaluator finishes its work
        """
        self.close()

    def should_eval(self, train_iter: int) -> bool:
        """
        Overview:
            Determine whether to initiate evaluation based on the training iteration count and evaluation frequency.
        Arguments:
            - train_iter (:obj:`int`): The current count of training iterations.
        Returns:
            - (:obj:`bool`): `True` if evaluation should be initiated, otherwise `False`.
        """
        if train_iter == self._last_eval_iter:
            return False
        if (train_iter - self._last_eval_iter) < self._eval_freq and train_iter != 0:
            return False
        self._last_eval_iter = train_iter
        return True

    def eval(
            self,
            save_ckpt_fn: Callable = None,
            train_iter: int = -1,
            envstep: int = -1,
            n_episode: Optional[int] = None,
<<<<<<< HEAD
            return_trajectory: bool = False,
    ) -> Tuple[bool, float]:
=======
    ) -> Tuple[bool, Dict[str, Any]]:
>>>>>>> 8acf6cf9
        """
        Overview:
            Evaluate the current policy, storing the best policy if it achieves the highest historical reward.
        Arguments:
<<<<<<< HEAD
            - save_ckpt_fn (:obj:`Callable`): Saving ckpt function, which will be triggered by getting the best reward.
            - train_iter (:obj:`int`): Current training iteration.
            - envstep (:obj:`int`): Current env interaction step.
            - n_episode (:obj:`int`): Number of evaluation episodes.
            - return_trajectory (:obj:`bool`): Return trajectory info in `episode_info` if True.
=======
            - save_ckpt_fn (:obj:`Optional[Callable]`): Optional function to save a checkpoint when a new best reward is achieved.
            - train_iter (:obj:`int`): The current training iteration count.
            - envstep (:obj:`int`): The current environment step count.
            - n_episode (:obj:`Optional[int]`): Optional number of evaluation episodes; defaults to the evaluator's setting.
>>>>>>> 8acf6cf9
        Returns:
            - stop_flag (:obj:`bool`): Indicates whether the training can be stopped based on the stop value.
            - episode_info (:obj:`Dict[str, Any]`): A dictionary containing information about the evaluation episodes.
        """
        # the evaluator only works on rank0
        episode_info = None
        stop_flag = False
        if get_rank() == 0:
            if n_episode is None:
                n_episode = self._default_n_episode
            assert n_episode is not None, "please indicate eval n_episode"
            envstep_count = 0
            eval_monitor = VectorEvalMonitor(self._env.env_num, n_episode)
            env_nums = self._env.env_num

            self._env.reset()
            self._policy.reset()

            # initializations
            init_obs = self._env.ready_obs

            retry_waiting_time = 0.001
            while len(init_obs.keys()) != self._env_num:
                # To be compatible with subprocess env_manager, in which sometimes self._env_num is not equal to
                # len(self._env.ready_obs), especially in tictactoe env.
                self._logger.info('The current init_obs.keys() is {}'.format(init_obs.keys()))
                self._logger.info('Before sleeping, the _env_states is {}'.format(self._env._env_states))
                time.sleep(retry_waiting_time)
                self._logger.info('=' * 10 + 'Wait for all environments (subprocess) to finish resetting.' + '=' * 10)
                self._logger.info(
                    'After sleeping {}s, the current _env_states is {}'.format(retry_waiting_time,
                                                                               self._env._env_states)
                )
                init_obs = self._env.ready_obs

            action_mask_dict = {i: to_ndarray(init_obs[i]['action_mask']) for i in range(env_nums)}

            to_play_dict = {i: to_ndarray(init_obs[i]['to_play']) for i in range(env_nums)}
            dones = np.array([False for _ in range(env_nums)])

            game_segments = [
                GameSegment(
                    self._env.action_space,
                    game_segment_length=self.policy_config.game_segment_length,
                    config=self.policy_config
                ) for _ in range(env_nums)
            ]
            for i in range(env_nums):
                game_segments[i].reset(
                    [to_ndarray(init_obs[i]['observation']) for _ in range(self.policy_config.model.frame_stack_num)]
                )

            ready_env_id = set()
            remain_episode = n_episode

            with self._timer:
                while not eval_monitor.is_finished():
                    # Get current ready env obs.
                    obs = self._env.ready_obs
                    new_available_env_id = set(obs.keys()).difference(ready_env_id)
                    ready_env_id = ready_env_id.union(set(list(new_available_env_id)[:remain_episode]))
                    remain_episode -= min(len(new_available_env_id), remain_episode)

                    stack_obs = {env_id: game_segments[env_id].get_obs() for env_id in ready_env_id}
                    stack_obs = list(stack_obs.values())

                    action_mask_dict = {env_id: action_mask_dict[env_id] for env_id in ready_env_id}
                    to_play_dict = {env_id: to_play_dict[env_id] for env_id in ready_env_id}
                    action_mask = [action_mask_dict[env_id] for env_id in ready_env_id]
                    to_play = [to_play_dict[env_id] for env_id in ready_env_id]

                    stack_obs = to_ndarray(stack_obs)
                    stack_obs = prepare_observation(stack_obs, self.policy_config.model.model_type)
                    stack_obs = torch.from_numpy(stack_obs).to(self.policy_config.device).float()

                    # ==============================================================
                    # policy forward
                    # ==============================================================
                    policy_output = self._policy.forward(stack_obs, action_mask, to_play)

                    actions_no_env_id = {k: v['action'] for k, v in policy_output.items()}
                    distributions_dict_no_env_id = {k: v['visit_count_distributions'] for k, v in policy_output.items()}
                    if self.policy_config.sampled_algo:
                        root_sampled_actions_dict_no_env_id = {
                            k: v['root_sampled_actions']
                            for k, v in policy_output.items()
                        }

                    value_dict_no_env_id = {k: v['searched_value'] for k, v in policy_output.items()}
                    pred_value_dict_no_env_id = {k: v['predicted_value'] for k, v in policy_output.items()}
                    visit_entropy_dict_no_env_id = {
                        k: v['visit_count_distribution_entropy']
                        for k, v in policy_output.items()
                    }

                    actions = {}
                    distributions_dict = {}
                    if self.policy_config.sampled_algo:
                        root_sampled_actions_dict = {}
                    value_dict = {}
                    pred_value_dict = {}
                    visit_entropy_dict = {}
                    for index, env_id in enumerate(ready_env_id):
                        actions[env_id] = actions_no_env_id.pop(index)
                        distributions_dict[env_id] = distributions_dict_no_env_id.pop(index)
                        if self.policy_config.sampled_algo:
                            root_sampled_actions_dict[env_id] = root_sampled_actions_dict_no_env_id.pop(index)
                        value_dict[env_id] = value_dict_no_env_id.pop(index)
                        pred_value_dict[env_id] = pred_value_dict_no_env_id.pop(index)
                        visit_entropy_dict[env_id] = visit_entropy_dict_no_env_id.pop(index)

                    # ==============================================================
                    # Interact with env.
                    # ==============================================================
                    timesteps = self._env.step(actions)
                    timesteps = to_tensor(timesteps, dtype=torch.float32)
                    for env_id, t in timesteps.items():
                        obs, reward, done, info = t.obs, t.reward, t.done, t.info

                        game_segments[env_id].append(
                            actions[env_id], to_ndarray(obs['observation']), reward, action_mask_dict[env_id],
                            to_play_dict[env_id]
                        )

                        # NOTE: in evaluator, we only need save the ``o_{t+1} = obs['observation']``
                        # game_segments[env_id].obs_segment.append(to_ndarray(obs['observation']))

                        # NOTE: the position of code snippet is very important.
                        # the obs['action_mask'] and obs['to_play'] are corresponding to next action
                        action_mask_dict[env_id] = to_ndarray(obs['action_mask'])
                        to_play_dict[env_id] = to_ndarray(obs['to_play'])

                        dones[env_id] = done
                        if t.done:
                            # Env reset is done by env_manager automatically.
                            self._policy.reset([env_id])
                            reward = t.info['eval_episode_return']
                            saved_info = {'eval_episode_return': t.info['eval_episode_return']}
                            if 'episode_info' in t.info:
                                saved_info.update(t.info['episode_info'])
                            eval_monitor.update_info(env_id, saved_info)
                            eval_monitor.update_reward(env_id, reward)
                            self._logger.info(
                                "[EVALUATOR]env {} finish episode, final reward: {}, current episode: {}".format(
                                    env_id, eval_monitor.get_latest_reward(env_id), eval_monitor.get_current_episode()
                                )
                            )

                            # reset the finished env and init game_segments
                            if n_episode > self._env_num:
                                # Get current ready env obs.
                                init_obs = self._env.ready_obs
                                retry_waiting_time = 0.001
                                while len(init_obs.keys()) != self._env_num:
                                    # In order to be compatible with subprocess env_manager, in which sometimes self._env_num is not equal to
                                    # len(self._env.ready_obs), especially in tictactoe env.
                                    self._logger.info('The current init_obs.keys() is {}'.format(init_obs.keys()))
                                    self._logger.info(
                                        'Before sleeping, the _env_states is {}'.format(self._env._env_states)
                                    )
                                    time.sleep(retry_waiting_time)
                                    self._logger.info(
                                        '=' * 10 + 'Wait for all environments (subprocess) to finish resetting.' + '=' * 10
                                    )
                                    self._logger.info(
                                        'After sleeping {}s, the current _env_states is {}'.format(
                                            retry_waiting_time, self._env._env_states
                                        )
                                    )
                                    init_obs = self._env.ready_obs

                                new_available_env_id = set(init_obs.keys()).difference(ready_env_id)
                                ready_env_id = ready_env_id.union(set(list(new_available_env_id)[:remain_episode]))
                                remain_episode -= min(len(new_available_env_id), remain_episode)

                                action_mask_dict[env_id] = to_ndarray(init_obs[env_id]['action_mask'])
                                to_play_dict[env_id] = to_ndarray(init_obs[env_id]['to_play'])

                                game_segments[env_id] = GameSegment(
                                    self._env.action_space,
                                    game_segment_length=self.policy_config.game_segment_length,
                                    config=self.policy_config
                                )

                                game_segments[env_id].reset(
                                    [
                                        init_obs[env_id]['observation']
                                        for _ in range(self.policy_config.model.frame_stack_num)
                                    ]
                                )

                            # Env reset is done by env_manager automatically.
                            self._policy.reset([env_id])
                            # TODO(pu): subprocess mode, when n_episode > self._env_num, occasionally the ready_env_id=()
                            # and the stack_obs is np.array(None, dtype=object)
                            ready_env_id.remove(env_id)

                        envstep_count += 1
            duration = self._timer.value
            episode_return = eval_monitor.get_episode_return()
            info = {
                'train_iter': train_iter,
                'ckpt_name': 'iteration_{}.pth.tar'.format(train_iter),
                'episode_count': n_episode,
                'envstep_count': envstep_count,
                'avg_envstep_per_episode': envstep_count / n_episode,
                'evaluate_time': duration,
                'avg_envstep_per_sec': envstep_count / duration,
                'avg_time_per_episode': n_episode / duration,
                'reward_mean': np.mean(episode_return),
                'reward_std': np.std(episode_return),
                'reward_max': np.max(episode_return),
                'reward_min': np.min(episode_return),
                # 'each_reward': episode_return,
            }
            episode_info = eval_monitor.get_episode_info()
            if episode_info is not None:
                info.update(episode_info)
            self._logger.info(self._logger.get_tabulate_vars_hor(info))
            # self._logger.info(self._logger.get_tabulate_vars(info))
            for k, v in info.items():
                if k in ['train_iter', 'ckpt_name', 'each_reward']:
                    continue
                if not np.isscalar(v):
                    continue
                self._tb_logger.add_scalar('{}_iter/'.format(self._instance_name) + k, v, train_iter)
                self._tb_logger.add_scalar('{}_step/'.format(self._instance_name) + k, v, envstep)
            episode_return = np.mean(episode_return)
            if episode_return > self._max_episode_return:
                if save_ckpt_fn:
                    save_ckpt_fn('ckpt_best.pth.tar')
                self._max_episode_return = episode_return
            stop_flag = episode_return >= self._stop_value and train_iter > 0
            if stop_flag:
                self._logger.info(
                    "[LightZero serial pipeline] " +
                    "Current episode_return: {} is greater than stop_value: {}".format(episode_return,
                                                                                       self._stop_value) +
                    ", so your MCTS/RL agent is converged, you can refer to 'log/evaluator/evaluator_logger.txt' for details."
                )

        if get_world_size() > 1:
            objects = [stop_flag, episode_info]
            broadcast_object_list(objects, src=0)
            stop_flag, episode_info = objects

        episode_info = to_item(episode_info)
        if return_trajectory:
            episode_info['trajectory'] = game_segments
        return stop_flag, episode_info<|MERGE_RESOLUTION|>--- conflicted
+++ resolved
@@ -194,28 +194,17 @@
             train_iter: int = -1,
             envstep: int = -1,
             n_episode: Optional[int] = None,
-<<<<<<< HEAD
             return_trajectory: bool = False,
     ) -> Tuple[bool, float]:
-=======
-    ) -> Tuple[bool, Dict[str, Any]]:
->>>>>>> 8acf6cf9
         """
         Overview:
             Evaluate the current policy, storing the best policy if it achieves the highest historical reward.
         Arguments:
-<<<<<<< HEAD
-            - save_ckpt_fn (:obj:`Callable`): Saving ckpt function, which will be triggered by getting the best reward.
-            - train_iter (:obj:`int`): Current training iteration.
-            - envstep (:obj:`int`): Current env interaction step.
-            - n_episode (:obj:`int`): Number of evaluation episodes.
-            - return_trajectory (:obj:`bool`): Return trajectory info in `episode_info` if True.
-=======
             - save_ckpt_fn (:obj:`Optional[Callable]`): Optional function to save a checkpoint when a new best reward is achieved.
             - train_iter (:obj:`int`): The current training iteration count.
             - envstep (:obj:`int`): The current environment step count.
             - n_episode (:obj:`Optional[int]`): Optional number of evaluation episodes; defaults to the evaluator's setting.
->>>>>>> 8acf6cf9
+            - return_trajectory (:obj:`bool`): Return the evaluated trajectory `game_segments` in `episode_info` if True.
         Returns:
             - stop_flag (:obj:`bool`): Indicates whether the training can be stopped based on the stop value.
             - episode_info (:obj:`Dict[str, Any]`): A dictionary containing information about the evaluation episodes.
