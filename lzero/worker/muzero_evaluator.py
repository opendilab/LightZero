--- conflicted
+++ resolved
@@ -476,7 +476,6 @@
                     continue
                 if not np.isscalar(v):
                     continue
-<<<<<<< HEAD
                 if self.task_id is None:
                     self._tb_logger.add_scalar('{}_iter/'.format(self._instance_name) + k, v, train_iter)
                     self._tb_logger.add_scalar('{}_step/'.format(self._instance_name) + k, v, envstep)
@@ -485,13 +484,9 @@
                                                train_iter)
                     self._tb_logger.add_scalar('{}_step_task{}/'.format(self._instance_name, self.task_id) + k, v,
                                                envstep)
-=======
-                self._tb_logger.add_scalar('{}_iter/'.format(self._instance_name) + k, v, train_iter)
-                self._tb_logger.add_scalar('{}_step/'.format(self._instance_name) + k, v, envstep)
                 if self.policy_config.use_wandb:
                     wandb.log({'{}_step/'.format(self._instance_name) + k: v}, step=envstep)
 
->>>>>>> 5614025d
             episode_return = np.mean(episode_return)
             if episode_return > self._max_episode_return:
                 if save_ckpt_fn:
