from collections import namedtuple
from typing import Optional, Any, List, Dict

import numpy as np
from ding.envs import BaseEnvManager
from ding.torch_utils import to_ndarray
from ding.utils import build_logger, EasyTimer, SERIAL_COLLECTOR_REGISTRY
from ding.worker.collector.base_serial_collector import ISerialCollector, CachePool, TrajBuffer, INF, \
    to_tensor_transitions
from easydict import EasyDict


@SERIAL_COLLECTOR_REGISTRY.register('episode_alphazero')
class AlphaZeroCollector(ISerialCollector):
    """
    Overview:
        AlphaZero collector (n_episode).
    Interfaces:
        __init__, reset, reset_env, reset_policy, collect, close
    Property:
        envstep
    """
    config = dict(
        deepcopy_obs=False,
        transform_obs=False,
        collect_print_freq=100,
        reward_shaping=True,
        augmentation=False
    )

    def __init__(
        self,
        cfg: EasyDict,
        env: BaseEnvManager = None,
        policy: namedtuple = None,
        tb_logger: 'SummaryWriter' = None,  # noqa
        exp_name: Optional[str] = 'default_experiment',
        instance_name: Optional[str] = 'collector',
        replay_buffer: 'replay_buffer' = None,  # noqa
        env_config=None,
    ) -> None:
        """
            Overview:
                Init the AlphaZero collector according to input arguments.
            Arguments:
                - cfg (:obj:`EasyDict`): Config.
                - env (:obj:`BaseEnvManager`): The env for the collection, the BaseEnvManager object or \
                    its derivatives are supported.
                - policy (:obj:`Policy`): The policy to be collected.
                - tb_logger (:obj:`SummaryWriter`): Logger, defaultly set as 'SummaryWriter' for model summary.
                - instance_name (:obj:`Optional[str]`): Name of this instance.
                - exp_name (:obj:`str`): Experiment name, which is used to indicate output directory.
                - replay_buffer (:obj:`replay_buffer`): the buffer
                - env_config: Config of environment
            """
        self._exp_name = exp_name
        self._instance_name = instance_name
        self._collect_print_freq = cfg.collect_print_freq
        self._deepcopy_obs = cfg.deepcopy_obs
        self._cfg = cfg
        self._timer = EasyTimer()
        self._end_flag = False
        self._env_config = env_config

        if tb_logger is not None:
            self._logger, _ = build_logger(
                path='./{}/log/{}'.format(self._exp_name, self._instance_name), name=self._instance_name, need_tb=False
            )
            self._tb_logger = tb_logger
        else:
            self._logger, self._tb_logger = build_logger(
                path='./{}/log/{}'.format(self._exp_name, self._instance_name), name=self._instance_name
            )
        self.reset(policy, env)

    def reset_env(self, _env: Optional[BaseEnvManager] = None) -> None:
        """
        Overview:
            Reset the environment.
            If _env is None, reset the old environment.
            If _env is not None, replace the old environment in the collector with the new passed \
                in environment and launch.
        Arguments:
            - env (:obj:`Optional[BaseEnvManager]`): instance of the subclass of vectorized \
                env_manager(BaseEnvManager)
        """
        if _env is not None:
            self._env = _env
            self._env.launch()
            self._env_num = self._env.env_num
        else:
            self._env.reset()

    def reset_policy(self, _policy: Optional[namedtuple] = None) -> None:
        """
        Overview:
            Reset the policy.
            If _policy is None, reset the old policy.
            If _policy is not None, replace the old policy in the collector with the new passed in policy.
        Arguments:
            - policy (:obj:`Optional[namedtuple]`): the api namedtuple of collect_mode policy
        """
        assert hasattr(self, '_env'), "please set env first"
        if _policy is not None:
            self._policy = _policy
            self._default_n_episode = _policy.get_attribute('cfg').collect.get('n_episode', None)
            self._unroll_len = _policy.get_attribute('unroll_len')
            self._on_policy = _policy.get_attribute('cfg').on_policy
            self._traj_len = INF
            self._logger.debug(
                'Set default n_episode mode(n_episode({}), env_num({}), traj_len({}))'.format(
                    self._default_n_episode, self._env_num, self._traj_len
                )
            )
        self._policy.reset()

    def reset(self, _policy: Optional[namedtuple] = None, _env: Optional[BaseEnvManager] = None) -> None:
        """
        Overview:
            Reset the environment and policy.
            If _env is None, reset the old environment.
            If _env is not None, replace the old environment in the collector with the new passed \
                in environment and launch.
            If _policy is None, reset the old policy.
            If _policy is not None, replace the old policy in the collector with the new passed in policy.
        Arguments:
            - policy (:obj:`Optional[namedtuple]`): the api namedtuple of collect_mode policy
            - env (:obj:`Optional[BaseEnvManager]`): instance of the subclass of vectorized \
                env_manager(BaseEnvManager)
        """
        if _env is not None:
            self.reset_env(_env)
        if _policy is not None:
            self.reset_policy(_policy)

        self._obs_pool = CachePool('obs', self._env_num, deepcopy=self._deepcopy_obs)
        self._policy_output_pool = CachePool('policy_output', self._env_num)
        # _traj_buffer is {env_id: TrajBuffer}, is used to store traj_len pieces of transitions
        self._traj_buffer = {env_id: TrajBuffer(maxlen=self._traj_len) for env_id in range(self._env_num)}
        self._env_info = {env_id: {'time': 0., 'step': 0} for env_id in range(self._env_num)}

        self._episode_info = []
        self._total_envstep_count = 0
        self._total_episode_count = 0
        self._total_duration = 0
        self._last_train_iter = 0
        self._end_flag = False

    def _reset_stat(self, env_id: int) -> None:
        """
        Overview:
            Reset the collector's state. Including reset the traj_buffer, obs_pool, policy_output_pool\
                and env_info. Reset these states according to env_id. You can refer to base_serial_collector\
                to get more messages.
        Arguments:
            - env_id (:obj:`int`): the id where we need to reset the collector's state
        """
        self._traj_buffer[env_id].clear()
        self._obs_pool.reset(env_id)
        self._policy_output_pool.reset(env_id)
        self._env_info[env_id] = {'time': 0., 'step': 0}

    def collect(self,
                n_episode: Optional[int] = None,
                train_iter: int = 0,
                policy_kwargs: Optional[dict] = None) -> List[Any]:
        """
        Overview:
            Collect `n_episode` data with policy_kwargs, which is already trained `train_iter` iterations
        Arguments:
            - n_episode (:obj:`int`): the number of collecting data episode
            - train_iter (:obj:`int`): the number of training iteration
            - policy_kwargs (:obj:`dict`): the keyword args for policy forward
        Returns:
            - return_data (:obj:`List`): A list containing collected episodes.
        """
        if n_episode is None:
            if self._default_n_episode is None:
                raise RuntimeError("Please specify collect n_episode")
            else:
                n_episode = self._default_n_episode
        assert n_episode >= self._env_num, "Please make sure n_episode >= env_num{}/{}".format(n_episode, self._env_num)
        if policy_kwargs is None:
            policy_kwargs = {}
        temperature = policy_kwargs['temperature']
        collected_episode = 0
        return_data = []
        ready_env_id = set()
        remain_episode = n_episode

        while True:
            with self._timer:
                # Get current env obs.
                obs = self._env.ready_obs
                new_available_env_id = set(obs.keys()).difference(ready_env_id)
                ready_env_id = ready_env_id.union(set(list(new_available_env_id)[:remain_episode]))
                remain_episode -= min(len(new_available_env_id), remain_episode)
                obs_ = {env_id: obs[env_id] for env_id in ready_env_id}
                # Policy forward.
                self._obs_pool.update(obs_)
                simulation_envs = {}
                for env_id in ready_env_id:
                    # create the new simulation env instances from the current collect env using the same env_config.
                    simulation_envs[env_id] = self._env._env_fn[env_id]()
                # ==============================================================
                # policy forward
                # ==============================================================
                policy_output = self._policy.forward(simulation_envs, obs_, temperature)
                self._policy_output_pool.update(policy_output)
                # Interact with env.
                actions = {env_id: output['action'] for env_id, output in policy_output.items()}
                actions = to_ndarray(actions)
                # ==============================================================
                # Interact with env.
                # ==============================================================
                timesteps = self._env.step(actions)

            interaction_duration = self._timer.value / len(timesteps)
            for env_id, timestep in timesteps.items():
                with self._timer:
                    if timestep.info.get('abnormal', False):
                        # If there is an abnormal timestep, reset all the related variables(including this env).
                        # suppose there is no reset param, just reset this env
                        self._env.reset({env_id: None})
                        self._policy.reset([env_id])
                        self._reset_stat(env_id)
                        self._logger.info('Env{} returns a abnormal step, its info is {}'.format(env_id, timestep.info))
                        continue

                    transition = self._policy.process_transition(
                        self._obs_pool[env_id], self._policy_output_pool[env_id], timestep
                    )
                    transition['collect_iter'] = train_iter
                    self._traj_buffer[env_id].append(transition)
                    self._env_info[env_id]['step'] += 1
                    self._total_envstep_count += 1
                    # prepare data
                    if timestep.done:
                        transitions = to_tensor_transitions(self._traj_buffer[env_id])
                        if self._cfg.reward_shaping:
                            transitions = self.reward_shaping(transitions, timestep.info['final_eval_reward'])
                        return_data.append(transitions)
                        self._traj_buffer[env_id].clear()

                self._env_info[env_id]['time'] += self._timer.value + interaction_duration
                if timestep.done:
                    self._total_episode_count += 1
                    # the final_eval_reward is calculated from Player 1's perspective
                    reward = timestep.info['final_eval_reward']
                    info = {
                        'reward': reward,  # only means player1 reward
                        'time': self._env_info[env_id]['time'],
                        'step': self._env_info[env_id]['step'],
                    }
                    collected_episode += 1
                    self._episode_info.append(info)
                    self._policy.reset([env_id])
                    self._reset_stat(env_id)
                    ready_env_id.remove(env_id)

            if collected_episode >= n_episode:
                break
        # log
        self._output_log(train_iter)
        return return_data

    @property
    def envstep(self) -> int:
        """
        Overview:
            Print the total envstep count.
        Return:
            - envstep (:obj:`int`): the total envstep count
        """
        return self._total_envstep_count

    def close(self) -> None:
        """
        Overview:
            Close the collector. If end_flag is False, close the environment, flush the tb_logger\
                and close the tb_logger.
        """
        if self._end_flag:
            return
        self._end_flag = True
        self._env.close()
        self._tb_logger.flush()
        self._tb_logger.close()

    def __del__(self) -> None:
        """
        Overview:
            Execute the close command and close the collector. __del__ is automatically called to \
                destroy the collector instance when the collector finishes its work
        """
        self.close()

    def _output_log(self, train_iter: int) -> None:
        """
        Overview:
            Print the output log information. You can refer to Docs/Best Practice/How to understand\
             training generated folders/Serial mode/log/collector for more details.
        Arguments:
            - train_iter (:obj:`int`): the number of training iteration.
        """
        if (train_iter - self._last_train_iter) >= self._collect_print_freq and len(self._episode_info) > 0:
            self._last_train_iter = train_iter
            episode_count = len(self._episode_info)
            envstep_count = sum([d['step'] for d in self._episode_info])
            duration = sum([d['time'] for d in self._episode_info])
            episode_reward = [d['reward'] for d in self._episode_info]
            self._total_duration += duration
            info = {
                'episode_count': episode_count,
                'envstep_count': envstep_count,
                'avg_envstep_per_episode': envstep_count / episode_count,
                'avg_envstep_per_sec': envstep_count / duration,
                'avg_episode_per_sec': episode_count / duration,
                'collect_time': duration,
                'reward_mean': np.mean(episode_reward),
                'reward_std': np.std(episode_reward),
                'reward_max': np.max(episode_reward),
                'reward_min': np.min(episode_reward),
                'total_envstep_count': self._total_envstep_count,
                'total_episode_count': self._total_episode_count,
                'total_duration': self._total_duration,
            }
            self._episode_info.clear()
            self._logger.info("collect end:\n{}".format('\n'.join(['{}: {}'.format(k, v) for k, v in info.items()])))
            for k, v in info.items():
                if k in ['each_reward']:
                    continue
                self._tb_logger.add_scalar('{}_iter/'.format(self._instance_name) + k, v, train_iter)
                if k in ['total_envstep_count']:
                    continue
                self._tb_logger.add_scalar('{}_step/'.format(self._instance_name) + k, v, self._total_envstep_count)

<<<<<<< HEAD
    def reward_shaping(self, transitions) -> List[Dict[str, Any]]:
=======
    def reward_shaping(self, transitions, final_eval_reward):
>>>>>>> 60ec227f
        """
        Overview:
            Shape the reward according to the player.
        Return:
            - transitions: data transitions.
        """
        reward = transitions[-1]['reward']
        to_play = transitions[-1]['obs']['to_play']
        for t in transitions:
            if t['obs']['to_play'] == -1:
                # play_with_bot_mode
                # the final_eval_reward is calculated from Player 1's perspective
                t['reward'] = final_eval_reward
            else:
                # self_play_mode
                if t['obs']['to_play'] == to_play:
                    t['reward'] = int(reward)
                else:
                    t['reward'] = int(-reward)
        return transitions<|MERGE_RESOLUTION|>--- conflicted
+++ resolved
@@ -335,11 +335,7 @@
                     continue
                 self._tb_logger.add_scalar('{}_step/'.format(self._instance_name) + k, v, self._total_envstep_count)
 
-<<<<<<< HEAD
-    def reward_shaping(self, transitions) -> List[Dict[str, Any]]:
-=======
-    def reward_shaping(self, transitions, final_eval_reward):
->>>>>>> 60ec227f
+    def reward_shaping(self, transitions, final_eval_reward) -> List[Dict[str, Any]]:
         """
         Overview:
             Shape the reward according to the player.
