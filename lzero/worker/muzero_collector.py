import time
from collections import deque, namedtuple
from typing import Optional, Any, List

import numpy as np
import torch
import wandb
from ding.envs import BaseEnvManager
from ding.torch_utils import to_ndarray
from ding.utils import build_logger, EasyTimer, SERIAL_COLLECTOR_REGISTRY, get_rank, get_world_size, \
    allreduce_data
from ding.worker.collector.base_serial_collector import ISerialCollector
from torch.nn import L1Loss

from lzero.mcts.buffer.game_segment import GameSegment
from lzero.mcts.utils import prepare_observation


@SERIAL_COLLECTOR_REGISTRY.register('episode_muzero')
class MuZeroCollector(ISerialCollector):
    """
    Overview:
        The Episode Collector for MCTS+RL algorithms, including MuZero, EfficientZero, Sampled EfficientZero, Gumbel MuZero.
        It manages the data collection process for training these algorithms using a serial mechanism.
    Interfaces:
        ``__init__``, ``reset``, ``reset_env``, ``reset_policy``, ``_reset_stat``, ``envstep``, ``__del__``, ``_compute_priorities``,
        ``pad_and_save_last_trajectory``, ``collect``, ``_output_log``, ``close``
    Properties:
        ``envstep``
    """

    # TO be compatible with ISerialCollector
    config = dict()

    def __init__(
            self,
            collect_print_freq: int = 100,
            env: BaseEnvManager = None,
            policy: namedtuple = None,
            tb_logger: 'SummaryWriter' = None,  # noqa
            exp_name: Optional[str] = 'default_experiment',
            instance_name: Optional[str] = 'collector',
            policy_config: 'policy_config' = None,  # noqa
    ) -> None:
        """
        Overview:
            Initialize the MuZeroCollector with the given parameters.
        Arguments:
            - collect_print_freq (:obj:`int`): Frequency (in training steps) at which to print collection information.
            - env (:obj:`Optional[BaseEnvManager]`): Instance of the subclass of vectorized environment manager.
            - policy (:obj:`Optional[namedtuple]`): namedtuple of the collection mode policy API.
            - tb_logger (:obj:`Optional[SummaryWriter]`): TensorBoard logger instance.
            - exp_name (:obj:`str`): Name of the experiment, used for logging and saving purposes.
            - instance_name (:obj:`str`): Unique identifier for this collector instance.
            - policy_config (:obj:`Optional[policy_config]`): Configuration object for the policy.
        """
        self._exp_name = exp_name
        self._instance_name = instance_name
        self._collect_print_freq = collect_print_freq
        self._timer = EasyTimer()
        self._end_flag = False

        self._rank = get_rank()
        self._world_size = get_world_size()
        if self._rank == 0:
            if tb_logger is not None:
                self._logger, _ = build_logger(
                    path='./{}/log/{}'.format(self._exp_name, self._instance_name),
                    name=self._instance_name,
                    need_tb=False
                )
                self._tb_logger = tb_logger
            else:
                self._logger, self._tb_logger = build_logger(
                    path='./{}/log/{}'.format(self._exp_name, self._instance_name), name=self._instance_name
                )
        else:
            self._logger, _ = build_logger(
                path='./{}/log/{}'.format(self._exp_name, self._instance_name), name=self._instance_name, need_tb=False
            )
            self._tb_logger = None

        self.policy_config = policy_config
        self.collect_with_pure_policy = self.policy_config.collect_with_pure_policy

        self.reset(policy, env)

    def reset_env(self, _env: Optional[BaseEnvManager] = None) -> None:
        """
        Overview:
            Reset or replace the environment managed by this collector.
            If _env is None, reset the old environment.
            If _env is not None, replace the old environment in the collector with the new passed \
                in environment and launch.
        Arguments:
            - env (:obj:`Optional[BaseEnvManager]`): New environment to manage, if provided.
        """
        if _env is not None:
            self._env = _env
            self._env.launch()
            self._env_num = self._env.env_num
        else:
            self._env.reset()

    def reset_policy(self, _policy: Optional[namedtuple] = None) -> None:
        """
        Overview:
            Reset or replace the policy used by this collector.
            If _policy is None, reset the old policy.
            If _policy is not None, replace the old policy in the collector with the new passed in policy.
        Arguments:
            - policy (:obj:`Optional[namedtuple]`): the api namedtuple of collect_mode policy
        """
        assert hasattr(self, '_env'), "please set env first"
        if _policy is not None:
            self._policy = _policy
            self._default_n_episode = _policy.get_attribute('cfg').get('n_episode', None)
            self._logger.debug(
                'Set default n_episode mode(n_episode({}), env_num({}))'.format(self._default_n_episode, self._env_num)
            )
        self._policy.reset()

    def reset(self, _policy: Optional[namedtuple] = None, _env: Optional[BaseEnvManager] = None) -> None:
        """
        Overview:
            Reset the collector with the given policy and/or environment.
            If _env is None, reset the old environment.
            If _env is not None, replace the old environment in the collector with the new passed \
                in environment and launch.
            If _policy is None, reset the old policy.
            If _policy is not None, replace the old policy in the collector with the new passed in policy.
        Arguments:
            - policy (:obj:`Optional[namedtuple]`): the api namedtuple of collect_mode policy
            - env (:obj:`Optional[BaseEnvManager]`): instance of the subclass of vectorized \
                env_manager(BaseEnvManager)
        """
        if _env is not None:
            self.reset_env(_env)
        if _policy is not None:
            self.reset_policy(_policy)

        self._env_info = {env_id: {'time': 0., 'step': 0} for env_id in range(self._env_num)}

        self._episode_info = []
        self._total_envstep_count = 0
        self._total_episode_count = 0
        self._total_duration = 0
        self._last_train_iter = 0
        self._end_flag = False

        # A game_segment_pool implementation based on the deque structure.
        self.game_segment_pool = deque(maxlen=int(1e6))
        self.unroll_plus_td_steps = self.policy_config.num_unroll_steps + self.policy_config.td_steps

    def _reset_stat(self, env_id: int) -> None:
        """
        Overview:
            Reset the collector's state. Including reset the traj_buffer, obs_pool, policy_output_pool \
            and env_info. Reset these states according to env_id. You can refer to base_serial_collector\
            to get more messages.
        Arguments:
            - env_id (:obj:`int`): the id where we need to reset the collector's state
        """
        self._env_info[env_id] = {'time': 0., 'step': 0}

    @property
    def envstep(self) -> int:
        """
        Overview:
            Get the total number of environment steps collected.
        Returns:
            - envstep (:obj:`int`): Total number of environment steps collected.
        """
        return self._total_envstep_count

    def close(self) -> None:
        """
        Overview:
            Close the collector. If end_flag is False, close the environment, flush the tb_logger \
            and close the tb_logger.
        """
        if self._end_flag:
            return
        self._end_flag = True
        self._env.close()
        if self._tb_logger:
            self._tb_logger.flush()
            self._tb_logger.close()

    def __del__(self) -> None:
        """
        Overview:
            Execute the close command and close the collector. __del__ is automatically called to \
            destroy the collector instance when the collector finishes its work
        """
        self.close()

    # ==============================================================
    # MCTS+RL related core code
    # ==============================================================
    def _compute_priorities(self, i: int, pred_values_lst: List[float], search_values_lst: List[float]) -> np.ndarray:
        """
        Overview:
            Compute the priorities for transitions based on prediction and search value discrepancies.
        Arguments:
            - i (:obj:`int`): Index of the values in the list to compute the priority for.
            - pred_values_lst (:obj:`List[float]`): List of predicted values.
            - search_values_lst (:obj:`List[float]`): List of search values obtained from MCTS.
        Returns:
            - priorities (:obj:`np.ndarray`): Array of computed priorities.
        """
        if self.policy_config.use_priority:
            # Calculate priorities. The priorities are the L1 losses between the predicted
            # values and the search values. We use 'none' as the reduction parameter, which
            # means the loss is calculated for each element individually, instead of being summed or averaged.
            # A small constant (1e-6) is added to the results to avoid zero priorities. This
            # is done because zero priorities could potentially cause issues in some scenarios.
            pred_values = torch.from_numpy(np.array(pred_values_lst[i])).to(self.policy_config.device).float().view(-1)
            search_values = torch.from_numpy(np.array(search_values_lst[i])).to(self.policy_config.device
                                                                                ).float().view(-1)
            priorities = L1Loss(reduction='none')(pred_values, search_values).detach().cpu().numpy() + 1e-6
        else:
            # priorities is None -> use the max priority for all newly collected data
            priorities = None

        return priorities

    def pad_and_save_last_trajectory(
            self, i: int, last_game_segments: List[GameSegment], last_game_priorities: List[np.ndarray],
            game_segments: List[GameSegment], done: np.ndarray
    ) -> None:
        """
        Overview:
            Save the game segment to the pool if the current game is finished, padding it if necessary.
        Arguments:
            - i (:obj:`int`): Index of the current game segment.
            - last_game_segments (:obj:`List[GameSegment]`): List of the last game segments to be padded and saved.
            - last_game_priorities (:obj:`List[np.ndarray]`): List of priorities of the last game segments.
            - game_segments (:obj:`List[GameSegment]`): List of the current game segments.
            - done (:obj:`np.ndarray`): Array indicating whether each game is done.
        Note:
            (last_game_segments[i].obs_segment[-4:][j] == game_segments[i].obs_segment[:4][j]).all() is True
        """
        # pad over last segment trajectory
        beg_index = self.policy_config.model.frame_stack_num
        end_index = beg_index + self.policy_config.num_unroll_steps + self.policy_config.td_steps

        # the start <frame_stack_num> obs is init zero obs, so we take the
        # [<frame_stack_num> : <frame_stack_num>+<num_unroll_steps>] obs as the pad obs
        # e.g. the start 4 obs is init zero obs, the num_unroll_steps is 5, so we take the [4:9] obs as the pad obs
        pad_obs_lst = game_segments[i].obs_segment[beg_index:end_index]

        # NOTE: for unizero
        beg_index = 0
        end_index = beg_index + self.policy_config.num_unroll_steps + self.policy_config.td_steps
        pad_action_lst = game_segments[i].action_segment[beg_index:end_index]

        # NOTE: for unizero
        pad_child_visits_lst = game_segments[i].child_visit_segment[
                               :self.policy_config.num_unroll_steps + self.policy_config.td_steps]

        # EfficientZero original repo bug:
        # pad_child_visits_lst = game_segments[i].child_visit_segment[beg_index:end_index]

        beg_index = 0
        end_index = beg_index + self.unroll_plus_td_steps - 1

        pad_reward_lst = game_segments[i].reward_segment[beg_index:end_index]
        if self.policy_config.use_ture_chance_label_in_chance_encoder:
            chance_lst = game_segments[i].chance_segment[beg_index:end_index]

        beg_index = 0
        end_index = beg_index + self.unroll_plus_td_steps

        pad_root_values_lst = game_segments[i].root_value_segment[beg_index:end_index]

        if self.policy_config.gumbel_algo:
            pad_improved_policy_prob = game_segments[i].improved_policy_probs[beg_index:end_index]

        # pad over and save
        if self.policy_config.gumbel_algo:
<<<<<<< HEAD
            last_game_segments[i].pad_over(
                pad_obs_lst,
                pad_reward_lst,
                pad_root_values_lst,
                pad_child_visits_lst,
                next_segment_improved_policy=pad_improved_policy_prob
            )
        else:
            if self.policy_config.use_ture_chance_label_in_chance_encoder:
                last_game_segments[i].pad_over(
                    pad_obs_lst, pad_reward_lst, pad_root_values_lst, pad_child_visits_lst, next_chances=chance_lst
                )
=======
            last_game_segments[i].pad_over(pad_obs_lst, pad_reward_lst, pad_action_lst, pad_root_values_lst, pad_child_visits_lst,
                                           next_segment_improved_policy=pad_improved_policy_prob)
        else:
            if self.policy_config.use_ture_chance_label_in_chance_encoder:
                last_game_segments[i].pad_over(pad_obs_lst, pad_reward_lst, pad_action_lst, pad_root_values_lst, pad_child_visits_lst,
                                               next_chances=chance_lst)
>>>>>>> 06aee46e
            else:
                last_game_segments[i].pad_over(pad_obs_lst, pad_reward_lst, pad_action_lst, pad_root_values_lst, pad_child_visits_lst)
        """
        Note:
            game_segment element shape:
            obs: game_segment_length + stack + num_unroll_steps, 20+4 +5
            rew: game_segment_length + stack + num_unroll_steps + td_steps -1  20 +5+3-1
            action: game_segment_length -> 20
            root_values:  game_segment_length + num_unroll_steps + td_steps -> 20 +5+3
            child_visits： game_segment_length + num_unroll_steps -> 20 +5
            to_play: game_segment_length -> 20
            action_mask: game_segment_length -> 20
        """

        last_game_segments[i].game_segment_to_array()

        # put the game segment into the pool
        self.game_segment_pool.append((last_game_segments[i], last_game_priorities[i], done[i]))

        # reset last game_segments
        last_game_segments[i] = None
        last_game_priorities[i] = None

        return None

    def collect(self,
                n_episode: Optional[int] = None,
                train_iter: int = 0,
                policy_kwargs: Optional[dict] = None,
                collect_with_pure_policy: bool = False) -> List[Any]:
        """
        Overview:
            Collect `n_episode` episodes of data with policy_kwargs, trained for `train_iter` iterations.
        Arguments:
            - n_episode (:obj:`Optional[int]`): Number of episodes to collect.
            - train_iter (:obj:`int`): Number of training iterations completed so far.
            - policy_kwargs (:obj:`Optional[dict]`): Additional keyword arguments for the policy.
            - collect_with_pure_policy (:obj:`bool`): Whether to collect data using pure policy without MCTS.
        Returns:
            - return_data (:obj:`List[Any]`): Collected data in the form of a list.
        """
        # TODO: collect_with_pure_policy as a separate collector
        if n_episode is None:
            if self._default_n_episode is None:
                raise RuntimeError("Please specify collect n_episode")
            else:
                n_episode = self._default_n_episode
        assert n_episode >= self._env_num, "Please make sure n_episode >= env_num{}/{}".format(n_episode, self._env_num)
        if policy_kwargs is None:
            policy_kwargs = {}
        temperature = policy_kwargs['temperature']
        epsilon = policy_kwargs['epsilon']

        collected_episode = 0
        collected_step = 0
        env_nums = self._env_num
        retry_waiting_time = 0.05

        # initializations
        init_obs = self._env.ready_obs
        while len(init_obs.keys()) != self._env_num:
            # To be compatible with subprocess env_manager, in which sometimes self._env_num is not equal to
            # len(self._env.ready_obs), especially in tictactoe env.
            self._logger.info('The current init_obs.keys() is {}'.format(init_obs.keys()))
            self._logger.info('Before sleeping, the _env_states is {}'.format(self._env._env_states))
            time.sleep(retry_waiting_time)
            self._logger.info('=' * 10 + 'Wait for all environments (subprocess) to finish resetting.' + '=' * 10)
            self._logger.info(
                'After sleeping {}s, the current _env_states is {}'.format(retry_waiting_time, self._env._env_states)
            )
            init_obs = self._env.ready_obs

        action_mask_dict = {i: to_ndarray(init_obs[i]['action_mask']) for i in range(env_nums)}
        to_play_dict = {i: to_ndarray(init_obs[i]['to_play']) for i in range(env_nums)}
        if self.policy_config.use_ture_chance_label_in_chance_encoder:
            chance_dict = {i: to_ndarray(init_obs[i]['chance']) for i in range(env_nums)}

        game_segments = [
            GameSegment(
                self._env.action_space,
                game_segment_length=self.policy_config.game_segment_length,
                config=self.policy_config
            ) for _ in range(env_nums)
        ]
        # stacked observation windows in reset stage for init game_segments
        observation_window_stack = [[] for _ in range(env_nums)]
        for env_id in range(env_nums):
            observation_window_stack[env_id] = deque(
                [to_ndarray(init_obs[env_id]['observation']) for _ in range(self.policy_config.model.frame_stack_num)],
                maxlen=self.policy_config.model.frame_stack_num
            )
            game_segments[env_id].reset(observation_window_stack[env_id])

        dones = np.array([False for _ in range(env_nums)])
        last_game_segments = [None for _ in range(env_nums)]
        last_game_priorities = [None for _ in range(env_nums)]
        # for priorities in self-play
        search_values_lst = [[] for _ in range(env_nums)]
        pred_values_lst = [[] for _ in range(env_nums)]
        if self.policy_config.gumbel_algo:
            improved_policy_lst = [[] for _ in range(env_nums)]

        # some logs
        eps_steps_lst, visit_entropies_lst = np.zeros(env_nums), np.zeros(env_nums)
        if self.policy_config.gumbel_algo:
            completed_value_lst = np.zeros(env_nums)
        self_play_moves = 0.
        self_play_episodes = 0.
        self_play_moves_max = 0
        self_play_visit_entropy = []
        total_transitions = 0

        ready_env_id = set()
        remain_episode = n_episode
        if collect_with_pure_policy:
            temp_visit_list = [0.0 for i in range(self._env.action_space.n)]

        while True:
            with self._timer:
                # Get current ready env obs.
                obs = self._env.ready_obs

                new_available_env_id = set(obs.keys()).difference(ready_env_id)
                ready_env_id = ready_env_id.union(set(list(new_available_env_id)[:remain_episode]))
                remain_episode -= min(len(new_available_env_id), remain_episode)

                # NOTE: If waiting for N environments to synchronize, it may result in some environments not being completed (done) by the time of return.
                # However, the current muzero_collector does not properly maintain the global self.last_game_segments, leading to some data not being collected.

                stack_obs = {env_id: game_segments[env_id].get_obs() for env_id in ready_env_id}
                stack_obs = list(stack_obs.values())

                action_mask_dict = {env_id: action_mask_dict[env_id] for env_id in ready_env_id}
                to_play_dict = {env_id: to_play_dict[env_id] for env_id in ready_env_id}
                action_mask = [action_mask_dict[env_id] for env_id in ready_env_id]
                to_play = [to_play_dict[env_id] for env_id in ready_env_id]
                if self.policy_config.use_ture_chance_label_in_chance_encoder:
                    chance_dict = {env_id: chance_dict[env_id] for env_id in ready_env_id}

                stack_obs = to_ndarray(stack_obs)
                # return stack_obs shape: [B, S*C, W, H] e.g. [8, 4*1, 96, 96]
                stack_obs = prepare_observation(stack_obs, self.policy_config.model.model_type)
<<<<<<< HEAD

                # stack_obs = torch.from_numpy(stack_obs).to(self.policy_config.device).float()
                stack_obs = torch.from_numpy(stack_obs).to(self.policy_config.device).float()
=======
                stack_obs = torch.from_numpy(stack_obs).to(self.policy_config.device)
>>>>>>> 06aee46e

                # ==============================================================
                # Key policy forward step
                # ==============================================================
                # print(f'ready_env_id:{ready_env_id}')
                policy_output = self._policy.forward(stack_obs, action_mask, temperature, to_play, epsilon, ready_env_id=ready_env_id)

                # Extract relevant policy outputs
                actions_with_env_id = {k: v['action'] for k, v in policy_output.items()}
                value_dict_with_env_id = {k: v['searched_value'] for k, v in policy_output.items()}
                pred_value_dict_with_env_id = {k: v['predicted_value'] for k, v in policy_output.items()}

                if self.policy_config.sampled_algo:
                    root_sampled_actions_dict_with_env_id = {
                        k: v['root_sampled_actions'] for k, v in policy_output.items()
                    }
<<<<<<< HEAD
                value_dict_no_env_id = {k: v['searched_value'] for k, v in policy_output.items()}
                pred_value_dict_no_env_id = {k: v['predicted_value'] for k, v in policy_output.items()}
                visit_entropy_dict_no_env_id = {
                    k: v['visit_count_distribution_entropy']
                    for k, v in policy_output.items()
                }

                if self.policy_config.gumbel_algo:
                    improved_policy_dict_no_env_id = {k: v['improved_policy_probs'] for k, v in policy_output.items()}
                    completed_value_no_env_id = {k: v['roots_completed_value'] for k, v in policy_output.items()}
                # TODO(pu): subprocess
=======

                if not collect_with_pure_policy:
                    distributions_dict_with_env_id = {k: v['visit_count_distributions'] for k, v in
                                                      policy_output.items()}
                    visit_entropy_dict_with_env_id = {k: v['visit_count_distribution_entropy'] for k, v in
                                                      policy_output.items()}

                    if self.policy_config.gumbel_algo:
                        improved_policy_dict_with_env_id = {k: v['improved_policy_probs'] for k, v in
                                                            policy_output.items()}
                        completed_value_with_env_id = {k: v['roots_completed_value'] for k, v in policy_output.items()}

                # Initialize dictionaries to store results
>>>>>>> 06aee46e
                actions = {}
                value_dict = {}
                pred_value_dict = {}

                if not collect_with_pure_policy:
                    distributions_dict = {}
                    visit_entropy_dict = {}

                    if self.policy_config.sampled_algo:
                        root_sampled_actions_dict = {}

                    if self.policy_config.gumbel_algo:
                        improved_policy_dict = {}
                        completed_value_dict = {}

                # Populate the result dictionaries
                for env_id in ready_env_id:
                    actions[env_id] = actions_with_env_id.pop(env_id)
                    value_dict[env_id] = value_dict_with_env_id.pop(env_id)
                    pred_value_dict[env_id] = pred_value_dict_with_env_id.pop(env_id)

                    if not collect_with_pure_policy:
                        distributions_dict[env_id] = distributions_dict_with_env_id.pop(env_id)

                        if self.policy_config.sampled_algo:
                            root_sampled_actions_dict[env_id] = root_sampled_actions_dict_with_env_id.pop(env_id)

                        visit_entropy_dict[env_id] = visit_entropy_dict_with_env_id.pop(env_id)

                        if self.policy_config.gumbel_algo:
                            improved_policy_dict[env_id] = improved_policy_dict_with_env_id.pop(env_id)
                            completed_value_dict[env_id] = completed_value_with_env_id.pop(env_id)

                # ==============================================================
                # Interact with the environment
                # ==============================================================
                timesteps = self._env.step(actions)

            interaction_duration = self._timer.value / len(timesteps)

            for env_id, timestep in timesteps.items():
                with self._timer:
                    if timestep.info.get('abnormal', False):
                        # If there is an abnormal timestep, reset all the related variables(including this env).
                        # suppose there is no reset param, reset this env
                        self._env.reset({env_id: None})
                        self._policy.reset([env_id])
                        self._reset_stat(env_id)
                        self._logger.info('Env{} returns a abnormal step, its info is {}'.format(env_id, timestep.info))
                        continue
                    obs, reward, done, info = timestep.obs, timestep.reward, timestep.done, timestep.info

<<<<<<< HEAD
                    if self.policy_config.sampled_algo:
                        game_segments[env_id].store_search_stats(
                            distributions_dict[env_id], value_dict[env_id], root_sampled_actions_dict[env_id]
                        )
                    elif self.policy_config.gumbel_algo:
                        game_segments[env_id].store_search_stats(
                            distributions_dict[env_id],
                            value_dict[env_id],
                            improved_policy=improved_policy_dict[env_id]
                        )
=======
                    if collect_with_pure_policy:
                        game_segments[env_id].store_search_stats(temp_visit_list, 0)
>>>>>>> 06aee46e
                    else:
                        if self.policy_config.sampled_algo:
                            game_segments[env_id].store_search_stats(
                                distributions_dict[env_id], value_dict[env_id], root_sampled_actions_dict[env_id]
                            )
                        elif self.policy_config.gumbel_algo:
                            game_segments[env_id].store_search_stats(distributions_dict[env_id], value_dict[env_id],
                                                                     improved_policy=improved_policy_dict[env_id])
                        else:
                            game_segments[env_id].store_search_stats(distributions_dict[env_id], value_dict[env_id])

                    # append a transition tuple, including a_t, o_{t+1}, r_{t}, action_mask_{t}, to_play_{t}
                    # in ``game_segments[env_id].init``, we have appended o_{t} in ``self.obs_segment``
                    if self.policy_config.use_ture_chance_label_in_chance_encoder:
                        game_segments[env_id].append(
                            actions[env_id], to_ndarray(obs['observation']), reward, action_mask_dict[env_id],
                            to_play_dict[env_id], chance_dict[env_id]
                        )
                    else:
                        game_segments[env_id].append(
                            actions[env_id], to_ndarray(obs['observation']), reward, action_mask_dict[env_id],
                            to_play_dict[env_id]
                        )

                    # NOTE: the position of code snippet is very important.
                    # the obs['action_mask'] and obs['to_play'] are corresponding to the next action
                    action_mask_dict[env_id] = to_ndarray(obs['action_mask'])
                    to_play_dict[env_id] = to_ndarray(obs['to_play'])
                    if self.policy_config.use_ture_chance_label_in_chance_encoder:
                        chance_dict[env_id] = to_ndarray(obs['chance'])

                    if self.policy_config.ignore_done:
                        dones[env_id] = False
                    else:
                        dones[env_id] = done

                    if not collect_with_pure_policy:
                        visit_entropies_lst[env_id] += visit_entropy_dict[env_id]
                        if self.policy_config.gumbel_algo:
                            completed_value_lst[env_id] += np.mean(np.array(completed_value_dict[env_id]))

                    eps_steps_lst[env_id] += 1
                    if self._policy.get_attribute('cfg').type in ['unizero', 'sampled_unizero']:
                        # only for UniZero now
                        self._policy.reset(env_id=env_id, current_steps=eps_steps_lst[env_id], reset_init_data=False)

                    total_transitions += 1

                    if self.policy_config.use_priority:
                        pred_values_lst[env_id].append(pred_value_dict[env_id])
                        search_values_lst[env_id].append(value_dict[env_id])
                        if self.policy_config.gumbel_algo and not collect_with_pure_policy:
                            improved_policy_lst[env_id].append(improved_policy_dict[env_id])

                    # append the newest obs
                    observation_window_stack[env_id].append(to_ndarray(obs['observation']))

                    # ==============================================================
                    # we will save a game segment if it is the end of the game or the next game segment is finished.
                    # ==============================================================

                    # if game segment is full, we will save the last game segment
                    if game_segments[env_id].is_full():
                        # pad over last segment trajectory
                        if last_game_segments[env_id] is not None:
                            # TODO(pu): return the one game segment
                            self.pad_and_save_last_trajectory(
                                env_id, last_game_segments, last_game_priorities, game_segments, dones
                            )

                        # calculate priority
                        priorities = self._compute_priorities(env_id, pred_values_lst, search_values_lst)
                        pred_values_lst[env_id] = []
                        search_values_lst[env_id] = []
                        if self.policy_config.gumbel_algo and not collect_with_pure_policy:
                            improved_policy_lst[env_id] = []

                        # the current game_segments become last_game_segment
                        last_game_segments[env_id] = game_segments[env_id]
                        last_game_priorities[env_id] = priorities

                        # create new GameSegment
                        game_segments[env_id] = GameSegment(
                            self._env.action_space,
                            game_segment_length=self.policy_config.game_segment_length,
                            config=self.policy_config
                        )
                        game_segments[env_id].reset(observation_window_stack[env_id])

                    self._env_info[env_id]['step'] += 1
                    collected_step += 1

                self._env_info[env_id]['time'] += self._timer.value + interaction_duration
                if timestep.done:
                    reward = timestep.info['eval_episode_return']
                    info = {
                        'reward': reward,
                        'time': self._env_info[env_id]['time'],
                        'step': self._env_info[env_id]['step'],
                    }
<<<<<<< HEAD
                    if timestep.info.get('performance_info') is not None:
                        # this branch is for the performance evaluation of crowdsim env
                        mean_aoi = timestep.info['performance_info']['mean_aoi']
                        mean_transmit_data = timestep.info['performance_info']['mean_transmit_data']
                        mean_energy_consumption = timestep.info['performance_info']['mean_energy_consumption']
                        transmitted_data_ratio = timestep.info['performance_info']['transmitted_data_ratio']
                        human_coverage = timestep.info['performance_info']['human_coverage']
                        info.update(
                            {
                                'mean_aoi': mean_aoi,
                                'mean_transmit_data': mean_transmit_data,
                                'mean_energy_consumption': mean_energy_consumption,
                                'transmitted_data_ratio': transmitted_data_ratio,
                                'human_coverage': human_coverage,
                            }
                        )
                    if self.policy_config.gumbel_algo:
                        info['completed_value'] = completed_value_lst[env_id] / eps_steps_lst[env_id]
=======
                    if not collect_with_pure_policy:
                        info['visit_entropy'] = visit_entropies_lst[env_id] / eps_steps_lst[env_id]
                        if self.policy_config.gumbel_algo:
                            info['completed_value'] = completed_value_lst[env_id] / eps_steps_lst[env_id]

>>>>>>> 06aee46e
                    collected_episode += 1
                    self._episode_info.append(info)

                    # ==============================================================
                    # if it is the end of the game, we will save the game segment
                    # ==============================================================

                    # NOTE: put the penultimate game segment in one episode into the trajectory_pool
                    # pad over 2th last game_segment using the last game_segment
                    if last_game_segments[env_id] is not None:
                        self.pad_and_save_last_trajectory(
                            env_id, last_game_segments, last_game_priorities, game_segments, dones
                        )

                    # store current segment trajectory
                    priorities = self._compute_priorities(env_id, pred_values_lst, search_values_lst)

                    # NOTE: put the last game segment in one episode into the trajectory_pool
                    game_segments[env_id].game_segment_to_array()

                    # assert len(game_segments[env_id]) == len(priorities)
                    # NOTE: save the last game segment in one episode into the trajectory_pool if it's not null
                    if len(game_segments[env_id].reward_segment) != 0:
                        self.game_segment_pool.append((game_segments[env_id], priorities, dones[env_id]))

                    # print(game_segments[env_id].reward_segment)
                    # reset the finished env and init game_segments
                    if n_episode > self._env_num:
                        # Get current ready env obs.
                        init_obs = self._env.ready_obs
                        retry_waiting_time = 0.001
                        while len(init_obs.keys()) != self._env_num:
                            # To be compatible with subprocess env_manager, in which sometimes self._env_num is not equal to
                            # len(self._env.ready_obs), especially in tictactoe env.
                            self._logger.info('The current init_obs.keys() is {}'.format(init_obs.keys()))
                            self._logger.info('Before sleeping, the _env_states is {}'.format(self._env._env_states))
                            time.sleep(retry_waiting_time)
                            self._logger.info(
                                '=' * 10 + 'Wait for all environments (subprocess) to finish resetting.' + '=' * 10
                            )
                            self._logger.info(
                                'After sleeping {}s, the current _env_states is {}'.format(
                                    retry_waiting_time, self._env._env_states
                                )
                            )
                            init_obs = self._env.ready_obs

                        new_available_env_id = set(init_obs.keys()).difference(ready_env_id)
                        ready_env_id = ready_env_id.union(set(list(new_available_env_id)[:remain_episode]))
                        remain_episode -= min(len(new_available_env_id), remain_episode)

                        action_mask_dict[env_id] = to_ndarray(init_obs[env_id]['action_mask'])
                        to_play_dict[env_id] = to_ndarray(init_obs[env_id]['to_play'])
                        if self.policy_config.use_ture_chance_label_in_chance_encoder:
                            chance_dict[env_id] = to_ndarray(init_obs[env_id]['chance'])

                        game_segments[env_id] = GameSegment(
                            self._env.action_space,
                            game_segment_length=self.policy_config.game_segment_length,
                            config=self.policy_config
                        )
                        observation_window_stack[env_id] = deque(
                            [init_obs[env_id]['observation'] for _ in range(self.policy_config.model.frame_stack_num)],
                            maxlen=self.policy_config.model.frame_stack_num
                        )
                        game_segments[env_id].reset(observation_window_stack[env_id])
                        last_game_segments[env_id] = None
                        last_game_priorities[env_id] = None

                    # log
                    self_play_moves_max = max(self_play_moves_max, eps_steps_lst[env_id])
                    if not collect_with_pure_policy:
                        self_play_visit_entropy.append(visit_entropies_lst[env_id] / eps_steps_lst[env_id])
                    self_play_moves += eps_steps_lst[env_id]
                    self_play_episodes += 1

                    pred_values_lst[env_id] = []
                    search_values_lst[env_id] = []
                    eps_steps_lst[env_id] = 0
                    visit_entropies_lst[env_id] = 0

                    # Env reset is done by env_manager automatically
                    self._policy.reset([env_id])  # NOTE: reset the policy for the env_id. Default reset_init_data=True.
                    self._reset_stat(env_id)
                    ready_env_id.remove(env_id)

            if collected_episode >= n_episode:
                # [data, meta_data]
                return_data = [self.game_segment_pool[i][0] for i in range(len(self.game_segment_pool))], [
                    {
                        'priorities': self.game_segment_pool[i][1],
                        'done': self.game_segment_pool[i][2],
                        'unroll_plus_td_steps': self.unroll_plus_td_steps
                    } for i in range(len(self.game_segment_pool))
                ]
                self.game_segment_pool.clear()
                break

        collected_duration = sum([d['time'] for d in self._episode_info])
        # reduce data when enables DDP
        if self._world_size > 1:
            collected_step = allreduce_data(collected_step, 'sum')
            collected_episode = allreduce_data(collected_episode, 'sum')
            collected_duration = allreduce_data(collected_duration, 'sum')
        self._total_envstep_count += collected_step
        self._total_episode_count += collected_episode
        self._total_duration += collected_duration

        # log
        self._output_log(train_iter)
        return return_data

    def _output_log(self, train_iter: int) -> None:
        """
        Overview:
            Log the collector's data and output the log information.
        Arguments:
            - train_iter (:obj:`int`): Current training iteration number for logging context.
        """
        if self._rank != 0:
            return
        if (train_iter - self._last_train_iter) >= self._collect_print_freq and len(self._episode_info) > 0:
            self._last_train_iter = train_iter
            episode_count = len(self._episode_info)
            envstep_count = sum([d['step'] for d in self._episode_info])
            duration = sum([d['time'] for d in self._episode_info])
            episode_reward = [d['reward'] for d in self._episode_info]
            if not self.collect_with_pure_policy:
                visit_entropy = [d['visit_entropy'] for d in self._episode_info]
            else:
                visit_entropy = [0.0]
            if self.policy_config.gumbel_algo:
                completed_value = [d['completed_value'] for d in self._episode_info]
            self._total_duration += duration
            info = {
                'episode_count': episode_count,
                'envstep_count': envstep_count,
                'avg_envstep_per_episode': envstep_count / episode_count,
                'avg_envstep_per_sec': envstep_count / duration,
                'avg_episode_per_sec': episode_count / duration,
                'collect_time': duration,
                'reward_mean': np.mean(episode_reward),
                'reward_std': np.std(episode_reward),
                'reward_max': np.max(episode_reward),
                'reward_min': np.min(episode_reward),
                'total_envstep_count': self._total_envstep_count,
                'total_episode_count': self._total_episode_count,
                'total_duration': self._total_duration,
                'visit_entropy': np.mean(visit_entropy),
            }
            if self._episode_info[0].get('mean_aoi') is not None:
                # this branch is for the performance evaluation of crowdsim env
                episode_aoi = [d['mean_aoi'] for d in self._episode_info]
                episode_energy_consumption = [d['mean_energy_consumption'] for d in self._episode_info]
                episode_transmitted_data_ratio = [d['transmitted_data_ratio'] for d in self._episode_info]
                episode_human_coverage = [d['human_coverage'] for d in self._episode_info]
                mean_transmit_data = [d['mean_transmit_data'] for d in self._episode_info]
                info.update(
                    {
                        'episode_mean_aoi': np.mean(episode_aoi),
                        'episode_mean_transmit_data': np.mean(mean_transmit_data),
                        'episode_mean_energy_consumption': np.mean(episode_energy_consumption),
                        'episode_mean_transmitted_data_ratio': np.mean(episode_transmitted_data_ratio),
                        'episode_mean_human_coverage': np.mean(episode_human_coverage),
                    }
                )
            if self.policy_config.gumbel_algo:
                info['completed_value'] = np.mean(completed_value)
            self._episode_info.clear()
            self._logger.info("collect end:\n{}".format('\n'.join(['{}: {}'.format(k, v) for k, v in info.items()])))
            for k, v in info.items():
                if k in ['each_reward']:
                    continue
                self._tb_logger.add_scalar('{}_iter/'.format(self._instance_name) + k, v, train_iter)
                if k in ['total_envstep_count']:
                    continue
                self._tb_logger.add_scalar('{}_step/'.format(self._instance_name) + k, v, self._total_envstep_count)

            if self.policy_config.use_wandb:
                wandb.log({'{}_step/'.format(self._instance_name) + k: v for k, v in info.items()}, step=self._total_envstep_count)<|MERGE_RESOLUTION|>--- conflicted
+++ resolved
@@ -279,27 +279,12 @@
 
         # pad over and save
         if self.policy_config.gumbel_algo:
-<<<<<<< HEAD
-            last_game_segments[i].pad_over(
-                pad_obs_lst,
-                pad_reward_lst,
-                pad_root_values_lst,
-                pad_child_visits_lst,
-                next_segment_improved_policy=pad_improved_policy_prob
-            )
-        else:
-            if self.policy_config.use_ture_chance_label_in_chance_encoder:
-                last_game_segments[i].pad_over(
-                    pad_obs_lst, pad_reward_lst, pad_root_values_lst, pad_child_visits_lst, next_chances=chance_lst
-                )
-=======
             last_game_segments[i].pad_over(pad_obs_lst, pad_reward_lst, pad_action_lst, pad_root_values_lst, pad_child_visits_lst,
                                            next_segment_improved_policy=pad_improved_policy_prob)
         else:
             if self.policy_config.use_ture_chance_label_in_chance_encoder:
                 last_game_segments[i].pad_over(pad_obs_lst, pad_reward_lst, pad_action_lst, pad_root_values_lst, pad_child_visits_lst,
                                                next_chances=chance_lst)
->>>>>>> 06aee46e
             else:
                 last_game_segments[i].pad_over(pad_obs_lst, pad_reward_lst, pad_action_lst, pad_root_values_lst, pad_child_visits_lst)
         """
@@ -442,13 +427,8 @@
                 stack_obs = to_ndarray(stack_obs)
                 # return stack_obs shape: [B, S*C, W, H] e.g. [8, 4*1, 96, 96]
                 stack_obs = prepare_observation(stack_obs, self.policy_config.model.model_type)
-<<<<<<< HEAD
-
-                # stack_obs = torch.from_numpy(stack_obs).to(self.policy_config.device).float()
-                stack_obs = torch.from_numpy(stack_obs).to(self.policy_config.device).float()
-=======
                 stack_obs = torch.from_numpy(stack_obs).to(self.policy_config.device)
->>>>>>> 06aee46e
+
 
                 # ==============================================================
                 # Key policy forward step
@@ -465,19 +445,6 @@
                     root_sampled_actions_dict_with_env_id = {
                         k: v['root_sampled_actions'] for k, v in policy_output.items()
                     }
-<<<<<<< HEAD
-                value_dict_no_env_id = {k: v['searched_value'] for k, v in policy_output.items()}
-                pred_value_dict_no_env_id = {k: v['predicted_value'] for k, v in policy_output.items()}
-                visit_entropy_dict_no_env_id = {
-                    k: v['visit_count_distribution_entropy']
-                    for k, v in policy_output.items()
-                }
-
-                if self.policy_config.gumbel_algo:
-                    improved_policy_dict_no_env_id = {k: v['improved_policy_probs'] for k, v in policy_output.items()}
-                    completed_value_no_env_id = {k: v['roots_completed_value'] for k, v in policy_output.items()}
-                # TODO(pu): subprocess
-=======
 
                 if not collect_with_pure_policy:
                     distributions_dict_with_env_id = {k: v['visit_count_distributions'] for k, v in
@@ -491,7 +458,6 @@
                         completed_value_with_env_id = {k: v['roots_completed_value'] for k, v in policy_output.items()}
 
                 # Initialize dictionaries to store results
->>>>>>> 06aee46e
                 actions = {}
                 value_dict = {}
                 pred_value_dict = {}
@@ -544,21 +510,8 @@
                         continue
                     obs, reward, done, info = timestep.obs, timestep.reward, timestep.done, timestep.info
 
-<<<<<<< HEAD
-                    if self.policy_config.sampled_algo:
-                        game_segments[env_id].store_search_stats(
-                            distributions_dict[env_id], value_dict[env_id], root_sampled_actions_dict[env_id]
-                        )
-                    elif self.policy_config.gumbel_algo:
-                        game_segments[env_id].store_search_stats(
-                            distributions_dict[env_id],
-                            value_dict[env_id],
-                            improved_policy=improved_policy_dict[env_id]
-                        )
-=======
                     if collect_with_pure_policy:
                         game_segments[env_id].store_search_stats(temp_visit_list, 0)
->>>>>>> 06aee46e
                     else:
                         if self.policy_config.sampled_algo:
                             game_segments[env_id].store_search_stats(
@@ -659,7 +612,7 @@
                         'time': self._env_info[env_id]['time'],
                         'step': self._env_info[env_id]['step'],
                     }
-<<<<<<< HEAD
+
                     if timestep.info.get('performance_info') is not None:
                         # this branch is for the performance evaluation of crowdsim env
                         mean_aoi = timestep.info['performance_info']['mean_aoi']
@@ -676,15 +629,13 @@
                                 'human_coverage': human_coverage,
                             }
                         )
-                    if self.policy_config.gumbel_algo:
-                        info['completed_value'] = completed_value_lst[env_id] / eps_steps_lst[env_id]
-=======
+
                     if not collect_with_pure_policy:
                         info['visit_entropy'] = visit_entropies_lst[env_id] / eps_steps_lst[env_id]
                         if self.policy_config.gumbel_algo:
                             info['completed_value'] = completed_value_lst[env_id] / eps_steps_lst[env_id]
 
->>>>>>> 06aee46e
+
                     collected_episode += 1
                     self._episode_info.append(info)
 
