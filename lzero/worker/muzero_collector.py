--- conflicted
+++ resolved
@@ -426,8 +426,8 @@
                 # ==============================================================
                 # policy forward
                 # ==============================================================
-<<<<<<< HEAD
-                policy_output = self._policy.forward(stack_obs, action_mask, temperature, to_play, random_collect_episode_num, epsilon)
+                policy_output = self._policy.forward(stack_obs, action_mask, temperature, to_play, epsilon)
+
                 if self._multi_agent:
                     actions_no_env_id = defaultdict(dict)
                     for k, v in policy_output.items():
@@ -435,11 +435,6 @@
                             actions_no_env_id[k][agent_id] = act
                 else:
                     actions_no_env_id = {k: v['action'] for k, v in policy_output.items()}
-=======
-                policy_output = self._policy.forward(stack_obs, action_mask, temperature, to_play, epsilon)
-
-                actions_no_env_id = {k: v['action'] for k, v in policy_output.items()}
->>>>>>> 69b3c039
                 distributions_dict_no_env_id = {k: v['distributions'] for k, v in policy_output.items()}
                 if self.policy_config.sampled_algo:
                     root_sampled_actions_dict_no_env_id = {
@@ -545,7 +540,6 @@
                         dones[env_id] = False
                     else:
                         dones[env_id] = done
-<<<<<<< HEAD
                     
                     if self._multi_agent:
                         for agent_id in range(agent_num):
@@ -554,12 +548,6 @@
                         visit_entropies_lst[env_id] += visit_entropy_dict[env_id]
                         if self.policy_config.gumbel_algo:
                             completed_value_lst[env_id] += np.mean(np.array(completed_value_dict[env_id]))
-=======
-
-                    visit_entropies_lst[env_id] += visit_entropy_dict[env_id]
-                    if self.policy_config.gumbel_algo:
-                        completed_value_lst[env_id] += np.mean(np.array(completed_value_dict[env_id]))
->>>>>>> 69b3c039
 
                     eps_steps_lst[env_id] += 1
                     total_transitions += 1
@@ -586,7 +574,6 @@
                     # we will save a game segment if it is the end of the game or the next game segment is finished.
                     # ==============================================================
 
-<<<<<<< HEAD
                     # if game block is full, we will save the last game block
                     if self._multi_agent:
                         for agent_id in range(agent_num):
@@ -624,27 +611,6 @@
                                 self.pad_and_save_last_trajectory(
                                     env_id, last_game_segments, last_game_priorities, game_segments, dones
                                 )
-=======
-                    # if game segment is full, we will save the last game segment
-                    if game_segments[env_id].is_full():
-                        # pad over last segment trajectory
-                        if last_game_segments[env_id] is not None:
-                            # TODO(pu): return the one game segment
-                            self.pad_and_save_last_trajectory(
-                                env_id, last_game_segments, last_game_priorities, game_segments, dones
-                            )
-
-                        # calculate priority
-                        priorities = self._compute_priorities(env_id, pred_values_lst, search_values_lst)
-                        pred_values_lst[env_id] = []
-                        search_values_lst[env_id] = []
-                        if self.policy_config.gumbel_algo:
-                            improved_policy_lst[env_id] = []
-
-                        # the current game_segments become last_game_segment
-                        last_game_segments[env_id] = game_segments[env_id]
-                        last_game_priorities[env_id] = priorities
->>>>>>> 69b3c039
 
                             # calculate priority
                             priorities = self._compute_priorities(env_id, pred_values_lst, search_values_lst)
@@ -697,7 +663,6 @@
                                     env_id, agent_id, last_game_segments, last_game_priorities, game_segments, dones
                                 )
 
-<<<<<<< HEAD
                             # store current block trajectory
                             priorities = self._compute_priorities(env_id, agent_id, pred_values_lst, search_values_lst)
 
@@ -724,18 +689,6 @@
                         # NOTE: save the last game segment in one episode into the trajectory_pool if it's not null
                         if len(game_segments[env_id].reward_segment) != 0:
                             self.game_segment_pool.append((game_segments[env_id], priorities, dones[env_id]))
-=======
-                    # store current segment trajectory
-                    priorities = self._compute_priorities(env_id, pred_values_lst, search_values_lst)
-
-                    # NOTE: put the last game segment in one episode into the trajectory_pool
-                    game_segments[env_id].game_segment_to_array()
-
-                    # assert len(game_segments[env_id]) == len(priorities)
-                    # NOTE: save the last game segment in one episode into the trajectory_pool if it's not null
-                    if len(game_segments[env_id].reward_segment) != 0:
-                        self.game_segment_pool.append((game_segments[env_id], priorities, dones[env_id]))
->>>>>>> 69b3c039
 
                     # print(game_segments[env_id].reward_segment)
                     # reset the finished env and init game_segments
