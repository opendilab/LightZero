--- conflicted
+++ resolved
@@ -552,11 +552,7 @@
                             completed_value_lst[env_id] += np.mean(np.array(completed_value_dict[env_id]))
 
                     eps_steps_lst[env_id] += 1
-<<<<<<< HEAD
-                    if self._policy.get_attribute('cfg').type in ['unizero', 'sampled_unizero']:
-=======
-                    if self._policy.get_attribute('cfg').type in ['unizero', 'unizero_multitask']:
->>>>>>> 2495d609
+                    if self._policy.get_attribute('cfg').type in ['unizero', 'sampled_unizero', 'unizero_multitask']:
                         # only for UniZero now
                         self._policy.reset(env_id=env_id, current_steps=eps_steps_lst[env_id], reset_init_data=False)  # NOTE: reset_init_data=False
 
