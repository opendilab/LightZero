--- conflicted
+++ resolved
@@ -453,19 +453,15 @@
                 # Key policy forward step
                 # ==============================================================
                 # print(f'ready_env_id:{ready_env_id}')
-<<<<<<< HEAD
                 if self.task_id is None:
                     # single task setting
                     policy_output = self._policy.forward(stack_obs, action_mask, temperature, to_play, epsilon, ready_env_id=ready_env_id, timestep=timestep)
                 else:
                     # multi-task setting
                     policy_output = self._policy.forward(stack_obs, action_mask, temperature, to_play, epsilon, ready_env_id=ready_env_id, timestep=timestep, task_id=self.task_id)
-=======
-                policy_output = self._policy.forward(stack_obs, action_mask, temperature, to_play, epsilon, ready_env_id=ready_env_id, timestep=timestep)
                 
                 pred_next_text_with_env_id = {k: v['predicted_next_text'] if 'predicted_next_text' in v else -1 for k, v in policy_output.items()}
                     
->>>>>>> da2a62f9
                 # Extract relevant policy outputs
                 actions_with_env_id = {k: v['action'] for k, v in policy_output.items()}
                 value_dict_with_env_id = {k: v['searched_value'] for k, v in policy_output.items()}
