--- conflicted
+++ resolved
@@ -255,22 +255,13 @@
         pad_obs_lst = game_segments[i].obs_segment[beg_index:end_index]
 
         # NOTE: for unizero
-<<<<<<< HEAD
-        pad_action_lst = game_segments[i].action_segment[
-                         :self.policy_config.num_unroll_steps + self.policy_config.td_steps]
-=======
         beg_index = 0
         end_index = beg_index + self.policy_config.num_unroll_steps + self.policy_config.td_steps
         pad_action_lst = game_segments[i].action_segment[beg_index:end_index]
->>>>>>> 5614025d
 
         # NOTE: for unizero
         pad_child_visits_lst = game_segments[i].child_visit_segment[
                                :self.policy_config.num_unroll_steps + self.policy_config.td_steps]
-<<<<<<< HEAD
-        # pad_child_visits_lst = game_segments[i].child_visit_segment[:self.policy_config.num_unroll_steps]
-=======
->>>>>>> 5614025d
 
         # EfficientZero original repo bug:
         # pad_child_visits_lst = game_segments[i].child_visit_segment[beg_index:end_index]
@@ -293,19 +284,6 @@
 
         # pad over and save
         if self.policy_config.gumbel_algo:
-<<<<<<< HEAD
-            last_game_segments[i].pad_over(pad_obs_lst, pad_reward_lst, pad_action_lst, pad_root_values_lst,
-                                           pad_child_visits_lst,
-                                           next_segment_improved_policy=pad_improved_policy_prob)
-        else:
-            if self.policy_config.use_ture_chance_label_in_chance_encoder:
-                last_game_segments[i].pad_over(pad_obs_lst, pad_reward_lst, pad_action_lst, pad_root_values_lst,
-                                               pad_child_visits_lst,
-                                               next_chances=chance_lst)
-            else:
-                last_game_segments[i].pad_over(pad_obs_lst, pad_reward_lst, pad_action_lst, pad_root_values_lst,
-                                               pad_child_visits_lst)
-=======
             last_game_segments[i].pad_over(pad_obs_lst, pad_reward_lst, pad_action_lst, pad_root_values_lst, pad_child_visits_lst,
                                            next_segment_improved_policy=pad_improved_policy_prob)
         else:
@@ -314,7 +292,6 @@
                                                next_chances=chance_lst)
             else:
                 last_game_segments[i].pad_over(pad_obs_lst, pad_reward_lst, pad_action_lst, pad_root_values_lst, pad_child_visits_lst)
->>>>>>> 5614025d
         """
         Note:
             game_segment element shape:
@@ -586,12 +563,8 @@
                             completed_value_lst[env_id] += np.mean(np.array(completed_value_dict[env_id]))
 
                     eps_steps_lst[env_id] += 1
-<<<<<<< HEAD
                     if self._policy.get_attribute('cfg').type in ['unizero', 'sampled_unizero', 'unizero_multitask']:
-=======
-                    if self._policy.get_attribute('cfg').type in ['unizero', 'sampled_unizero']:
->>>>>>> 5614025d
-                        # only for UniZero now
+                        # TODO: only for UniZero now
                         self._policy.reset(env_id=env_id, current_steps=eps_steps_lst[env_id], reset_init_data=False)  # NOTE: reset_init_data=False
 
                     total_transitions += 1
@@ -816,14 +789,10 @@
                     self._tb_logger.add_scalar('{}_iter_task{}/'.format(self._instance_name, self.task_id) + k, v, train_iter)
                 if k in ['total_envstep_count']:
                     continue
-<<<<<<< HEAD
                 if self.task_id is None:
                     self._tb_logger.add_scalar('{}_step/'.format(self._instance_name) + k, v, self._total_envstep_count)
                 else:
                     self._tb_logger.add_scalar('{}_step_task{}/'.format(self._instance_name, self.task_id) + k, v, self._total_envstep_count)
-=======
-                self._tb_logger.add_scalar('{}_step/'.format(self._instance_name) + k, v, self._total_envstep_count)
 
             if self.policy_config.use_wandb:
-                wandb.log({'{}_step/'.format(self._instance_name) + k: v for k, v in info.items()}, step=self._total_envstep_count)
->>>>>>> 5614025d
+                wandb.log({'{}_step/'.format(self._instance_name) + k: v for k, v in info.items()}, step=self._total_envstep_count)