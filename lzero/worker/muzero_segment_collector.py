import time
from collections import deque, namedtuple
from typing import Optional, Any, List

import numpy as np
import torch
from ding.envs import BaseEnvManager
from ding.torch_utils import to_ndarray
from ding.utils import build_logger, EasyTimer, SERIAL_COLLECTOR_REGISTRY, get_rank, get_world_size, \
    allreduce_data
from ding.worker.collector.base_serial_collector import ISerialCollector
from torch.nn import L1Loss

from lzero.mcts.buffer.game_segment import GameSegment
from lzero.mcts.utils import prepare_observation


@SERIAL_COLLECTOR_REGISTRY.register('segment_muzero')
class MuZeroSegmentCollector(ISerialCollector):
    """
    Overview:
        The Collector for MCTS+RL algorithms, including MuZero, EfficientZero, Sampled EfficientZero, Gumbel MuZero.
        It manages the data collection process for training these algorithms using a serial mechanism.
    Interfaces:
        ``__init__``, ``reset``, ``reset_env``, ``reset_policy``, ``_reset_stat``, ``envstep``, ``__del__``, ``_compute_priorities``,
        ``pad_and_save_last_trajectory``, ``collect``, ``_output_log``, ``close``
    Properties:
        ``envstep``
    """

    # TO be compatible with ISerialCollector
    config = dict()

    def __init__(
            self,
            collect_print_freq: int = 100,
            env: BaseEnvManager = None,
            policy: namedtuple = None,
            tb_logger: 'SummaryWriter' = None,  # noqa
            exp_name: Optional[str] = 'default_experiment',
            instance_name: Optional[str] = 'collector',
            policy_config: 'policy_config' = None,  # noqa
    ) -> None:
        """
        Overview:
            Initialize the MuZeroCollector with the given parameters.
        Arguments:
            - collect_print_freq (:obj:`int`): Frequency (in training steps) at which to print collection information.
            - env (:obj:`Optional[BaseEnvManager]`): Instance of the subclass of vectorized environment manager.
            - policy (:obj:`Optional[namedtuple]`): namedtuple of the collection mode policy API.
            - tb_logger (:obj:`Optional[SummaryWriter]`): TensorBoard logger instance.
            - exp_name (:obj:`str`): Name of the experiment, used for logging and saving purposes.
            - instance_name (:obj:`str`): Unique identifier for this collector instance.
            - policy_config (:obj:`Optional[policy_config]`): Configuration object for the policy.
        """
        self._exp_name = exp_name
        self._instance_name = instance_name
        self._collect_print_freq = collect_print_freq
        self._timer = EasyTimer()
        self._end_flag = False

        self._rank = get_rank()
        self._world_size = get_world_size()
        if self._rank == 0:
            if tb_logger is not None:
                self._logger, _ = build_logger(
                    path='./{}/log/{}'.format(self._exp_name, self._instance_name),
                    name=self._instance_name,
                    need_tb=False
                )
                self._tb_logger = tb_logger
            else:
                self._logger, self._tb_logger = build_logger(
                    path='./{}/log/{}'.format(self._exp_name, self._instance_name), name=self._instance_name
                )
        else:
            self._logger, _ = build_logger(
                path='./{}/log/{}'.format(self._exp_name, self._instance_name), name=self._instance_name, need_tb=False
            )
            self._tb_logger = None

        self.policy_config = policy_config
        self.collect_with_pure_policy = self.policy_config.collect_with_pure_policy

        self.reset(policy, env)

    def reset_env(self, _env: Optional[BaseEnvManager] = None) -> None:
        """
        Overview:
            Reset or replace the environment managed by this collector.
            If _env is None, reset the old environment.
            If _env is not None, replace the old environment in the collector with the new passed \
                in environment and launch.
        Arguments:
            - env (:obj:`Optional[BaseEnvManager]`): New environment to manage, if provided.
        """
        if _env is not None:
            self._env = _env
            self._env.launch()
            self._env_num = self._env.env_num
        else:
            self._env.reset()

    def reset_policy(self, _policy: Optional[namedtuple] = None) -> None:
        """
        Overview:
            Reset or replace the policy used by this collector.
            If _policy is None, reset the old policy.
            If _policy is not None, replace the old policy in the collector with the new passed in policy.
        Arguments:
            - policy (:obj:`Optional[namedtuple]`): the api namedtuple of collect_mode policy
        """
        assert hasattr(self, '_env'), "please set env first"
        if _policy is not None:
            self._policy = _policy

            self._default_num_segments = _policy.get_attribute('cfg').get('num_segments', None)
            self._logger.debug(
                'Set default num_segments mode(num_segments({}), env_num({}))'.format(self._default_num_segments, self._env_num)
            )
        self._policy.reset()

    def reset(self, _policy: Optional[namedtuple] = None, _env: Optional[BaseEnvManager] = None) -> None:
        """
        Overview:
            Reset the collector with the given policy and/or environment.
            If _env is None, reset the old environment.
            If _env is not None, replace the old environment in the collector with the new passed \
                in environment and launch.
            If _policy is None, reset the old policy.
            If _policy is not None, replace the old policy in the collector with the new passed in policy.
        Arguments:
            - policy (:obj:`Optional[namedtuple]`): the api namedtuple of collect_mode policy
            - env (:obj:`Optional[BaseEnvManager]`): instance of the subclass of vectorized \
                env_manager(BaseEnvManager)
        """
        if _env is not None:
            self.reset_env(_env)
        if _policy is not None:
            self.reset_policy(_policy)

        self._env_info = {env_id: {'time': 0., 'step': 0} for env_id in range(self._env_num)}

        # 在此处初始化action_mask_dict, to_play_dict和chance_dict,确保它们包含所有env_id的值
        self.action_mask_dict = {i: None for i in range(self._env_num)}
        self.to_play_dict = {i: None for i in range(self._env_num)}
        if self.policy_config.use_ture_chance_label_in_chance_encoder:
            self.chance_dict = {i: None for i in range(self._env_num)}

        self.dones = np.array([False for _ in range(self._env_num)])
        self.last_game_segments = [None for _ in range(self._env_num)]
        self.last_game_priorities = [None for _ in range(self._env_num)]

        self._episode_info = []
        self._total_envstep_count = 0
        self._total_episode_count = 0
        self._total_duration = 0
        self._last_train_iter = 0
        self._end_flag = False

        # A game_segment_pool implementation based on the deque structure.
        self.game_segment_pool = deque(maxlen=int(1e6))
        self.unroll_plus_td_steps = self.policy_config.num_unroll_steps + self.policy_config.td_steps

    def _reset_stat(self, env_id: int) -> None:
        """
        Overview:
            Reset the collector's state. Including reset the traj_buffer, obs_pool, policy_output_pool \
            and env_info. Reset these states according to env_id. You can refer to base_serial_collector\
            to get more messages.
        Arguments:
            - env_id (:obj:`int`): the id where we need to reset the collector's state
        """
        self._env_info[env_id] = {'time': 0., 'step': 0}

    @property
    def envstep(self) -> int:
        """
        Overview:
            Get the total number of environment steps collected.
        Returns:
            - envstep (:obj:`int`): Total number of environment steps collected.
        """
        return self._total_envstep_count

    def close(self) -> None:
        """
        Overview:
            Close the collector. If end_flag is False, close the environment, flush the tb_logger \
            and close the tb_logger.
        """
        if self._end_flag:
            return
        self._end_flag = True
        self._env.close()
        if self._tb_logger:
            self._tb_logger.flush()
            self._tb_logger.close()

    def __del__(self) -> None:
        """
        Overview:
            Execute the close command and close the collector. __del__ is automatically called to \
            destroy the collector instance when the collector finishes its work
        """
        self.close()

    # ==============================================================
    # MCTS+RL related core code
    # ==============================================================
    def _compute_priorities(self, i: int, pred_values_lst: List[float], search_values_lst: List[float]) -> np.ndarray:
        """
        Overview:
            Compute the priorities for transitions based on prediction and search value discrepancies.
        Arguments:
            - i (:obj:`int`): Index of the values in the list to compute the priority for.
            - pred_values_lst (:obj:`List[float]`): List of predicted values.
            - search_values_lst (:obj:`List[float]`): List of search values obtained from MCTS.
        Returns:
            - priorities (:obj:`np.ndarray`): Array of computed priorities.
        """
        if self.policy_config.use_priority:
            # Calculate priorities. The priorities are the L1 losses between the predicted
            # values and the search values. We use 'none' as the reduction parameter, which
            # means the loss is calculated for each element individually, instead of being summed or averaged.
            # A small constant (1e-6) is added to the results to avoid zero priorities. This
            # is done because zero priorities could potentially cause issues in some scenarios.
            pred_values = torch.from_numpy(np.array(pred_values_lst[i])).to(self.policy_config.device).float().view(-1)
            search_values = torch.from_numpy(np.array(search_values_lst[i])).to(self.policy_config.device
                                                                                ).float().view(-1)
            priorities = L1Loss(reduction='none'
                                )(pred_values,
                                  search_values).detach().cpu().numpy() + 1e-6
        else:
            # priorities is None -> use the max priority for all newly collected data
            priorities = None

        return priorities

    def pad_and_save_last_trajectory(self, i: int, last_game_segments: List[GameSegment],
                                     last_game_priorities: List[np.ndarray],
                                     game_segments: List[GameSegment], done: np.ndarray) -> None:
        """
        Overview:
            Save the game segment to the pool if the current game is finished, padding it if necessary.
        Arguments:
            - i (:obj:`int`): Index of the current game segment.
            - last_game_segments (:obj:`List[GameSegment]`): List of the last game segments to be padded and saved.
            - last_game_priorities (:obj:`List[np.ndarray]`): List of priorities of the last game segments.
            - game_segments (:obj:`List[GameSegment]`): List of the current game segments.
            - done (:obj:`np.ndarray`): Array indicating whether each game is done.
        Note:
            (last_game_segments[i].obs_segment[-4:][j] == game_segments[i].obs_segment[:4][j]).all() is True
        """
        # pad over last segment trajectory
        beg_index = self.policy_config.model.frame_stack_num
        end_index = beg_index + self.policy_config.num_unroll_steps

        # the start <frame_stack_num> obs is init zero obs, so we take the
        # [<frame_stack_num> : <frame_stack_num>+<num_unroll_steps>] obs as the pad obs
        # e.g. the start 4 obs is init zero obs, the num_unroll_steps is 5, so we take the [4:9] obs as the pad obs
        pad_obs_lst = game_segments[i].obs_segment[beg_index:end_index]
        pad_child_visits_lst = game_segments[i].child_visit_segment[:self.policy_config.num_unroll_steps]
        # EfficientZero original repo bug:
        # pad_child_visits_lst = game_segments[i].child_visit_segment[beg_index:end_index]

        beg_index = 0
        # self.unroll_plus_td_steps = self.policy_config.num_unroll_steps + self.policy_config.td_steps
        end_index = beg_index + self.unroll_plus_td_steps - 1

        pad_reward_lst = game_segments[i].reward_segment[beg_index:end_index]
        if self.policy_config.use_ture_chance_label_in_chance_encoder:
            chance_lst = game_segments[i].chance_segment[beg_index:end_index]

        beg_index = 0
        end_index = beg_index + self.unroll_plus_td_steps

        pad_root_values_lst = game_segments[i].root_value_segment[beg_index:end_index]

        if self.policy_config.gumbel_algo:
            pad_improved_policy_prob = game_segments[i].improved_policy_probs[beg_index:end_index]

        # pad over and save
        if self.policy_config.gumbel_algo:
            last_game_segments[i].pad_over(pad_obs_lst, pad_reward_lst, pad_root_values_lst, pad_child_visits_lst,
                                           next_segment_improved_policy=pad_improved_policy_prob)
        else:
            if self.policy_config.use_ture_chance_label_in_chance_encoder:
                last_game_segments[i].pad_over(pad_obs_lst, pad_reward_lst, pad_root_values_lst, pad_child_visits_lst,
                                               next_chances=chance_lst)
            else:
                last_game_segments[i].pad_over(pad_obs_lst, pad_reward_lst, pad_root_values_lst, pad_child_visits_lst)
        """
        Note:
            game_segment element shape:
            obs: game_segment_length + stack + num_unroll_steps, 20+4 +5
            rew: game_segment_length + stack + num_unroll_steps + td_steps -1  20 +5+3-1
            action: game_segment_length -> 20
            root_values:  game_segment_length + num_unroll_steps + td_steps -> 20 +5+3
            child_visits： game_segment_length + num_unroll_steps -> 20 +5
            to_play: game_segment_length -> 20
            action_mask: game_segment_length -> 20
        """

        last_game_segments[i].game_segment_to_array()

        # put the game segment into the pool
        self.game_segment_pool.append((last_game_segments[i], last_game_priorities[i], done[i]))

        # reset last game_segments
        last_game_segments[i] = None
        last_game_priorities[i] = None


        return None

    def collect(self,
                num_segments: Optional[int] = None,
                train_iter: int = 0,
                policy_kwargs: Optional[dict] = None,
                collect_with_pure_policy: bool = False) -> List[Any]:
        """
        Overview:
            Collect `num_segments` segments of data with policy_kwargs, trained for `train_iter` iterations.
        Arguments:
            - num_segments (:obj:`Optional[int]`): Number of segments to collect.
            - train_iter (:obj:`int`): Number of training iterations completed so far.
            - policy_kwargs (:obj:`Optional[dict]`): Additional keyword arguments for the policy.
            - collect_with_pure_policy (:obj:`bool`): Whether to collect data using pure policy without MCTS.
        Returns:
            - return_data (:obj:`List[Any]`): Collected data in the form of a list.
        """
        if num_segments is None:
            if self._default_num_segments is None:
                raise RuntimeError("Please specify collect num_segments")
            else:
                num_segments = self._default_num_segments
        assert num_segments == self._env_num, "Please make sure num_segments == env_num{}/{}".format(num_segments, self._env_num)

        if policy_kwargs is None:
            policy_kwargs = {}
        temperature = policy_kwargs['temperature']
        epsilon = policy_kwargs['epsilon']

        collected_episode = 0
        collected_step = 0
        env_nums = self._env_num

        # initializations
        init_obs = self._env.ready_obs

        retry_waiting_time = 0.05
        while len(init_obs.keys()) != self._env_num:
            # To be compatible with subprocess env_manager, in which sometimes self._env_num is not equal to
            # len(self._env.ready_obs), especially in tictactoe env.
            self._logger.info('The current init_obs.keys() is {}'.format(init_obs.keys()))
            self._logger.info('Before sleeping, the _env_states is {}'.format(self._env._env_states))
            time.sleep(retry_waiting_time)
            self._logger.info('=' * 10 + 'Wait for all environments (subprocess) to finish resetting.' + '=' * 10)
            self._logger.info(
                'After sleeping {}s, the current _env_states is {}'.format(retry_waiting_time, self._env._env_states)
            )
            init_obs = self._env.ready_obs

        for env_id in range(env_nums):
            if env_id in init_obs.keys():
                self.action_mask_dict[env_id] = to_ndarray(init_obs[env_id]['action_mask'])
                self.to_play_dict[env_id] = to_ndarray(init_obs[env_id]['to_play'])
                if self.policy_config.use_ture_chance_label_in_chance_encoder:
                    self.chance_dict[env_id] = to_ndarray(init_obs[env_id]['chance'])

        game_segments = [
            GameSegment(
                self._env.action_space,
                game_segment_length=self.policy_config.game_segment_length,
                config=self.policy_config
            ) for _ in range(env_nums)
        ]
        # stacked observation windows in reset stage for init game_segments
        observation_window_stack = [[] for _ in range(env_nums)]
        for env_id in range(env_nums):
            observation_window_stack[env_id] = deque(
                [to_ndarray(init_obs[env_id]['observation']) for _ in range(self.policy_config.model.frame_stack_num)],
                maxlen=self.policy_config.model.frame_stack_num
            )

            game_segments[env_id].reset(observation_window_stack[env_id])

        # for priorities in self-play
        search_values_lst = [[] for _ in range(env_nums)]
        pred_values_lst = [[] for _ in range(env_nums)]
        if self.policy_config.gumbel_algo:
            improved_policy_lst = [[] for _ in range(env_nums)]

        # some logs
        eps_steps_lst, visit_entropies_lst = np.zeros(env_nums), np.zeros(env_nums)
        if self.policy_config.gumbel_algo:
            completed_value_lst = np.zeros(env_nums)
        self_play_moves = 0.
        self_play_episodes = 0.
        self_play_moves_max = 0
        self_play_visit_entropy = []
        total_transitions = 0

        if collect_with_pure_policy:
            temp_visit_list = [0.0 for i in range(self._env.action_space.n)]

        while True:
            with self._timer:
                # Get current ready env obs.
                obs = self._env.ready_obs
                ready_env_id = set(obs.keys())
                if len(ready_env_id) < self._env_num:
                    print(f'len(ready_env_id) < self._env_num, ready_env_id: {ready_env_id}')
                
<<<<<<< HEAD
                # fix init_infer kv_cache
=======
>>>>>>> eb268ac1
                while len(obs.keys()) != self._env_num:
                    # To be compatible with subprocess env_manager, in which sometimes self._env_num is not equal to
                    # len(self._env.ready_obs), especially in tictactoe env.
                    self._logger.info('The current init_obs.keys() is {}'.format(obs.keys()))
                    self._logger.info('Before sleeping, the _env_states is {}'.format(self._env._env_states))
                    time.sleep(retry_waiting_time)
                    self._logger.info('=' * 10 + 'Wait for all environments (subprocess) to finish resetting.' + '=' * 10)
                    self._logger.info(
                        'After sleeping {}s, the current _env_states is {}'.format(retry_waiting_time, self._env._env_states)
                    )
                    obs = self._env.ready_obs
                    ready_env_id = set(obs.keys())

                stack_obs = {env_id: game_segments[env_id].get_obs() for env_id in ready_env_id}
                stack_obs = list(stack_obs.values())

                self.action_mask_dict_tmp = {env_id: self.action_mask_dict[env_id] for env_id in ready_env_id}
                self.to_play_dict_tmp = {env_id: self.to_play_dict[env_id] for env_id in ready_env_id}
                
                action_mask = [self.action_mask_dict_tmp[env_id] for env_id in ready_env_id]
                to_play = [self.to_play_dict_tmp[env_id] for env_id in ready_env_id]
                if self.policy_config.use_ture_chance_label_in_chance_encoder:
                    self.chance_dict_tmp = {env_id: self.chance_dict[env_id] for env_id in ready_env_id}

                stack_obs = to_ndarray(stack_obs)
                # return stack_obs shape: [B, S*C, W, H] e.g. [8, 4*1, 96, 96]
                stack_obs = prepare_observation(stack_obs, self.policy_config.model.model_type)
                stack_obs = torch.from_numpy(stack_obs).to(self.policy_config.device)

                # ==============================================================
                # Key policy forward step
                # ==============================================================
                # print(f'ready_env_id:{ready_env_id}')

                policy_output = self._policy.forward(stack_obs, action_mask, temperature, to_play, epsilon, ready_env_id=ready_env_id)

                # Extract relevant policy outputs
                actions_with_env_id = {k: v['action'] for k, v in policy_output.items()}
                value_dict_with_env_id = {k: v['searched_value'] for k, v in policy_output.items()}
                pred_value_dict_with_env_id = {k: v['predicted_value'] for k, v in policy_output.items()}

                if self.policy_config.sampled_algo:
                    root_sampled_actions_dict_with_env_id = {
                        k: v['root_sampled_actions'] for k, v in policy_output.items()
                    }

                if not collect_with_pure_policy:
                    distributions_dict_with_env_id = {k: v['visit_count_distributions'] for k, v in
                                                      policy_output.items()}
                    visit_entropy_dict_with_env_id = {k: v['visit_count_distribution_entropy'] for k, v in
                                                      policy_output.items()}

                    if self.policy_config.gumbel_algo:
                        improved_policy_dict_with_env_id = {k: v['improved_policy_probs'] for k, v in
                                                            policy_output.items()}
                        completed_value_with_env_id = {k: v['roots_completed_value'] for k, v in policy_output.items()}

                # Initialize dictionaries to store results
                actions = {}
                value_dict = {}
                pred_value_dict = {}

                if not collect_with_pure_policy:
                    distributions_dict = {}
                    visit_entropy_dict = {}

                    if self.policy_config.sampled_algo:
                        root_sampled_actions_dict = {}

                    if self.policy_config.gumbel_algo:
                        improved_policy_dict = {}
                        completed_value_dict = {}

                # Populate the result dictionaries
                for env_id in ready_env_id:
                    actions[env_id] = actions_with_env_id.pop(env_id)
                    value_dict[env_id] = value_dict_with_env_id.pop(env_id)
                    pred_value_dict[env_id] = pred_value_dict_with_env_id.pop(env_id)

                    if not collect_with_pure_policy:
                        distributions_dict[env_id] = distributions_dict_with_env_id.pop(env_id)

                        if self.policy_config.sampled_algo:
                            root_sampled_actions_dict[env_id] = root_sampled_actions_dict_with_env_id.pop(env_id)

                        visit_entropy_dict[env_id] = visit_entropy_dict_with_env_id.pop(env_id)

                        if self.policy_config.gumbel_algo:
                            improved_policy_dict[env_id] = improved_policy_dict_with_env_id.pop(env_id)
                            completed_value_dict[env_id] = completed_value_with_env_id.pop(env_id)

                # ==============================================================
                # Interact with the environment
                # ==============================================================
                timesteps = self._env.step(actions)

            interaction_duration = self._timer.value / len(timesteps)

            for env_id, timestep in timesteps.items():
                with self._timer:
                    if timestep.info.get('abnormal', False):
                        # If there is an abnormal timestep, reset all the related variables(including this env).
                        # suppose there is no reset param, reset this env
                        self._env.reset({env_id: None})
                        self._policy.reset([env_id])
                        self._reset_stat(env_id)
                        self._logger.info('Env{} returns a abnormal step, its info is {}'.format(env_id, timestep.info))
                        continue
                    obs, reward, done, info = timestep.obs, timestep.reward, timestep.done, timestep.info

                    if collect_with_pure_policy:
                        game_segments[env_id].store_search_stats(temp_visit_list, 0)
                    else:
                        if self.policy_config.sampled_algo:
                            game_segments[env_id].store_search_stats(
                                distributions_dict[env_id], value_dict[env_id], root_sampled_actions_dict[env_id]
                            )
                        elif self.policy_config.gumbel_algo:
                            game_segments[env_id].store_search_stats(distributions_dict[env_id], value_dict[env_id],
                                                                     improved_policy=improved_policy_dict[env_id])
                        else:
                            game_segments[env_id].store_search_stats(distributions_dict[env_id], value_dict[env_id])

                    # append a transition tuple, including a_t, o_{t+1}, r_{t}, action_mask_{t}, to_play_{t}
                    # in ``game_segments[env_id].init``, we have appended o_{t} in ``self.obs_segment``
                    if self.policy_config.use_ture_chance_label_in_chance_encoder:
                        game_segments[env_id].append(
                            actions[env_id], to_ndarray(obs['observation']), reward, self.action_mask_dict_tmp[env_id],
                            self.to_play_dict_tmp[env_id], self.chance_dict_tmp[env_id]
                        )
                    else:
                        game_segments[env_id].append(
                            actions[env_id], to_ndarray(obs['observation']), reward, self.action_mask_dict_tmp[env_id],
                            self.to_play_dict_tmp[env_id]
                        )

                    # NOTE: the position of code snippet is very important.
                    # the obs['action_mask'] and obs['to_play'] are corresponding to the next action
                    self.action_mask_dict_tmp[env_id] = to_ndarray(obs['action_mask'])
                    self.to_play_dict_tmp[env_id] = to_ndarray(obs['to_play'])
                    if self.policy_config.use_ture_chance_label_in_chance_encoder:
                        self.chance_dict_tmp[env_id] = to_ndarray(obs['chance'])

                    if self.policy_config.ignore_done:
                        self.dones[env_id] = False
                    else:
                        self.dones[env_id] = done

                    if not collect_with_pure_policy:
                        visit_entropies_lst[env_id] += visit_entropy_dict[env_id]
                        if self.policy_config.gumbel_algo:
                            completed_value_lst[env_id] += np.mean(np.array(completed_value_dict[env_id]))

                    eps_steps_lst[env_id] += 1
                    if self._policy.get_attribute('cfg').type in ['unizero', 'sampled_unizero']:
                        # ============ only for UniZero now ============
                        self._policy.reset(env_id=env_id, current_steps=eps_steps_lst[env_id], reset_init_data=False)

                    total_transitions += 1

                    if self.policy_config.use_priority:
                        pred_values_lst[env_id].append(pred_value_dict[env_id])
                        search_values_lst[env_id].append(value_dict[env_id])
                        if self.policy_config.gumbel_algo and not collect_with_pure_policy:
                            improved_policy_lst[env_id].append(improved_policy_dict[env_id])

                    # append the newest obs
                    observation_window_stack[env_id].append(to_ndarray(obs['observation']))

                    # ==============================================================
                    # we will save a game segment if it is the end of the game or the next game segment is finished.
                    # ==============================================================

                    # if game segment is full, we will save the last game segment
                    if game_segments[env_id].is_full():
                        # pad over last segment trajectory
                        if self.last_game_segments[env_id] is not None:
                            # TODO(pu): return the one game segment
                            self.pad_and_save_last_trajectory(
                                env_id, self.last_game_segments, self.last_game_priorities, game_segments, self.dones
                            )

                        # calculate priority
                        priorities = self._compute_priorities(env_id, pred_values_lst, search_values_lst)
                        pred_values_lst[env_id] = []
                        search_values_lst[env_id] = []
                        if self.policy_config.gumbel_algo and not collect_with_pure_policy:
                            improved_policy_lst[env_id] = []

                        # the current game_segments become last_game_segment
                        self.last_game_segments[env_id] = game_segments[env_id]
                        self.last_game_priorities[env_id] = priorities

                        # create new GameSegment
                        game_segments[env_id] = GameSegment(
                            self._env.action_space,
                            game_segment_length=self.policy_config.game_segment_length,
                            config=self.policy_config
                        )
                        game_segments[env_id].reset(observation_window_stack[env_id])

                    self._env_info[env_id]['step'] += 1
                    collected_step += 1

                self._env_info[env_id]['time'] += self._timer.value + interaction_duration
                # =========== NOTE: =========== 
                if timestep.done:
                    print(f'========env {env_id} done!========')
                    self._total_episode_count += 1

                    reward = timestep.info['eval_episode_return']
                    info = {
                        'reward': reward,
                        'time': self._env_info[env_id]['time'],
                        'step': self._env_info[env_id]['step'],
                    }
                    if not collect_with_pure_policy:
                        info['visit_entropy'] = visit_entropies_lst[env_id] / eps_steps_lst[env_id]
                        if self.policy_config.gumbel_algo:
                            info['completed_value'] = completed_value_lst[env_id] / eps_steps_lst[env_id]

                    collected_episode += 1
                    self._episode_info.append(info)

                    # ==============================================================
                    # if it is the end of the game, we will save the game segment
                    # ==============================================================

                    # NOTE: put the penultimate game segment in one episode into the trajectory_pool
                    # pad over 2th last game_segment using the last game_segment
                    if self.last_game_segments[env_id] is not None:
                        self.pad_and_save_last_trajectory(
                            env_id, self.last_game_segments, self.last_game_priorities, game_segments, self.dones
                        )

                    # store current segment trajectory
                    priorities = self._compute_priorities(env_id, pred_values_lst, search_values_lst)

                    # NOTE: put the last game segment in one episode into the trajectory_pool
                    game_segments[env_id].game_segment_to_array()

                    # assert len(game_segments[env_id]) == len(priorities)
                    # NOTE: save the last game segment in one episode into the trajectory_pool if it's not null
                    if len(game_segments[env_id].reward_segment) != 0:
                        self.game_segment_pool.append((game_segments[env_id], priorities, self.dones[env_id]))

                    # log
                    self_play_moves_max = max(self_play_moves_max, eps_steps_lst[env_id])
                    if not collect_with_pure_policy:
                        self_play_visit_entropy.append(visit_entropies_lst[env_id] / eps_steps_lst[env_id])
                    self_play_moves += eps_steps_lst[env_id]
                    self_play_episodes += 1

                    pred_values_lst[env_id] = []
                    search_values_lst[env_id] = []
                    eps_steps_lst[env_id] = 0
                    visit_entropies_lst[env_id] = 0

                    # Env reset is done by env_manager automatically
                    # NOTE: ============ reset the policy for the env_id. Default reset_init_data=True. ================
                    self._policy.reset([env_id])
                    self._reset_stat(env_id)
                    ready_env_id.remove(env_id)

<<<<<<< HEAD
                    # append the newest obs
                    # ===== TODO: if done not return =======
=======
                    # ===== NOTE: if one episode done not return =======
>>>>>>> eb268ac1
                    # create new GameSegment
                    game_segments[env_id] =  GameSegment(
                            self._env.action_space,
                            game_segment_length=self.policy_config.game_segment_length,
                            config=self.policy_config
                        )
                    game_segments[env_id].reset(observation_window_stack[env_id])

            # NOTE: must after the for loop to make sure all env_id's data are collected
            if len(self.game_segment_pool) >= self._default_num_segments:
                print(f'collect {len(self.game_segment_pool)} segments now!')

                # [data, meta_data]
                return_data = [self.game_segment_pool[i][0] for i in range(len(self.game_segment_pool))], [
                    {
                        'priorities': self.game_segment_pool[i][1],
                        'done': self.game_segment_pool[i][2],
                        'unroll_plus_td_steps': self.unroll_plus_td_steps
                    } for i in range(len(self.game_segment_pool))
                ]
                self.game_segment_pool.clear()
                break

        collected_duration = sum([d['time'] for d in self._episode_info])
        # reduce data when enables DDP
        if self._world_size > 1:
            collected_step = allreduce_data(collected_step, 'sum')
            collected_episode = allreduce_data(collected_episode, 'sum')
            collected_duration = allreduce_data(collected_duration, 'sum')
        self._total_envstep_count += collected_step
        self._total_episode_count += collected_episode
        self._total_duration += collected_duration

        # log
        self._output_log(train_iter)
        return return_data

    def _output_log(self, train_iter: int) -> None:
        """
        Overview:
            Log the collector's data and output the log information.
        Arguments:
            - train_iter (:obj:`int`): Current training iteration number for logging context.
        """
        if self._rank != 0:
            return
        if (train_iter - self._last_train_iter) >= self._collect_print_freq and len(self._episode_info) > 0:
            self._last_train_iter = train_iter
            episode_count = len(self._episode_info)
            envstep_count = sum([d['step'] for d in self._episode_info])
            duration = sum([d['time'] for d in self._episode_info])
            episode_reward = [d['reward'] for d in self._episode_info]
            if not self.collect_with_pure_policy:
                visit_entropy = [d['visit_entropy'] for d in self._episode_info]
            else:
                visit_entropy = [0.0]
            if self.policy_config.gumbel_algo:
                completed_value = [d['completed_value'] for d in self._episode_info]
            self._total_duration += duration
            info = {
                'episode_count': episode_count,
                'envstep_count': envstep_count,
                'avg_envstep_per_episode': envstep_count / episode_count,
                'avg_envstep_per_sec': envstep_count / duration,
                'avg_episode_per_sec': episode_count / duration,
                'collect_time': duration,
                'reward_mean': np.mean(episode_reward),
                'reward_std': np.std(episode_reward),
                'reward_max': np.max(episode_reward),
                'reward_min': np.min(episode_reward),
                'total_envstep_count': self._total_envstep_count,
                'total_episode_count': self._total_episode_count,
                'total_duration': self._total_duration,
                'visit_entropy': np.mean(visit_entropy),
            }
            if self.policy_config.gumbel_algo:
                info['completed_value'] = np.mean(completed_value)
            self._episode_info.clear()
            self._logger.info("collect end:\n{}".format('\n'.join(['{}: {}'.format(k, v) for k, v in info.items()])))
            for k, v in info.items():
                if k in ['each_reward']:
                    continue
                self._tb_logger.add_scalar('{}_iter/'.format(self._instance_name) + k, v, train_iter)
                if k in ['total_envstep_count']:
                    continue
                self._tb_logger.add_scalar('{}_step/'.format(self._instance_name) + k, v, self._total_envstep_count)<|MERGE_RESOLUTION|>--- conflicted
+++ resolved
@@ -413,10 +413,6 @@
                 if len(ready_env_id) < self._env_num:
                     print(f'len(ready_env_id) < self._env_num, ready_env_id: {ready_env_id}')
                 
-<<<<<<< HEAD
-                # fix init_infer kv_cache
-=======
->>>>>>> eb268ac1
                 while len(obs.keys()) != self._env_num:
                     # To be compatible with subprocess env_manager, in which sometimes self._env_num is not equal to
                     # len(self._env.ready_obs), especially in tictactoe env.
@@ -681,12 +677,7 @@
                     self._reset_stat(env_id)
                     ready_env_id.remove(env_id)
 
-<<<<<<< HEAD
-                    # append the newest obs
-                    # ===== TODO: if done not return =======
-=======
                     # ===== NOTE: if one episode done not return =======
->>>>>>> eb268ac1
                     # create new GameSegment
                     game_segments[env_id] =  GameSegment(
                             self._env.action_space,
