--- conflicted
+++ resolved
@@ -66,36 +66,6 @@
         policy = {a: policy_values[i] for i, a in enumerate(self.legal_actions)}
         for action, prior in policy.items():
             self.children[action] = Node(prior)
-
-    # 另一个版本的expand函数，将复用数据中的Q值在expand时加入
-    # def expand_with_reuse(self, to_play: int, simulation_index: int, batch_index: int, reward: float,
-    #            policy_logits: List[float], arm: int, arm_value, arm_visit) -> None:
-    #     """
-    #     Overview:
-    #         Expand the child nodes of the current node.
-    #     Arguments:
-    #         - to_play (:obj:`Class int`): which player to play the game in the current node.
-    #         - simulation_index (:obj:`Class int`): the x/first index of hidden state vector of the current node, i.e. the search depth.
-    #         - batch_index (:obj:`Class int`): the y/second index of hidden state vector of the current node, i.e. the index of batch root node, its maximum is ``batch_size``/``env_num``.
-    #         - value_prefix: (:obj:`Class float`): the value prefix of the current node.
-    #         - policy_logits: (:obj:`Class List`): the policy logit of the child nodes.
-    #     """
-    #     self.to_play = to_play
-    #     if self.legal_actions is None:
-    #         self.legal_actions = np.arange(len(policy_logits))
-
-    #     self.simulation_index = simulation_index
-    #     self.batch_index = batch_index
-    #     self.reward = reward
-
-    #     policy_values = torch.softmax(torch.tensor([policy_logits[a] for a in self.legal_actions]), dim=0).tolist()
-    #     policy = {a: policy_values[i] for i, a in enumerate(self.legal_actions)}
-    #     for action, prior in policy.items():
-    #         self.children[action] = Node(prior)
-    #         # 判断是不是已知的arm，如果是的话就预先填好visit和value
-    #         if action == arm:
-    #             self.children[action].visit_count = arm_visit
-    #             self.children[action].value_sum = arm_visit * arm_value
 
     def add_exploration_noise(self, exploration_fraction: float, noises: List[float]) -> None:
         """
@@ -267,41 +237,6 @@
                 self.roots[i].expand(-1, 0, i, rewards[i], policies[i])
             else:
                 self.roots[i].expand(to_play[i], 0, i, rewards[i], policies[i])
-
-            # 这里加噪不变
-            self.roots[i].add_exploration_noise(root_noise_weight, noises[i])
-            self.roots[i].visit_count += 1
-
-    # 实现一板prepare函数，能单独对已知arm进行特殊展开
-    # 复用的形式可以有几种，但是每一种都要把已知arm的访问次数和搜索的value结果得到,搜索得到的概率分布要不要呢？怎么利用呢？（暂时不用）
-    def prepare_with_reuse(
-                    self,
-            root_noise_weight: float,
-            noises: List[float],
-            rewards: List[float],
-            policies: List[List[float]],
-            arms,
-            arm_values,
-            arm_visit,
-            to_play: int = -1
-    ) -> None:
-        """
-        Overview:
-            Expand the roots and add noises.
-        Arguments:
-            - root_noise_weight: the exploration fraction of roots
-            - noises: the vector of noise add to the roots.
-            - rewards: the vector of rewards of each root.
-            - policies: the vector of policy logits of each root.
-            - to_play_batch: the vector of the player side of each root.
-
-        """
-        # 这边在expand的时候就给arm所对应的节点赋予value和visit值
-        for i in range(self.root_num):
-            if to_play is None:
-                self.roots[i].expand_with_reuse(-1, 0, i, rewards[i], policies[i], arms[i], arm_values[i], arm_visit)
-            else:
-                self.roots[i].expand_with_reuse(to_play[i], 0, i, rewards[i], policies[i], arms[i], arm_values[i], arm_visit)
 
             self.roots[i].add_exploration_noise(root_noise_weight, noises[i])
             self.roots[i].visit_count += 1
@@ -476,9 +411,6 @@
         action = random.choice(max_index_lst)
     return action
 
-
-
-# !!!!!!!!!!!!!!!!!!!搞懂ucb score是怎么计算的！！！！！！！！！！！！！！！！！！！
 def compute_ucb_score(
         child: Node,
         min_max_stats: MinMaxStats,
@@ -545,52 +477,45 @@
     """
     Overview:
         Compute the ucb score of the child.
-        Arguments:
-            - child: the child node to compute ucb score.
-            - min_max_stats: a tool used to min-max normalize the score.
-            - parent_mean_q: the mean q value of the parent node.
-            - is_reset: whether the value prefix needs to be reset.
-            - total_children_visit_counts: the total visit counts of the child nodes of the parent node.
-            - parent_value_prefix: the value prefix of parent node.
-            - pb_c_base: constants c2 in muzero.
-            - pb_c_init: constants c1 in muzero.
-            - disount_factor: the discount factor of reward.
-            - players: the number of players.
-            - continuous_action_space: whether the action space is continous in current env.
-        Outputs:
-            - ucb_value: the ucb score of the child.
-    """
-    # !!!!!!!!!!!!!!!!!!!!!!!!!!!!!!!!!!!!!!!!!!!!!!!!!!!!!!!!!想想对于这个已知的arm，prior要怎么处理
+    Arguments:
+        - child (:obj:`Node`): the child node to compute ucb score.
+        - min_max_stats (:obj:`MinMaxStats`): a tool used to min-max normalize the score.
+        - parent_mean_q (:obj:`float`): the mean q value of the parent node.
+        - total_children_visit_counts (:obj:`float`): the total visit counts of the child nodes of the parent node.
+        - pb_c_base (:obj:`float`): constants c2 in muzero.
+        - pb_c_init (:obj:`float`): constants c1 in muzero.
+        - disount_factor (:obj:`float`): the discount factor of reward.
+        - players (:obj:`int`): the number of players.
+    Returns:
+        - ucb_value (:obj:`float`): the ucb score of the child.
+    """
+    # Compute the prior score.
     pb_c = math.log((total_children_visit_counts + pb_c_base + 1) / pb_c_base) + pb_c_init
     pb_c *= (math.sqrt(total_children_visit_counts) / (child.visit_count + 1))
-
     prior_score = pb_c * child.prior
-    # if child.visit_count == 0:
-    #     value_score = parent_mean_q
-    # else:
-    #     true_reward = child.reward
-    #     if players == 1:
-    #         value_score = true_reward + discount_factor * child.value
-    #     elif players == 2:
-    #         value_score = true_reward + discount_factor * (-child.value)
-
-    # value_score = min_max_stats.normalize(value_score)
-    # 这边visit_count为0时不用预设为parent_q了，直接将value值设定为reuse_value值，以及将reuse_value update到minmaxstatus里
+
+    # Compute the value score.
     if child.visit_count == 0:
         value_score = parent_mean_q
     else:
         # !!!!!!!!!!!!!!!!!!!这边暂时不考虑玩家切换的问题！！！！！！！！！！！！！！！！！！！！！！！！1
         true_reward = child.reward
-        value_score = true_reward + discount_factor * reuse_value
-    min_max_stats.update(value_score)
+        if players == 1:
+            value_score = true_reward + discount_factor * child.value
+        elif players == 2:
+            value_score = true_reward + discount_factor * (-child.value)
+
+    # Normalize the value score.
     value_score = min_max_stats.normalize(value_score)
     if value_score < 0:
         value_score = 0
     if value_score > 1:
         value_score = 1
+    
     ucb_score = prior_score + value_score
 
     return ucb_score
+
 
 def batch_traverse(
         roots: Any,
@@ -600,13 +525,7 @@
         min_max_stats_lst: List[MinMaxStats],
         results: SearchResults,
         virtual_to_play: List,
-<<<<<<< HEAD
-        true_action,
-        reuse_value,
-) -> Tuple[List[None], List[None], List[None], list]:
-=======
 ) -> Tuple[List[None], List[None], List[None], Union[list, int]]:
->>>>>>> 76895026
     """
     Overview:
         traverse, also called expansion. Process a batch roots at once.
