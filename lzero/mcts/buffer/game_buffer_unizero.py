from typing import Any, List, Tuple, Union, TYPE_CHECKING, Optional

import numpy as np
import torch
from ding.utils import BUFFER_REGISTRY

from lzero.mcts.tree_search.mcts_ctree import UniZeroMCTSCtree as MCTSCtree
from lzero.mcts.utils import prepare_observation
from lzero.policy import to_detach_cpu_numpy, concat_output, concat_output_value, inverse_scalar_transform
from .game_buffer_muzero import MuZeroGameBuffer

if TYPE_CHECKING:
    from lzero.policy import MuZeroPolicy, EfficientZeroPolicy, SampledEfficientZeroPolicy
from line_profiler import line_profiler


@BUFFER_REGISTRY.register('game_buffer_unizero')
class UniZeroGameBuffer(MuZeroGameBuffer):
    """
    Overview:
        The specific game buffer for MuZero policy.
    """

    def __init__(self, cfg: dict):
        super().__init__(cfg)
        """
        Overview:
            Use the default configuration mechanism. If a user passes in a cfg with a key that matches an existing key
            in the default configuration, the user-provided value will override the default configuration. Otherwise,
            the default configuration will be used.
        """
        default_config = self.default_config()
        default_config.update(cfg)
        self._cfg = default_config
        assert self._cfg.env_type in ['not_board_games', 'board_games']
        self.replay_buffer_size = self._cfg.replay_buffer_size
        self.batch_size = self._cfg.batch_size
        self._alpha = self._cfg.priority_prob_alpha
        self._beta = self._cfg.priority_prob_beta

        self.keep_ratio = 1
        self.model_update_interval = 10
        self.num_of_collected_episodes = 0
        self.base_idx = 0
        self.clear_time = 0

        self.game_segment_buffer = []
        self.game_pos_priorities = []
        self.game_segment_game_pos_look_up = []
        self.sample_type = self._cfg.sample_type  # 'transition' or 'episode'

        if hasattr(self._cfg, 'task_id'):
            self.task_id = self._cfg.task_id
            print(f"Task ID is set to {self.task_id}.")
        else:
            self.task_id = None
            print("No task_id found in configuration. Task ID is set to None.")

    #@profile
    def sample(
            self, batch_size: int, policy: Union["MuZeroPolicy", "EfficientZeroPolicy", "SampledEfficientZeroPolicy"]
    ) -> List[Any]:
        """
        Overview:
            sample data from ``GameBuffer`` and prepare the current and target batch for training.
        Arguments:
            - batch_size (:obj:`int`): batch size.
            - policy (:obj:`Union["MuZeroPolicy", "EfficientZeroPolicy", "SampledEfficientZeroPolicy"]`): policy.
        Returns:
            - train_data (:obj:`List`): List of train data, including current_batch and target_batch.
        """
        policy._target_model.to(self._cfg.device)
        policy._target_model.eval()

        # obtain the current_batch and prepare target context
        reward_value_context, policy_re_context, policy_non_re_context, current_batch = self._make_batch(
            batch_size, self._cfg.reanalyze_ratio
        )

        # current_batch = [obs_list, action_list, bootstrap_action_list, mask_list, batch_index_list, weights_list, make_time_list]

        # target reward, target value
        batch_rewards, batch_target_values = self._compute_target_reward_value(
            reward_value_context, policy._target_model, current_batch[2]  # current_batch[2] is batch_target_action
        )
        # target policy
        batch_target_policies_re = self._compute_target_policy_reanalyzed(policy_re_context, policy._target_model, current_batch[1]) # current_batch[1] is batch_action
        batch_target_policies_non_re = self._compute_target_policy_non_reanalyzed(
            policy_non_re_context, self._cfg.model.action_space_size
        )

        # fusion of batch_target_policies_re and batch_target_policies_non_re to batch_target_policies
        if 0 < self._cfg.reanalyze_ratio < 1:
            batch_target_policies = np.concatenate([batch_target_policies_re, batch_target_policies_non_re])
        elif self._cfg.reanalyze_ratio == 1:
            batch_target_policies = batch_target_policies_re
        elif self._cfg.reanalyze_ratio == 0:
            batch_target_policies = batch_target_policies_non_re

        target_batch = [batch_rewards, batch_target_values, batch_target_policies]

        # a batch contains the current_batch and the target_batch
        train_data = [current_batch, target_batch]
        return train_data

    #@profile
    def _make_batch(self, batch_size: int, reanalyze_ratio: float) -> Tuple[Any]:
        """
        Overview:
            first sample orig_data through ``_sample_orig_data()``,
            then prepare the context of a batch:
                reward_value_context:        the context of reanalyzed value targets
                policy_re_context:           the context of reanalyzed policy targets
                policy_non_re_context:       the context of non-reanalyzed policy targets
                current_batch:                the inputs of batch
        Arguments:
            - batch_size (:obj:`int`): the batch size of orig_data from replay buffer.
            - reanalyze_ratio (:obj:`float`): ratio of reanalyzed policy (value is 100% reanalyzed)
        Returns:
            - context (:obj:`Tuple`): reward_value_context, policy_re_context, policy_non_re_context, current_batch
        """
        # obtain the batch context from replay buffer
        if self.sample_type == 'transition':
            orig_data = self._sample_orig_data(batch_size)
        elif self.sample_type == 'episode':
            orig_data = self._sample_orig_data_episode(batch_size)
        game_segment_list, pos_in_game_segment_list, batch_index_list, weights_list, make_time_list = orig_data
        batch_size = len(batch_index_list)
        obs_list, action_list, mask_list = [], [], []
        bootstrap_action_list = []

        # prepare the inputs of a batch
        for i in range(batch_size):
            game = game_segment_list[i]
            pos_in_game_segment = pos_in_game_segment_list[i]

            actions_tmp = game.action_segment[pos_in_game_segment:pos_in_game_segment +
                                                                  self._cfg.num_unroll_steps].tolist()
            
            # add mask for invalid actions (out of trajectory), 1 for valid, 0 for invalid
            mask_tmp = [1. for i in range(len(actions_tmp))]
            mask_tmp += [0. for _ in range(self._cfg.num_unroll_steps + 1 - len(mask_tmp))]

            # TODO: original buffer mask
            # mask_tmp = [1. for i in range(min(len(actions_tmp), self._cfg.game_segment_length - pos_in_game_segment))]
            # mask_tmp += [0. for _ in range(self._cfg.num_unroll_steps + 1 - len(mask_tmp))]

            # pad random action
            actions_tmp += [
                np.random.randint(0, game.action_space_size)
                for _ in range(self._cfg.num_unroll_steps - len(actions_tmp))
            ]

            # obtain the current observations sequence
            obs_list.append(
                game_segment_list[i].get_unroll_obs(
                    pos_in_game_segment_list[i], num_unroll_steps=self._cfg.num_unroll_steps, padding=True
                )
            )
            action_list.append(actions_tmp)

            mask_list.append(mask_tmp)

            # NOTE: for unizero
            bootstrap_action_tmp = game.action_segment[pos_in_game_segment+self._cfg.td_steps:pos_in_game_segment +
                                                                  self._cfg.num_unroll_steps+self._cfg.td_steps].tolist()
            # pad random action
            bootstrap_action_tmp += [
                np.random.randint(0, game.action_space_size)
                for _ in range(self._cfg.num_unroll_steps - len(bootstrap_action_tmp))
            ]
            bootstrap_action_list.append(bootstrap_action_tmp)


        # formalize the input observations
        obs_list = prepare_observation(obs_list, self._cfg.model.model_type)

        # formalize the inputs of a batch
        current_batch = [obs_list, action_list, bootstrap_action_list, mask_list, batch_index_list, weights_list, make_time_list]
        
        for i in range(len(current_batch)):
            current_batch[i] = np.asarray(current_batch[i])

        total_transitions = self.get_num_of_transitions()

        # obtain the context of value targets
        reward_value_context = self._prepare_reward_value_context(
            batch_index_list, game_segment_list, pos_in_game_segment_list, total_transitions
        )
        """
        only reanalyze recent reanalyze_ratio (e.g. 50%) data
        if self._cfg.reanalyze_outdated is True, batch_index_list is sorted according to its generated env_steps
        0: reanalyze_num -> reanalyzed policy, reanalyze_num:end -> non reanalyzed policy
        """
        reanalyze_num = max(int(batch_size * reanalyze_ratio), 1) if reanalyze_ratio > 0 else 0
        # print(f'reanalyze_ratio: {reanalyze_ratio}, reanalyze_num: {reanalyze_num}')
        self.reanalyze_num = reanalyze_num
        # reanalyzed policy
        if reanalyze_num > 0:
            # obtain the context of reanalyzed policy targets
            policy_re_context = self._prepare_policy_reanalyzed_context(
                batch_index_list[:reanalyze_num], game_segment_list[:reanalyze_num],
                pos_in_game_segment_list[:reanalyze_num]
            )
        else:
            policy_re_context = None

        # non reanalyzed policy
        if reanalyze_num < batch_size:
            # obtain the context of non-reanalyzed policy targets
            policy_non_re_context = self._prepare_policy_non_reanalyzed_context(
                batch_index_list[reanalyze_num:], game_segment_list[reanalyze_num:],
                pos_in_game_segment_list[reanalyze_num:]
            )
        else:
            policy_non_re_context = None

        context = reward_value_context, policy_re_context, policy_non_re_context, current_batch
        return context

<<<<<<< HEAD
    def reanalyze_buffer(
            self, batch_size: int, policy: Union["MuZeroPolicy", "EfficientZeroPolicy", "SampledEfficientZeroPolicy"]
    ) -> List[Any]:
        """
        Overview:
            sample data from ``GameBuffer`` and prepare the current and target batch for training.
        Arguments:
            - batch_size (:obj:`int`): batch size.
            - policy (:obj:`Union["MuZeroPolicy", "EfficientZeroPolicy", "SampledEfficientZeroPolicy"]`): policy.
        Returns:
            - train_data (:obj:`List`): List of train data, including current_batch and target_batch.
        """
        policy._target_model.to(self._cfg.device)
        policy._target_model.eval()

        # obtain the current_batch and prepare target context
        policy_re_context, current_batch = self._make_batch_for_reanalyze(batch_size)
        # target policy
        self._compute_target_policy_reanalyzed(policy_re_context, policy._target_model, current_batch[1])

    def _make_batch_for_reanalyze(self, batch_size: int) -> Tuple[Any]:
        """
        Overview:
            first sample orig_data through ``_sample_orig_data()``,
            then prepare the context of a batch:
                reward_value_context:        the context of reanalyzed value targets
                policy_re_context:           the context of reanalyzed policy targets
                policy_non_re_context:       the context of non-reanalyzed policy targets
                current_batch:                the inputs of batch
        Arguments:
            - batch_size (:obj:`int`): the batch size of orig_data from replay buffer.
        Returns:
            - context (:obj:`Tuple`): reward_value_context, policy_re_context, policy_non_re_context, current_batch
        """
        # obtain the batch context from replay buffer
        if self.sample_type == 'transition':
            orig_data = self._sample_orig_reanalyze_batch(batch_size)
        # elif self.sample_type == 'episode': # TODO
        #     orig_data = self._sample_orig_data_episode(batch_size)
        game_segment_list, pos_in_game_segment_list, batch_index_list, weights_list, make_time_list = orig_data
        batch_size = len(batch_index_list)
        obs_list, action_list, mask_list = [], [], []
        bootstrap_action_list = []
        # prepare the inputs of a batch
        for i in range(batch_size):
            game = game_segment_list[i]
            pos_in_game_segment = pos_in_game_segment_list[i]

            actions_tmp = game.action_segment[pos_in_game_segment:pos_in_game_segment +
                                                                  self._cfg.num_unroll_steps].tolist()

            # add mask for invalid actions (out of trajectory), 1 for valid, 0 for invalid
            mask_tmp = [1. for i in range(len(actions_tmp))]
            mask_tmp += [0. for _ in range(self._cfg.num_unroll_steps + 1 - len(mask_tmp))]

            # TODO: original buffer mask
            # mask_tmp = [1. for i in range(min(len(actions_tmp), self._cfg.game_segment_length - pos_in_game_segment))]
            # mask_tmp += [0. for _ in range(self._cfg.num_unroll_steps + 1 - len(mask_tmp))]

            # pad random action
            actions_tmp += [
                np.random.randint(0, game.action_space_size)
                for _ in range(self._cfg.num_unroll_steps - len(actions_tmp))
            ]

            # obtain the current observations sequence
            obs_list.append(
                game_segment_list[i].get_unroll_obs(
                    pos_in_game_segment_list[i], num_unroll_steps=self._cfg.num_unroll_steps, padding=True
                )
            )
            action_list.append(actions_tmp)
            mask_list.append(mask_tmp)

            # NOTE: for unizero
            bootstrap_action_tmp = game.action_segment[pos_in_game_segment+self._cfg.td_steps:pos_in_game_segment +
                                                                  self._cfg.num_unroll_steps+self._cfg.td_steps].tolist()
            # pad random action
            bootstrap_action_tmp += [
                np.random.randint(0, game.action_space_size)
                for _ in range(self._cfg.num_unroll_steps - len(bootstrap_action_tmp))
            ]
            bootstrap_action_list.append(bootstrap_action_tmp)

        # formalize the input observations
        obs_list = prepare_observation(obs_list, self._cfg.model.model_type)

        # formalize the inputs of a batch
        current_batch = [obs_list, action_list, bootstrap_action_list, mask_list, batch_index_list, weights_list, make_time_list]
        for i in range(len(current_batch)):
            current_batch[i] = np.asarray(current_batch[i])

        # reanalyzed policy
        # obtain the context of reanalyzed policy targets
        policy_re_context = self._prepare_policy_reanalyzed_context(
            batch_index_list, game_segment_list,
            pos_in_game_segment_list
        )

        context = policy_re_context, current_batch
        self.reanalyze_num = batch_size
        return context

=======
    #@profile
>>>>>>> 2495d609
    def _prepare_policy_reanalyzed_context(
            self, batch_index_list: List[str], game_segment_list: List[Any], pos_in_game_segment_list: List[str]
    ) -> List[Any]:
        """
        Overview:
            prepare the context of policies for calculating policy target in reanalyzing part.
        Arguments:
            - batch_index_list (:obj:'list'): start transition index in the replay buffer
            - game_segment_list (:obj:'list'): list of game segments
            - pos_in_game_segment_list (:obj:'list'): position of transition index in one game history
        Returns:
            - policy_re_context (:obj:`list`): policy_obs_list, policy_mask, pos_in_game_segment_list, indices,
              child_visits, game_segment_lens, action_mask_segment, to_play_segment
        """
        zero_obs = game_segment_list[0].zero_obs()
        with torch.no_grad():
            # for policy
            policy_obs_list = []
            policy_mask = []
            # 0 -> Invalid target policy for padding outside of game segments,
            # 1 -> Previous target policy for game segments.
            rewards, child_visits, game_segment_lens = [], [], []
            # for board games
            action_mask_segment, to_play_segment = [], []
            for game_segment, state_index in zip(game_segment_list, pos_in_game_segment_list):
                game_segment_len = len(game_segment)
                game_segment_lens.append(game_segment_len)
                rewards.append(game_segment.reward_segment)
                # for board games
                action_mask_segment.append(game_segment.action_mask_segment)
                to_play_segment.append(game_segment.to_play_segment)

                child_visits.append(game_segment.child_visit_segment)
                # prepare the corresponding observations
                game_obs = game_segment.get_unroll_obs(state_index, self._cfg.num_unroll_steps)
                for current_index in range(state_index, state_index + self._cfg.num_unroll_steps + 1):

                    if current_index < game_segment_len:
                        policy_mask.append(1)
                        beg_index = current_index - state_index
                        end_index = beg_index + self._cfg.model.frame_stack_num
                        obs = game_obs[beg_index:end_index]
                    else:
                        policy_mask.append(0)
                        obs = zero_obs
                    policy_obs_list.append(obs)

        policy_re_context = [
            policy_obs_list, policy_mask, pos_in_game_segment_list, batch_index_list, child_visits, game_segment_lens,
            action_mask_segment, to_play_segment
        ]
        return policy_re_context

<<<<<<< HEAD
    def _compute_target_policy_reanalyzed(self, policy_re_context: List[Any], model: Any, batch_action) -> np.ndarray:
=======
    #@profile
    def _compute_target_policy_reanalyzed(self, policy_re_context: List[Any], model: Any, action_batch) -> np.ndarray:
>>>>>>> 2495d609
        """
        Overview:
            prepare policy targets from the reanalyzed context of policies
        Arguments:
            - policy_re_context (:obj:`List`): List of policy context to reanalyzed
        Returns:
            - batch_target_policies_re
        """
        if policy_re_context is None:
            return []
        batch_target_policies_re = []

        # for board games
        policy_obs_list, policy_mask, pos_in_game_segment_list, batch_index_list, child_visits, game_segment_lens, action_mask_segment, \
            to_play_segment = policy_re_context  # noqa
        transition_batch_size = len(policy_obs_list)
        game_segment_batch_size = len(pos_in_game_segment_list)

        to_play, action_mask = self._preprocess_to_play_and_action_mask(
            game_segment_batch_size, to_play_segment, action_mask_segment, pos_in_game_segment_list
        )

        if self._cfg.model.continuous_action_space is True:
            # when the action space of the environment is continuous, action_mask[:] is None.
            action_mask = [
                list(np.ones(self._cfg.model.action_space_size, dtype=np.int8)) for _ in range(transition_batch_size)
            ]
            # NOTE: in continuous action space env: we set all legal_actions as -1
            legal_actions = [
                [-1 for _ in range(self._cfg.model.action_space_size)] for _ in range(transition_batch_size)
            ]
        else:
            legal_actions = [[i for i, x in enumerate(action_mask[j]) if x == 1] for j in range(transition_batch_size)]

        # NOTE: TODO
        model.world_model.reanalyze_phase = True

        with torch.no_grad():
            policy_obs_list = prepare_observation(policy_obs_list, self._cfg.model.model_type)
            network_output = []
            batch_obs = torch.from_numpy(policy_obs_list).to(self._cfg.device)

            # =============== NOTE: The key difference with MuZero =================
<<<<<<< HEAD
            # To obtain the target policy from MCTS guided by the recent target model
            # TODO: batch_obs (policy_obs_list) is at timestep t, batch_action is at timestep t
            m_output = model.initial_inference(batch_obs, batch_action[:self.reanalyze_num])  # NOTE: :self.reanalyze_num
=======
            # calculate the target value
            # action_batch.shape (32, 10)
            # m_obs.shape torch.Size([352, 3, 64, 64]) 32*11=352
            m_output = model.initial_inference(m_obs, action_batch[:self.reanalyze_num], task_id=self.task_id)  # NOTE: :self.reanalyze_num
>>>>>>> 2495d609
            # =======================================================================

            if not model.training:
                # if not in training, obtain the scalars of the value/reward
                [m_output.latent_state, m_output.value, m_output.policy_logits] = to_detach_cpu_numpy(
                    [
                        m_output.latent_state,
                        inverse_scalar_transform(m_output.value, self._cfg.model.support_scale),
                        m_output.policy_logits
                    ]
                )

            network_output.append(m_output)

            _, reward_pool, policy_logits_pool, latent_state_roots = concat_output(network_output, data_type='muzero')
            reward_pool = reward_pool.squeeze().tolist()
            policy_logits_pool = policy_logits_pool.tolist()
            noises = [
                np.random.dirichlet([self._cfg.root_dirichlet_alpha] * self._cfg.model.action_space_size
                                    ).astype(np.float32).tolist() for _ in range(transition_batch_size)
            ]
            if self._cfg.mcts_ctree:
                # cpp mcts_tree
                roots = MCTSCtree.roots(transition_batch_size, legal_actions)
                roots.prepare(self._cfg.root_noise_weight, noises, reward_pool, policy_logits_pool, to_play)
                # do MCTS for a new policy with the recent target model
                MCTSCtree(self._cfg).search(roots, model, latent_state_roots, to_play)
            else:
                # python mcts_tree
                roots = MCTSPtree.roots(transition_batch_size, legal_actions)
                roots.prepare(self._cfg.root_noise_weight, noises, reward_pool, policy_logits_pool, to_play)
                # do MCTS for a new policy with the recent target model
                MCTSPtree(self._cfg).search(roots, model, latent_state_roots, to_play)

            roots_legal_actions_list = legal_actions
            roots_distributions = roots.get_distributions()
            policy_index = 0
            for state_index, child_visit, game_index in zip(pos_in_game_segment_list, child_visits, batch_index_list):
                target_policies = []
                for current_index in range(state_index, state_index + self._cfg.num_unroll_steps + 1):
                    distributions = roots_distributions[policy_index]
                    if policy_mask[policy_index] == 0:
                        # NOTE: the invalid padding target policy, O is to make sure the corresponding cross_entropy_loss=0
                        target_policies.append([0 for _ in range(self._cfg.model.action_space_size)])
                    else:
                        # NOTE: It is very important to use the latest MCTS visit count distribution.
                        sum_visits = sum(distributions)
                        child_visit[current_index] = [visit_count / sum_visits for visit_count in distributions]

                        if distributions is None:
                            # if at some obs, the legal_action is None, add the fake target_policy
                            target_policies.append(
                                list(np.ones(self._cfg.model.action_space_size) / self._cfg.model.action_space_size)
                            )
                        else:
                            if self._cfg.env_type == 'not_board_games':
                                # for atari/classic_control/box2d environments that only have one player.
                                sum_visits = sum(distributions)
                                policy = [visit_count / sum_visits for visit_count in distributions]
                                target_policies.append(policy)
                            else:
                                # for board games that have two players and legal_actions is dy
                                policy_tmp = [0 for _ in range(self._cfg.model.action_space_size)]
                                # to make sure target_policies have the same dimension
                                sum_visits = sum(distributions)
                                policy = [visit_count / sum_visits for visit_count in distributions]
                                for index, legal_action in enumerate(roots_legal_actions_list[policy_index]):
                                    policy_tmp[legal_action] = policy[index]
                                target_policies.append(policy_tmp)

                    policy_index += 1

                batch_target_policies_re.append(target_policies)

        batch_target_policies_re = np.array(batch_target_policies_re)

       # NOTE: TODO
        model.world_model.reanalyze_phase = False

        return batch_target_policies_re

<<<<<<< HEAD
    def _compute_target_reward_value(self, reward_value_context: List[Any], model: Any, batch_action) -> Tuple[
=======
    #@profile
    def _compute_target_reward_value(self, reward_value_context: List[Any], model: Any, action_batch) -> Tuple[
>>>>>>> 2495d609
        Any, Any]:
        """
        Overview:
            prepare reward and value targets from the context of rewards and values.
        Arguments:
            - reward_value_context (:obj:'list'): the reward value context
            - model (:obj:'torch.tensor'):model of the target model
        Returns:
            - batch_value_prefixs (:obj:'np.ndarray): batch of value prefix
            - batch_target_values (:obj:'np.ndarray): batch of value estimation
        """
        value_obs_list, value_mask, pos_in_game_segment_list, rewards_list, root_values, game_segment_lens, td_steps_list, action_mask_segment, \
            to_play_segment = reward_value_context  # noqa
        # transition_batch_size = game_segment_batch_size * (num_unroll_steps+1)
        transition_batch_size = len(value_obs_list)

        batch_target_values, batch_rewards = [], []
        with torch.no_grad():
            value_obs_list = prepare_observation(value_obs_list, self._cfg.model.model_type)
            network_output = []
            batch_obs = torch.from_numpy(value_obs_list).to(self._cfg.device)

            # =============== NOTE: The key difference with MuZero =================
<<<<<<< HEAD
            # calculate the bootstrapped value and target value
            # NOTE: batch_obs(value_obs_list) is at t+td_steps, batch_action is at timestep t+td_steps
            m_output = model.initial_inference(batch_obs, batch_action)
=======
            # calculate the target value
            # m_obs.shape torch.Size([352, 3, 64, 64]) 32*11 = 352
            m_output = model.initial_inference(m_obs, action_batch, task_id=self.task_id)
>>>>>>> 2495d609
            # ======================================================================

            if not model.training:
                # if not in training, obtain the scalars of the value/reward
                [m_output.latent_state, m_output.value, m_output.policy_logits] = to_detach_cpu_numpy(
                    [
                        m_output.latent_state,
                        inverse_scalar_transform(m_output.value, self._cfg.model.support_scale),
                        m_output.policy_logits
                    ]
                )

            network_output.append(m_output)

            if self._cfg.use_root_value:
                value_numpy = np.array(root_values)
            else:
                # use the predicted values
                value_numpy = concat_output_value(network_output)

            # get last state value
            if self._cfg.env_type == 'board_games' and to_play_segment[0][0] in [1, 2]:
                # TODO(pu): for board_games, very important, to check
                value_numpy = value_numpy.reshape(-1) * np.array(
                    [
                        self._cfg.discount_factor ** td_steps_list[i] if int(td_steps_list[i]) %
                                                                         2 == 0 else -self._cfg.discount_factor **
                                                                                      td_steps_list[i]
                        for i in range(transition_batch_size)
                    ]
                )
            else:
                value_numpy = value_numpy.reshape(-1) * (
                        np.array([self._cfg.discount_factor for _ in range(transition_batch_size)]) ** td_steps_list
                )

            value_numpy= value_numpy * np.array(value_mask)
            value_list = value_numpy.tolist()
            horizon_id, value_index = 0, 0

            for game_segment_len_non_re, reward_list, state_index, to_play_list in zip(game_segment_lens, rewards_list,
                                                                                       pos_in_game_segment_list,
                                                                                       to_play_segment):
                target_values = []
                target_rewards = []
                base_index = state_index

                # =========== NOTE ===============
                # if game_segment_len_non_re < self._cfg.game_segment_length:
                #     # The last segment of one episode, the target value of excess part should be 0
                #     truncation_length = game_segment_len_non_re
                # else:
                #     # game_segment_len is game_segment.action_segment.shape[0]
                #     # action_segment.shape[0] = reward_segment.shape[0] or action_segment.shape[0] = reward_segment.shape[0] + 1
                #     truncation_length = game_segment_len_non_re
                #     assert reward_list.shape[0] + 1 == game_segment_len_non_re or reward_list.shape[0] == game_segment_len_non_re

                truncation_length = game_segment_len_non_re

                for current_index in range(state_index, state_index + self._cfg.num_unroll_steps + 1):
                    bootstrap_index = current_index + td_steps_list[value_index]
                    for i, reward in enumerate(reward_list[current_index:bootstrap_index]):
                        if self._cfg.env_type == 'board_games' and to_play_segment[0][0] in [1, 2]:
                            # TODO(pu): for board_games, very important, to check
                            if to_play_list[base_index] == to_play_list[i]:
                                value_list[value_index] += reward * self._cfg.discount_factor ** i
                            else:
                                value_list[value_index] += -reward * self._cfg.discount_factor ** i
                        else:
                            value_list[value_index] += reward * self._cfg.discount_factor ** i
                    horizon_id += 1

                    # TODO: check the boundary condition
                    target_values.append(value_list[value_index])
                    if current_index < len(reward_list):
                        target_rewards.append(reward_list[current_index])
                    else:
                        target_rewards.append(np.array(0.))

                    value_index += 1

                batch_rewards.append(target_rewards)
                batch_target_values.append(target_values)

        batch_rewards = np.asarray(batch_rewards)
        batch_target_values = np.asarray(batch_target_values)

        return batch_rewards, batch_target_values<|MERGE_RESOLUTION|>--- conflicted
+++ resolved
@@ -218,7 +218,6 @@
         context = reward_value_context, policy_re_context, policy_non_re_context, current_batch
         return context
 
-<<<<<<< HEAD
     def reanalyze_buffer(
             self, batch_size: int, policy: Union["MuZeroPolicy", "EfficientZeroPolicy", "SampledEfficientZeroPolicy"]
     ) -> List[Any]:
@@ -322,9 +321,6 @@
         self.reanalyze_num = batch_size
         return context
 
-=======
-    #@profile
->>>>>>> 2495d609
     def _prepare_policy_reanalyzed_context(
             self, batch_index_list: List[str], game_segment_list: List[Any], pos_in_game_segment_list: List[str]
     ) -> List[Any]:
@@ -378,12 +374,7 @@
         ]
         return policy_re_context
 
-<<<<<<< HEAD
     def _compute_target_policy_reanalyzed(self, policy_re_context: List[Any], model: Any, batch_action) -> np.ndarray:
-=======
-    #@profile
-    def _compute_target_policy_reanalyzed(self, policy_re_context: List[Any], model: Any, action_batch) -> np.ndarray:
->>>>>>> 2495d609
         """
         Overview:
             prepare policy targets from the reanalyzed context of policies
@@ -427,16 +418,9 @@
             batch_obs = torch.from_numpy(policy_obs_list).to(self._cfg.device)
 
             # =============== NOTE: The key difference with MuZero =================
-<<<<<<< HEAD
             # To obtain the target policy from MCTS guided by the recent target model
             # TODO: batch_obs (policy_obs_list) is at timestep t, batch_action is at timestep t
-            m_output = model.initial_inference(batch_obs, batch_action[:self.reanalyze_num])  # NOTE: :self.reanalyze_num
-=======
-            # calculate the target value
-            # action_batch.shape (32, 10)
-            # m_obs.shape torch.Size([352, 3, 64, 64]) 32*11=352
-            m_output = model.initial_inference(m_obs, action_batch[:self.reanalyze_num], task_id=self.task_id)  # NOTE: :self.reanalyze_num
->>>>>>> 2495d609
+            m_output = model.initial_inference(batch_obs, batch_action[:self.reanalyze_num], task_id=self.task_id)  # NOTE: :self.reanalyze_num
             # =======================================================================
 
             if not model.training:
@@ -518,12 +502,7 @@
 
         return batch_target_policies_re
 
-<<<<<<< HEAD
     def _compute_target_reward_value(self, reward_value_context: List[Any], model: Any, batch_action) -> Tuple[
-=======
-    #@profile
-    def _compute_target_reward_value(self, reward_value_context: List[Any], model: Any, action_batch) -> Tuple[
->>>>>>> 2495d609
         Any, Any]:
         """
         Overview:
@@ -547,15 +526,9 @@
             batch_obs = torch.from_numpy(value_obs_list).to(self._cfg.device)
 
             # =============== NOTE: The key difference with MuZero =================
-<<<<<<< HEAD
             # calculate the bootstrapped value and target value
             # NOTE: batch_obs(value_obs_list) is at t+td_steps, batch_action is at timestep t+td_steps
-            m_output = model.initial_inference(batch_obs, batch_action)
-=======
-            # calculate the target value
-            # m_obs.shape torch.Size([352, 3, 64, 64]) 32*11 = 352
-            m_output = model.initial_inference(m_obs, action_batch, task_id=self.task_id)
->>>>>>> 2495d609
+            m_output = model.initial_inference(batch_obs, batch_action, task_id=self.task_id)
             # ======================================================================
 
             if not model.training:
