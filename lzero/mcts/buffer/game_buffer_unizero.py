from typing import Any, List, Tuple, Union, TYPE_CHECKING, Optional

import numpy as np
import torch
from ding.utils import BUFFER_REGISTRY

from lzero.mcts.tree_search.mcts_ctree import UniZeroMCTSCtree as MCTSCtree
from lzero.mcts.utils import prepare_observation
from lzero.policy import DiscreteSupport, to_detach_cpu_numpy, concat_output, concat_output_value, inverse_scalar_transform
from .game_buffer_muzero import MuZeroGameBuffer

if TYPE_CHECKING:
    from lzero.policy import MuZeroPolicy, EfficientZeroPolicy, SampledEfficientZeroPolicy
from line_profiler import line_profiler


@BUFFER_REGISTRY.register('game_buffer_unizero')
class UniZeroGameBuffer(MuZeroGameBuffer):
    """
    Overview:
        The specific game buffer for MuZero policy.
    """

    def __init__(self, cfg: dict):
        super().__init__(cfg)
        """
        Overview:
            Use the default configuration mechanism. If a user passes in a cfg with a key that matches an existing key
            in the default configuration, the user-provided value will override the default configuration. Otherwise,
            the default configuration will be used.
        """
        default_config = self.default_config()
        default_config.update(cfg)
        self._cfg = default_config
        assert self._cfg.env_type in ['not_board_games', 'board_games']
        self.replay_buffer_size = self._cfg.replay_buffer_size
        self.batch_size = self._cfg.batch_size
        self._alpha = self._cfg.priority_prob_alpha
        self._beta = self._cfg.priority_prob_beta

        self.keep_ratio = 1
        self.model_update_interval = 10
        self.num_of_collected_episodes = 0
        self.base_idx = 0
        self.clear_time = 0

        self.game_segment_buffer = []
        self.game_pos_priorities = []
        self.game_segment_game_pos_look_up = []
        self.sample_type = self._cfg.sample_type  # 'transition' or 'episode'

<<<<<<< HEAD
        if hasattr(self._cfg, 'task_id'):
            self.task_id = self._cfg.task_id
            print(f"Task ID is set to {self.task_id}.")
            try:
                self.action_space_size = self._cfg.model.action_space_size_list[self.task_id]
            except Exception as e:
                self.action_space_size = self._cfg.model.action_space_size
        else:
            self.task_id = None
            print("No task_id found in configuration. Task ID is set to None.")
            self.action_space_size = self._cfg.model.action_space_size

    #@profile
=======
        self.value_support = DiscreteSupport(*self._cfg.model.value_support_range)
        self.reward_support = DiscreteSupport(*self._cfg.model.reward_support_range)

>>>>>>> da2a62f9
    def sample(
            self, batch_size: int, policy: Union["MuZeroPolicy", "EfficientZeroPolicy", "SampledEfficientZeroPolicy"]
    ) -> List[Any]:
        """
        Overview:
            sample data from ``GameBuffer`` and prepare the current and target batch for training.
        Arguments:
            - batch_size (:obj:`int`): batch size.
            - policy (:obj:`Union["MuZeroPolicy", "EfficientZeroPolicy", "SampledEfficientZeroPolicy"]`): policy.
        Returns:
            - train_data (:obj:`List`): List of train data, including current_batch and target_batch.
        """
        policy._target_model.to(self._cfg.device)
        policy._target_model.eval()

        # obtain the current_batch and prepare target context
        reward_value_context, policy_re_context, policy_non_re_context, current_batch = self._make_batch(
            batch_size, self._cfg.reanalyze_ratio
        )

        # current_batch = [obs_list, action_list, bootstrap_action_list, mask_list, batch_index_list, weights_list, make_time_list, timestep_list]

        # target reward, target value
        batch_rewards, batch_target_values = self._compute_target_reward_value(
            reward_value_context, policy._target_model, current_batch[2], current_batch[-1]  # current_batch[2] is batch_target_action
        )

        # target policy
        batch_target_policies_re = self._compute_target_policy_reanalyzed(policy_re_context, policy._target_model, current_batch[1], current_batch[-1]) # current_batch[1] is batch_action
        batch_target_policies_non_re = self._compute_target_policy_non_reanalyzed(
            policy_non_re_context, self.action_space_size
        )

        # fusion of batch_target_policies_re and batch_target_policies_non_re to batch_target_policies
        if 0 < self._cfg.reanalyze_ratio < 1:
            batch_target_policies = np.concatenate([batch_target_policies_re, batch_target_policies_non_re])
        elif self._cfg.reanalyze_ratio == 1:
            batch_target_policies = batch_target_policies_re
        elif self._cfg.reanalyze_ratio == 0:
            batch_target_policies = batch_target_policies_non_re

        target_batch = [batch_rewards, batch_target_values, batch_target_policies]

        # a batch contains the current_batch and the target_batch
        train_data = [current_batch, target_batch]
        return train_data

    #@profile
    def _make_batch(self, batch_size: int, reanalyze_ratio: float) -> Tuple[Any]:
        """
        Overview:
            first sample orig_data through ``_sample_orig_data()``,
            then prepare the context of a batch:
                reward_value_context:        the context of reanalyzed value targets
                policy_re_context:           the context of reanalyzed policy targets
                policy_non_re_context:       the context of non-reanalyzed policy targets
                current_batch:                the inputs of batch
        Arguments:
            - batch_size (:obj:`int`): the batch size of orig_data from replay buffer.
            - reanalyze_ratio (:obj:`float`): ratio of reanalyzed policy (value is 100% reanalyzed)
        Returns:
            - context (:obj:`Tuple`): reward_value_context, policy_re_context, policy_non_re_context, current_batch
        """
        # obtain the batch context from replay buffer
        if self.sample_type == 'transition':
            orig_data = self._sample_orig_data(batch_size)
        elif self.sample_type == 'episode':
            orig_data = self._sample_orig_data_episode(batch_size)
        game_segment_list, pos_in_game_segment_list, batch_index_list, weights_list, make_time_list = orig_data
        batch_size = len(batch_index_list)
        obs_list, action_list, mask_list = [], [], []
        timestep_list = []
        bootstrap_action_list = []

        # prepare the inputs of a batch
        for i in range(batch_size):
            game = game_segment_list[i]
            pos_in_game_segment = pos_in_game_segment_list[i]

            actions_tmp = game.action_segment[pos_in_game_segment:pos_in_game_segment +
                                                                  self._cfg.num_unroll_steps].tolist()
            timestep_tmp = game.timestep_segment[pos_in_game_segment:pos_in_game_segment +
                                                                  self._cfg.num_unroll_steps].tolist()

            # TODO: the child_visits after position <self._cfg.game_segment_length> in the segment (with padded part) may not be updated
            # So the corresponding position should not be used in the training
            mask_tmp = [1. for i in range(min(len(actions_tmp), self._cfg.game_segment_length - pos_in_game_segment))]
            mask_tmp += [0. for _ in range(self._cfg.num_unroll_steps + 1 - len(mask_tmp))]

            # pad random action
            actions_tmp += [
                np.random.randint(0, game.action_space_size)
                for _ in range(self._cfg.num_unroll_steps - len(actions_tmp))
            ]
            # TODO: check the effect
            timestep_tmp += [
                0
                for _ in range(self._cfg.num_unroll_steps - len(timestep_tmp))
            ]

            # obtain the current observations sequence
            obs_list.append(
                game_segment_list[i].get_unroll_obs(
                    pos_in_game_segment_list[i], num_unroll_steps=self._cfg.num_unroll_steps, padding=True
                )
            )
            action_list.append(actions_tmp)

            mask_list.append(mask_tmp)
            timestep_list.append(timestep_tmp)

            # NOTE: for unizero
            bootstrap_action_tmp = game.action_segment[pos_in_game_segment+self._cfg.td_steps:pos_in_game_segment +
                                                                  self._cfg.num_unroll_steps+self._cfg.td_steps].tolist()
            # pad random action
            bootstrap_action_tmp += [
                np.random.randint(0, game.action_space_size)
                for _ in range(self._cfg.num_unroll_steps - len(bootstrap_action_tmp))
            ]
            bootstrap_action_list.append(bootstrap_action_tmp)


        # formalize the input observations
        obs_list = prepare_observation(obs_list, self._cfg.model.model_type)

        # formalize the inputs of a batch
        current_batch = [obs_list, action_list, bootstrap_action_list, mask_list, batch_index_list, weights_list, make_time_list, timestep_list]
        for i in range(len(current_batch)):
            current_batch[i] = np.asarray(current_batch[i])

        total_transitions = self.get_num_of_transitions()

        # obtain the context of value targets
        reward_value_context = self._prepare_reward_value_context(
            batch_index_list, game_segment_list, pos_in_game_segment_list, total_transitions
        )
        """
        only reanalyze recent reanalyze_ratio (e.g. 50%) data
        if self._cfg.reanalyze_outdated is True, batch_index_list is sorted according to its generated env_steps
        0: reanalyze_num -> reanalyzed policy, reanalyze_num:end -> non reanalyzed policy
        """
        reanalyze_num = max(int(batch_size * reanalyze_ratio), 1) if reanalyze_ratio > 0 else 0
        # print(f'reanalyze_ratio: {reanalyze_ratio}, reanalyze_num: {reanalyze_num}')
        self.reanalyze_num = reanalyze_num
        # reanalyzed policy
        if reanalyze_num > 0:
            # obtain the context of reanalyzed policy targets
            policy_re_context = self._prepare_policy_reanalyzed_context(
                batch_index_list[:reanalyze_num], game_segment_list[:reanalyze_num],
                pos_in_game_segment_list[:reanalyze_num]
            )
        else:
            policy_re_context = None

        # non reanalyzed policy
        if reanalyze_num < batch_size:
            # obtain the context of non-reanalyzed policy targets
            policy_non_re_context = self._prepare_policy_non_reanalyzed_context(
                batch_index_list[reanalyze_num:], game_segment_list[reanalyze_num:],
                pos_in_game_segment_list[reanalyze_num:]
            )
        else:
            policy_non_re_context = None

        context = reward_value_context, policy_re_context, policy_non_re_context, current_batch
        return context

    def reanalyze_buffer(
            self, batch_size: int, policy: Union["MuZeroPolicy", "EfficientZeroPolicy", "SampledEfficientZeroPolicy"]
    ) -> List[Any]:
        """
        Overview:
            sample data from ``GameBuffer`` and prepare the current and target batch for training.
        Arguments:
            - batch_size (:obj:`int`): batch size.
            - policy (:obj:`Union["MuZeroPolicy", "EfficientZeroPolicy", "SampledEfficientZeroPolicy"]`): policy.
        Returns:
            - train_data (:obj:`List`): List of train data, including current_batch and target_batch.
        """
        policy._target_model.to(self._cfg.device)
        policy._target_model.eval()

        # obtain the current_batch and prepare target context
        policy_re_context, current_batch = self._make_batch_for_reanalyze(batch_size)
        # target policy
        self._compute_target_policy_reanalyzed(policy_re_context, policy._target_model, current_batch[1], current_batch[-1])

    def _make_batch_for_reanalyze(self, batch_size: int) -> Tuple[Any]:
        """
        Overview:
            first sample orig_data through ``_sample_orig_data()``,
            then prepare the context of a batch:
                reward_value_context:        the context of reanalyzed value targets
                policy_re_context:           the context of reanalyzed policy targets
                policy_non_re_context:       the context of non-reanalyzed policy targets
                current_batch:                the inputs of batch
        Arguments:
            - batch_size (:obj:`int`): the batch size of orig_data from replay buffer.
        Returns:
            - context (:obj:`Tuple`): reward_value_context, policy_re_context, policy_non_re_context, current_batch
        """
        # obtain the batch context from replay buffer
        if self.sample_type == 'transition':
            orig_data = self._sample_orig_reanalyze_batch(batch_size)
        # elif self.sample_type == 'episode': # TODO
        #     orig_data = self._sample_orig_data_episode(batch_size)
        game_segment_list, pos_in_game_segment_list, batch_index_list, weights_list, make_time_list = orig_data
        batch_size = len(batch_index_list)
        obs_list, action_list, mask_list = [], [], []
        bootstrap_action_list = []
        timestep_list = []

        # prepare the inputs of a batch
        for i in range(batch_size):
            game = game_segment_list[i]
            pos_in_game_segment = pos_in_game_segment_list[i]

            actions_tmp = game.action_segment[pos_in_game_segment:pos_in_game_segment +
                                                                  self._cfg.num_unroll_steps].tolist()

            # add mask for invalid actions (out of trajectory), 1 for valid, 0 for invalid
            mask_tmp = [1. for i in range(len(actions_tmp))]
            mask_tmp += [0. for _ in range(self._cfg.num_unroll_steps + 1 - len(mask_tmp))]
            timestep_tmp = game.timestep_segment[pos_in_game_segment:pos_in_game_segment +
                                                                  self._cfg.num_unroll_steps].tolist()

            # pad random action
            actions_tmp += [
                np.random.randint(0, game.action_space_size)
                for _ in range(self._cfg.num_unroll_steps - len(actions_tmp))
            ]

            # TODO: check the effect
            timestep_tmp += [
                0
                for _ in range(self._cfg.num_unroll_steps - len(timestep_tmp))
            ]

            # obtain the current observations sequence
            obs_list.append(
                game_segment_list[i].get_unroll_obs(
                    pos_in_game_segment_list[i], num_unroll_steps=self._cfg.num_unroll_steps, padding=True
                )
            )
            action_list.append(actions_tmp)
            mask_list.append(mask_tmp)

            timestep_list.append(timestep_tmp)

            # NOTE: for unizero
            bootstrap_action_tmp = game.action_segment[pos_in_game_segment+self._cfg.td_steps:pos_in_game_segment +
                                                                  self._cfg.num_unroll_steps+self._cfg.td_steps].tolist()
            # pad random action
            bootstrap_action_tmp += [
                np.random.randint(0, game.action_space_size)
                for _ in range(self._cfg.num_unroll_steps - len(bootstrap_action_tmp))
            ]
            bootstrap_action_list.append(bootstrap_action_tmp)

        # formalize the input observations
        obs_list = prepare_observation(obs_list, self._cfg.model.model_type)

        # formalize the inputs of a batch
        current_batch = [obs_list, action_list, bootstrap_action_list, mask_list, batch_index_list, weights_list, make_time_list, timestep_list]
        for i in range(len(current_batch)):
            current_batch[i] = np.asarray(current_batch[i])

        # reanalyzed policy
        # obtain the context of reanalyzed policy targets
        policy_re_context = self._prepare_policy_reanalyzed_context(
            batch_index_list, game_segment_list,
            pos_in_game_segment_list
        )

        context = policy_re_context, current_batch
        self.reanalyze_num = batch_size
        return context

    def _prepare_policy_reanalyzed_context(
            self, batch_index_list: List[str], game_segment_list: List[Any], pos_in_game_segment_list: List[str]
    ) -> List[Any]:
        """
        Overview:
            prepare the context of policies for calculating policy target in reanalyzing part.
        Arguments:
            - batch_index_list (:obj:'list'): start transition index in the replay buffer
            - game_segment_list (:obj:'list'): list of game segments
            - pos_in_game_segment_list (:obj:'list'): position of transition index in one game history
        Returns:
            - policy_re_context (:obj:`list`): policy_obs_list, policy_mask, pos_in_game_segment_list, indices,
              child_visits, game_segment_lens, action_mask_segment, to_play_segment
        """
        zero_obs = game_segment_list[0].zero_obs()
        with torch.no_grad():
            # for policy
            policy_obs_list = []
            policy_mask = []
            # 0 -> Invalid target policy for padding outside of game segments,
            # 1 -> Previous target policy for game segments.
            rewards, child_visits, game_segment_lens = [], [], []
            # for board games
            action_mask_segment, to_play_segment = [], []
            timestep_segment = []
            for game_segment, state_index in zip(game_segment_list, pos_in_game_segment_list):
                game_segment_len = len(game_segment)
                game_segment_lens.append(game_segment_len)
                rewards.append(game_segment.reward_segment)
                # for board games
                action_mask_segment.append(game_segment.action_mask_segment)
                to_play_segment.append(game_segment.to_play_segment)
                timestep_segment.append(game_segment.timestep_segment)
                child_visits.append(game_segment.child_visit_segment)
                # prepare the corresponding observations
                game_obs = game_segment.get_unroll_obs(state_index, self._cfg.num_unroll_steps)
                for current_index in range(state_index, state_index + self._cfg.num_unroll_steps + 1):

                    if current_index < game_segment_len:
                        policy_mask.append(1)
                        beg_index = current_index - state_index
                        end_index = beg_index + self._cfg.model.frame_stack_num
                        obs = game_obs[beg_index:end_index]
                    else:
                        policy_mask.append(0)
                        obs = zero_obs
                    policy_obs_list.append(obs)

        policy_re_context = [
            policy_obs_list, policy_mask, pos_in_game_segment_list, batch_index_list, child_visits, game_segment_lens,
            action_mask_segment, to_play_segment, timestep_segment
        ]
        return policy_re_context

    def _compute_target_policy_reanalyzed(self, policy_re_context: List[Any], model: Any, batch_action, batch_timestep = None) -> np.ndarray:
        """
        Overview:
            prepare policy targets from the reanalyzed context of policies
        Arguments:
            - policy_re_context (:obj:`List`): List of policy context to reanalyzed
        Returns:
            - batch_target_policies_re
        """
        if policy_re_context is None:
            return []
        batch_target_policies_re = []

        # for board games
        policy_obs_list, policy_mask, pos_in_game_segment_list, batch_index_list, child_visits, game_segment_lens, action_mask_segment, \
            to_play_segment, timestep_segment = policy_re_context  # noqa
        transition_batch_size = len(policy_obs_list)
        game_segment_batch_size = len(pos_in_game_segment_list)

        # TODO: timestep_segment
        to_play, action_mask = self._preprocess_to_play_and_action_mask(
            game_segment_batch_size, to_play_segment, action_mask_segment, pos_in_game_segment_list
        )

        if self._cfg.model.continuous_action_space is True:
            # when the action space of the environment is continuous, action_mask[:] is None.
            action_mask = [
                list(np.ones(self.action_space_size, dtype=np.int8)) for _ in range(transition_batch_size)
            ]
            # NOTE: in continuous action space env: we set all legal_actions as -1
            legal_actions = [
                [-1 for _ in range(self.action_space_size)] for _ in range(transition_batch_size)
            ]
        else:
            legal_actions = [[i for i, x in enumerate(action_mask[j]) if x == 1] for j in range(transition_batch_size)]

        # NOTE: check the effect of reanalyze_phase
        model.world_model.reanalyze_phase = True

        with torch.no_grad():
            policy_obs_list = prepare_observation(policy_obs_list, self._cfg.model.model_type)
            network_output = []
            batch_obs = torch.from_numpy(policy_obs_list).to(self._cfg.device)

            # =============== NOTE: The key difference with MuZero =================
            # To obtain the target policy from MCTS guided by the recent target model
            # TODO: batch_obs (policy_obs_list) is at timestep t, batch_action is at timestep t

            if self.task_id is not None:
                # m_output = model.initial_inference(batch_obs, batch_action[:self.reanalyze_num], start_pos=batch_timestep[:self.reanalyze_num], task_id=self.task_id)  # NOTE: :self.reanalyze_num
                m_output = model.initial_inference(batch_obs, batch_action[:self.reanalyze_num], task_id=self.task_id)  # NOTE: :self.reanalyze_num

            else:
                m_output = model.initial_inference(batch_obs, batch_action[:self.reanalyze_num], start_pos=batch_timestep[:self.reanalyze_num])  # NOTE: :self.reanalyze_num

            # =======================================================================

<<<<<<< HEAD
            # if not in training, obtain the scalars of the value/reward
            [m_output.latent_state, m_output.value, m_output.policy_logits] = to_detach_cpu_numpy(
                [
                    m_output.latent_state,
                    inverse_scalar_transform(m_output.value, self._cfg.model.support_scale),
                    m_output.policy_logits
                ]
            )
=======
            if not model.training:
                # if not in training, obtain the scalars of the value/reward
                [m_output.latent_state, m_output.value, m_output.policy_logits] = to_detach_cpu_numpy(
                    [
                        m_output.latent_state,
                        inverse_scalar_transform(m_output.value, self.value_support),
                        m_output.policy_logits
                    ]
                )
>>>>>>> da2a62f9

            network_output.append(m_output)

            _, reward_pool, policy_logits_pool, latent_state_roots = concat_output(network_output, data_type='muzero')
            reward_pool = reward_pool.squeeze().tolist()
            policy_logits_pool = policy_logits_pool.tolist()
            noises = [
                np.random.dirichlet([self._cfg.root_dirichlet_alpha] * self.action_space_size
                                    ).astype(np.float32).tolist() for _ in range(transition_batch_size)
            ]
            if self._cfg.mcts_ctree:
                # cpp mcts_tree
                roots = MCTSCtree.roots(transition_batch_size, legal_actions)
                roots.prepare(self._cfg.root_noise_weight, noises, reward_pool, policy_logits_pool, to_play)
                # do MCTS for a new policy with the recent target model
                if self.task_id is not None:
                    MCTSCtree(self._cfg).search(roots, model, latent_state_roots, to_play, task_id=self.task_id)
                    # TODO: adapt unizero multitask to timestep in rope
                    # MCTSCtree(self._cfg).search(roots, model, latent_state_roots, to_play, batch_timestep[:self.reanalyze_num], task_id=self.task_id)
                else:
                    MCTSCtree(self._cfg).search(roots, model, latent_state_roots, to_play, batch_timestep[:self.reanalyze_num])
            else:
                # python mcts_tree
                roots = MCTSPtree.roots(transition_batch_size, legal_actions)
                roots.prepare(self._cfg.root_noise_weight, noises, reward_pool, policy_logits_pool, to_play)
                # do MCTS for a new policy with the recent target model
                if self.task_id is not None:
                    MCTSPtree(self._cfg).search(roots, model, latent_state_roots, to_play, batch_timestep[:self.reanalyze_num], task_id=self.task_id)
                else:
                    MCTSPtree(self._cfg).search(roots, model, latent_state_roots, to_play, batch_timestep[:self.reanalyze_num])

            roots_legal_actions_list = legal_actions
            roots_distributions = roots.get_distributions()
            policy_index = 0
            for state_index, child_visit, game_index in zip(pos_in_game_segment_list, child_visits, batch_index_list):
                target_policies = []
                for current_index in range(state_index, state_index + self._cfg.num_unroll_steps + 1):
                    distributions = roots_distributions[policy_index]
                    if policy_mask[policy_index] == 0:
                        # NOTE: the invalid padding target policy, O is to make sure the corresponding cross_entropy_loss=0
                        target_policies.append([0 for _ in range(self.action_space_size)])
                    else:
                        # NOTE: It is very important to use the latest MCTS visit count distribution.
                        sum_visits = sum(distributions)
                        child_visit[current_index] = [visit_count / sum_visits for visit_count in distributions]

                        if distributions is None:
                            # if at some obs, the legal_action is None, add the fake target_policy
                            target_policies.append(
                                list(np.ones(self.action_space_size) / self.action_space_size)
                            )
                        else:
                            if self._cfg.env_type == 'not_board_games':
                                # for atari/classic_control/box2d environments that only have one player.
                                sum_visits = sum(distributions)
                                policy = [visit_count / sum_visits for visit_count in distributions]
                                target_policies.append(policy)
                            else:
                                # for board games that have two players and legal_actions is dy
                                policy_tmp = [0 for _ in range(self.action_space_size)]
                                # to make sure target_policies have the same dimension
                                sum_visits = sum(distributions)
                                policy = [visit_count / sum_visits for visit_count in distributions]
                                for index, legal_action in enumerate(roots_legal_actions_list[policy_index]):
                                    policy_tmp[legal_action] = policy[index]
                                target_policies.append(policy_tmp)

                    policy_index += 1

                batch_target_policies_re.append(target_policies)

        batch_target_policies_re = np.array(batch_target_policies_re)

       # NOTE: TODO
        model.world_model.reanalyze_phase = False

        return batch_target_policies_re

    def _compute_target_reward_value(self, reward_value_context: List[Any], model: Any, batch_action, batch_timestep) -> Tuple[
        Any, Any]:
        """
        Overview:
            prepare reward and value targets from the context of rewards and values.
        Arguments:
            - reward_value_context (:obj:'list'): the reward value context
            - model (:obj:'torch.tensor'):model of the target model
        Returns:
            - batch_value_prefixs (:obj:'np.ndarray): batch of value prefix
            - batch_target_values (:obj:'np.ndarray): batch of value estimation
        """
        value_obs_list, value_mask, pos_in_game_segment_list, rewards_list, root_values, game_segment_lens, td_steps_list, action_mask_segment, \
            to_play_segment = reward_value_context  # noqa
        # transition_batch_size = game_segment_batch_size * (num_unroll_steps+1)
        transition_batch_size = len(value_obs_list)

        batch_target_values, batch_rewards = [], []
        with torch.no_grad():
            value_obs_list = prepare_observation(value_obs_list, self._cfg.model.model_type)
            network_output = []
            batch_obs = torch.from_numpy(value_obs_list).to(self._cfg.device)

            # =============== NOTE: The key difference with MuZero =================
            # calculate the bootstrapped value and target value
            # NOTE: batch_obs(value_obs_list) is at t+td_steps, batch_action is at timestep t+td_steps
            if self.task_id is not None:
                # m_output = model.initial_inference(batch_obs, batch_action, start_pos=batch_timestep, task_id=self.task_id)
                m_output = model.initial_inference(batch_obs, batch_action, task_id=self.task_id)

            else:
                m_output = model.initial_inference(batch_obs, batch_action, start_pos=batch_timestep)

            # ======================================================================

            # if not in training, obtain the scalars of the value/reward
            [m_output.latent_state, m_output.value, m_output.policy_logits] = to_detach_cpu_numpy(
                [
                    m_output.latent_state,
                    inverse_scalar_transform(m_output.value, self.value_support),
                    m_output.policy_logits
                ]
            )
            network_output.append(m_output)

            if self._cfg.use_root_value:
                value_numpy = np.array(root_values)
            else:
                # use the predicted values
                value_numpy = concat_output_value(network_output)

            # get last state value
            if self._cfg.env_type == 'board_games' and to_play_segment[0][0] in [1, 2]:
                # TODO(pu): for board_games, very important, to check
                value_numpy = value_numpy.reshape(-1) * np.array(
                    [
                        self._cfg.discount_factor ** td_steps_list[i] if int(td_steps_list[i]) %
                                                                         2 == 0 else -self._cfg.discount_factor **
                                                                                      td_steps_list[i]
                        for i in range(transition_batch_size)
                    ]
                )
            else:
                value_numpy = value_numpy.reshape(-1) * (
                        np.array([self._cfg.discount_factor for _ in range(transition_batch_size)]) ** td_steps_list
                )

            value_numpy= value_numpy * np.array(value_mask)
            value_list = value_numpy.tolist()
            horizon_id, value_index = 0, 0

            for game_segment_len_non_re, reward_list, state_index, to_play_list in zip(game_segment_lens, rewards_list,
                                                                                       pos_in_game_segment_list,
                                                                                       to_play_segment):
                target_values = []
                target_rewards = []
                base_index = state_index

                # =========== NOTE ===============
                # if game_segment_len_non_re < self._cfg.game_segment_length:
                #     # The last segment of one episode, the target value of excess part should be 0
                #     truncation_length = game_segment_len_non_re
                # else:
                #     # game_segment_len is game_segment.action_segment.shape[0]
                #     # action_segment.shape[0] = reward_segment.shape[0] or action_segment.shape[0] = reward_segment.shape[0] + 1
                #     truncation_length = game_segment_len_non_re
                #     assert reward_list.shape[0] + 1 == game_segment_len_non_re or reward_list.shape[0] == game_segment_len_non_re

                truncation_length = game_segment_len_non_re

                for current_index in range(state_index, state_index + self._cfg.num_unroll_steps + 1):
                    bootstrap_index = current_index + td_steps_list[value_index]
                    for i, reward in enumerate(reward_list[current_index:bootstrap_index]):
                        if self._cfg.env_type == 'board_games' and to_play_segment[0][0] in [1, 2]:
                            # TODO(pu): for board_games, very important, to check
                            if to_play_list[base_index] == to_play_list[i]:
                                value_list[value_index] += reward * self._cfg.discount_factor ** i
                            else:
                                value_list[value_index] += -reward * self._cfg.discount_factor ** i
                        else:
                            value_list[value_index] += reward * self._cfg.discount_factor ** i
                    horizon_id += 1

                    # TODO: check the boundary condition
                    target_values.append(value_list[value_index])
                    if current_index < len(reward_list):
                        target_rewards.append(reward_list[current_index])
                    else:
                        target_rewards.append(np.array(0.))

                    value_index += 1

                batch_rewards.append(target_rewards)
                batch_target_values.append(target_values)

        batch_rewards = np.asarray(batch_rewards)
        batch_target_values = np.asarray(batch_target_values)

        return batch_rewards, batch_target_values<|MERGE_RESOLUTION|>--- conflicted
+++ resolved
@@ -49,7 +49,6 @@
         self.game_segment_game_pos_look_up = []
         self.sample_type = self._cfg.sample_type  # 'transition' or 'episode'
 
-<<<<<<< HEAD
         if hasattr(self._cfg, 'task_id'):
             self.task_id = self._cfg.task_id
             print(f"Task ID is set to {self.task_id}.")
@@ -62,12 +61,10 @@
             print("No task_id found in configuration. Task ID is set to None.")
             self.action_space_size = self._cfg.model.action_space_size
 
-    #@profile
-=======
         self.value_support = DiscreteSupport(*self._cfg.model.value_support_range)
         self.reward_support = DiscreteSupport(*self._cfg.model.reward_support_range)
 
->>>>>>> da2a62f9
+    #@profile
     def sample(
             self, batch_size: int, policy: Union["MuZeroPolicy", "EfficientZeroPolicy", "SampledEfficientZeroPolicy"]
     ) -> List[Any]:
@@ -457,7 +454,6 @@
 
             # =======================================================================
 
-<<<<<<< HEAD
             # if not in training, obtain the scalars of the value/reward
             [m_output.latent_state, m_output.value, m_output.policy_logits] = to_detach_cpu_numpy(
                 [
@@ -466,17 +462,6 @@
                     m_output.policy_logits
                 ]
             )
-=======
-            if not model.training:
-                # if not in training, obtain the scalars of the value/reward
-                [m_output.latent_state, m_output.value, m_output.policy_logits] = to_detach_cpu_numpy(
-                    [
-                        m_output.latent_state,
-                        inverse_scalar_transform(m_output.value, self.value_support),
-                        m_output.policy_logits
-                    ]
-                )
->>>>>>> da2a62f9
 
             network_output.append(m_output)
 
