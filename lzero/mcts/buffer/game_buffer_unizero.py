from typing import Any, List, Tuple, Union, TYPE_CHECKING, Optional

import numpy as np
import torch
from ding.utils import BUFFER_REGISTRY

from lzero.mcts.tree_search.mcts_ctree import UniZeroMCTSCtree as MCTSCtree
from lzero.mcts.utils import prepare_observation
from lzero.policy import to_detach_cpu_numpy, concat_output, concat_output_value, inverse_scalar_transform
from .game_buffer_muzero import MuZeroGameBuffer

if TYPE_CHECKING:
    from lzero.policy import MuZeroPolicy, EfficientZeroPolicy, SampledEfficientZeroPolicy


@BUFFER_REGISTRY.register('game_buffer_unizero')
class UniZeroGameBuffer(MuZeroGameBuffer):
    """
    Overview:
        The specific game buffer for MuZero policy.
    """

    def __init__(self, cfg: dict):
        super().__init__(cfg)
        """
        Overview:
            Use the default configuration mechanism. If a user passes in a cfg with a key that matches an existing key
            in the default configuration, the user-provided value will override the default configuration. Otherwise,
            the default configuration will be used.
        """
        default_config = self.default_config()
        default_config.update(cfg)
        self._cfg = default_config
        assert self._cfg.env_type in ['not_board_games', 'board_games']
        self.replay_buffer_size = self._cfg.replay_buffer_size
        self.batch_size = self._cfg.batch_size
        self._alpha = self._cfg.priority_prob_alpha
        self._beta = self._cfg.priority_prob_beta

        self.keep_ratio = 1
        self.model_update_interval = 10
        self.num_of_collected_episodes = 0
        self.base_idx = 0
        self.clear_time = 0

        self.game_segment_buffer = []
        self.game_pos_priorities = []
        self.game_segment_game_pos_look_up = []
        self.sample_type = self._cfg.sample_type  # 'transition' or 'episode'

    def sample(
            self, batch_size: int, policy: Union["MuZeroPolicy", "EfficientZeroPolicy", "SampledEfficientZeroPolicy"]
    ) -> List[Any]:
        """
        Overview:
            sample data from ``GameBuffer`` and prepare the current and target batch for training.
        Arguments:
            - batch_size (:obj:`int`): batch size.
            - policy (:obj:`Union["MuZeroPolicy", "EfficientZeroPolicy", "SampledEfficientZeroPolicy"]`): policy.
        Returns:
            - train_data (:obj:`List`): List of train data, including current_batch and target_batch.
        """
        policy._target_model.to(self._cfg.device)
        policy._target_model.eval()

        # obtain the current_batch and prepare target context
        reward_value_context, policy_re_context, policy_non_re_context, current_batch = self._make_batch(
            batch_size, self._cfg.reanalyze_ratio
        )

<<<<<<< HEAD
        # current_batch = [obs_list, action_list, mask_list, batch_index_list, weights_list, make_time_list, step_index_list]

        # target reward, target value
        batch_rewards, batch_target_values = self._compute_target_reward_value(
            reward_value_context, policy._target_model, current_batch[1], current_batch[-1]  # current_batch[1] is action_batch
=======
        # current_batch = [obs_list, action_list, bootstrap_action_list, mask_list, batch_index_list, weights_list, make_time_list]

        # target reward, target value
        batch_rewards, batch_target_values = self._compute_target_reward_value(
            reward_value_context, policy._target_model, current_batch[2]  # current_batch[2] is batch_target_action
>>>>>>> 06aee46e
        )
        # target policy
        batch_target_policies_re = self._compute_target_policy_reanalyzed(policy_re_context, policy._target_model, current_batch[1]) # current_batch[1] is batch_action
        batch_target_policies_non_re = self._compute_target_policy_non_reanalyzed(
            policy_non_re_context, self._cfg.model.action_space_size
        )

        # fusion of batch_target_policies_re and batch_target_policies_non_re to batch_target_policies
        if 0 < self._cfg.reanalyze_ratio < 1:
            batch_target_policies = np.concatenate([batch_target_policies_re, batch_target_policies_non_re])
        elif self._cfg.reanalyze_ratio == 1:
            batch_target_policies = batch_target_policies_re
        elif self._cfg.reanalyze_ratio == 0:
            batch_target_policies = batch_target_policies_non_re

        target_batch = [batch_rewards, batch_target_values, batch_target_policies]

        # a batch contains the current_batch and the target_batch
        train_data = [current_batch, target_batch]
        return train_data

    def _make_batch(self, batch_size: int, reanalyze_ratio: float) -> Tuple[Any]:
        """
        Overview:
            first sample orig_data through ``_sample_orig_data()``,
            then prepare the context of a batch:
                reward_value_context:        the context of reanalyzed value targets
                policy_re_context:           the context of reanalyzed policy targets
                policy_non_re_context:       the context of non-reanalyzed policy targets
                current_batch:                the inputs of batch
        Arguments:
            - batch_size (:obj:`int`): the batch size of orig_data from replay buffer.
            - reanalyze_ratio (:obj:`float`): ratio of reanalyzed policy (value is 100% reanalyzed)
        Returns:
            - context (:obj:`Tuple`): reward_value_context, policy_re_context, policy_non_re_context, current_batch
        """
        # obtain the batch context from replay buffer
        if self.sample_type == 'transition':
            orig_data = self._sample_orig_data(batch_size)
        elif self.sample_type == 'episode':
            orig_data = self._sample_orig_data_episode(batch_size)
        game_segment_list, pos_in_game_segment_list, batch_index_list, weights_list, make_time_list = orig_data
        batch_size = len(batch_index_list)
        obs_list, action_list, mask_list = [], [], []
<<<<<<< HEAD
        step_index_list = []
=======
        bootstrap_action_list = []

>>>>>>> 06aee46e
        # prepare the inputs of a batch
        for i in range(batch_size):
            game = game_segment_list[i]
            pos_in_game_segment = pos_in_game_segment_list[i]

            actions_tmp = game.action_segment[pos_in_game_segment:pos_in_game_segment +
                                                                  self._cfg.num_unroll_steps].tolist()
<<<<<<< HEAD

            step_index_tmp = game.step_index_segment[pos_in_game_segment:pos_in_game_segment +
                                                                  self._cfg.num_unroll_steps].tolist()
=======
            
>>>>>>> 06aee46e
            # add mask for invalid actions (out of trajectory), 1 for valid, 0 for invalid
            # mask_tmp = [1. for i in range(len(actions_tmp))]
            # mask_tmp += [0. for _ in range(self._cfg.num_unroll_steps + 1 - len(mask_tmp))]

            # TODO: the child_visits after position <self._cfg.game_segment_length> in the segment (with padded part) may not be updated
            # So the corresponding position should not be used in the training
            mask_tmp = [1. for i in range(min(len(actions_tmp), self._cfg.game_segment_length - pos_in_game_segment))]
            mask_tmp += [0. for _ in range(self._cfg.num_unroll_steps + 1 - len(mask_tmp))]

            # pad random action
            actions_tmp += [
                np.random.randint(0, game.action_space_size)
                for _ in range(self._cfg.num_unroll_steps - len(actions_tmp))
            ]
            # TODO
            step_index_tmp += [
                0
                for _ in range(self._cfg.num_unroll_steps - len(step_index_tmp))
            ]

            # obtain the current observations sequence
            obs_list.append(
                game_segment_list[i].get_unroll_obs(
                    pos_in_game_segment_list[i], num_unroll_steps=self._cfg.num_unroll_steps, padding=True
                )
            )
            action_list.append(actions_tmp)

            mask_list.append(mask_tmp)
            step_index_list.append(step_index_tmp)

            # NOTE: for unizero
            bootstrap_action_tmp = game.action_segment[pos_in_game_segment+self._cfg.td_steps:pos_in_game_segment +
                                                                  self._cfg.num_unroll_steps+self._cfg.td_steps].tolist()
            # pad random action
            bootstrap_action_tmp += [
                np.random.randint(0, game.action_space_size)
                for _ in range(self._cfg.num_unroll_steps - len(bootstrap_action_tmp))
            ]
            bootstrap_action_list.append(bootstrap_action_tmp)


        # formalize the input observations
        obs_list = prepare_observation(obs_list, self._cfg.model.model_type)

        # formalize the inputs of a batch
<<<<<<< HEAD
        current_batch = [obs_list, action_list, mask_list, batch_index_list, weights_list, make_time_list, step_index_list]
=======
        current_batch = [obs_list, action_list, bootstrap_action_list, mask_list, batch_index_list, weights_list, make_time_list]
        
>>>>>>> 06aee46e
        for i in range(len(current_batch)):
            current_batch[i] = np.asarray(current_batch[i])

        total_transitions = self.get_num_of_transitions()

        # obtain the context of value targets
        reward_value_context = self._prepare_reward_value_context(
            batch_index_list, game_segment_list, pos_in_game_segment_list, total_transitions
        )
        """
        only reanalyze recent reanalyze_ratio (e.g. 50%) data
        if self._cfg.reanalyze_outdated is True, batch_index_list is sorted according to its generated env_steps
        0: reanalyze_num -> reanalyzed policy, reanalyze_num:end -> non reanalyzed policy
        """
        reanalyze_num = max(int(batch_size * reanalyze_ratio), 1) if reanalyze_ratio > 0 else 0
        # print(f'reanalyze_ratio: {reanalyze_ratio}, reanalyze_num: {reanalyze_num}')
        self.reanalyze_num = reanalyze_num
        # reanalyzed policy
        if reanalyze_num > 0:
            # obtain the context of reanalyzed policy targets
            policy_re_context = self._prepare_policy_reanalyzed_context(
                batch_index_list[:reanalyze_num], game_segment_list[:reanalyze_num],
                pos_in_game_segment_list[:reanalyze_num]
            )
        else:
            policy_re_context = None

        # non reanalyzed policy
        if reanalyze_num < batch_size:
            # obtain the context of non-reanalyzed policy targets
            policy_non_re_context = self._prepare_policy_non_reanalyzed_context(
                batch_index_list[reanalyze_num:], game_segment_list[reanalyze_num:],
                pos_in_game_segment_list[reanalyze_num:]
            )
        else:
            policy_non_re_context = None

        context = reward_value_context, policy_re_context, policy_non_re_context, current_batch
        return context

    def reanalyze_buffer(
            self, batch_size: int, policy: Union["MuZeroPolicy", "EfficientZeroPolicy", "SampledEfficientZeroPolicy"]
    ) -> List[Any]:
        """
        Overview:
            sample data from ``GameBuffer`` and prepare the current and target batch for training.
        Arguments:
            - batch_size (:obj:`int`): batch size.
            - policy (:obj:`Union["MuZeroPolicy", "EfficientZeroPolicy", "SampledEfficientZeroPolicy"]`): policy.
        Returns:
            - train_data (:obj:`List`): List of train data, including current_batch and target_batch.
        """
        policy._target_model.to(self._cfg.device)
        policy._target_model.eval()

        # obtain the current_batch and prepare target context
        policy_re_context, current_batch = self._make_batch_for_reanalyze(batch_size)
        # target policy
        self._compute_target_policy_reanalyzed(policy_re_context, policy._target_model, current_batch[1])

    def _make_batch_for_reanalyze(self, batch_size: int) -> Tuple[Any]:
        """
        Overview:
            first sample orig_data through ``_sample_orig_data()``,
            then prepare the context of a batch:
                reward_value_context:        the context of reanalyzed value targets
                policy_re_context:           the context of reanalyzed policy targets
                policy_non_re_context:       the context of non-reanalyzed policy targets
                current_batch:                the inputs of batch
        Arguments:
            - batch_size (:obj:`int`): the batch size of orig_data from replay buffer.
        Returns:
            - context (:obj:`Tuple`): reward_value_context, policy_re_context, policy_non_re_context, current_batch
        """
        # obtain the batch context from replay buffer
        if self.sample_type == 'transition':
            orig_data = self._sample_orig_reanalyze_batch(batch_size)
        # elif self.sample_type == 'episode': # TODO
        #     orig_data = self._sample_orig_data_episode(batch_size)
        game_segment_list, pos_in_game_segment_list, batch_index_list, weights_list, make_time_list = orig_data
        batch_size = len(batch_index_list)
        obs_list, action_list, mask_list = [], [], []
        bootstrap_action_list = []
        # prepare the inputs of a batch
        for i in range(batch_size):
            game = game_segment_list[i]
            pos_in_game_segment = pos_in_game_segment_list[i]

            actions_tmp = game.action_segment[pos_in_game_segment:pos_in_game_segment +
                                                                  self._cfg.num_unroll_steps].tolist()

            # add mask for invalid actions (out of trajectory), 1 for valid, 0 for invalid
            mask_tmp = [1. for i in range(len(actions_tmp))]
            mask_tmp += [0. for _ in range(self._cfg.num_unroll_steps + 1 - len(mask_tmp))]

            # TODO: original buffer mask
            # mask_tmp = [1. for i in range(min(len(actions_tmp), self._cfg.game_segment_length - pos_in_game_segment))]
            # mask_tmp += [0. for _ in range(self._cfg.num_unroll_steps + 1 - len(mask_tmp))]

            # pad random action
            actions_tmp += [
                np.random.randint(0, game.action_space_size)
                for _ in range(self._cfg.num_unroll_steps - len(actions_tmp))
            ]

            # obtain the current observations sequence
            obs_list.append(
                game_segment_list[i].get_unroll_obs(
                    pos_in_game_segment_list[i], num_unroll_steps=self._cfg.num_unroll_steps, padding=True
                )
            )
            action_list.append(actions_tmp)
            mask_list.append(mask_tmp)

            # NOTE: for unizero
            bootstrap_action_tmp = game.action_segment[pos_in_game_segment+self._cfg.td_steps:pos_in_game_segment +
                                                                  self._cfg.num_unroll_steps+self._cfg.td_steps].tolist()
            # pad random action
            bootstrap_action_tmp += [
                np.random.randint(0, game.action_space_size)
                for _ in range(self._cfg.num_unroll_steps - len(bootstrap_action_tmp))
            ]
            bootstrap_action_list.append(bootstrap_action_tmp)

        # formalize the input observations
        obs_list = prepare_observation(obs_list, self._cfg.model.model_type)

        # formalize the inputs of a batch
        current_batch = [obs_list, action_list, bootstrap_action_list, mask_list, batch_index_list, weights_list, make_time_list]
        for i in range(len(current_batch)):
            current_batch[i] = np.asarray(current_batch[i])

        # reanalyzed policy
        # obtain the context of reanalyzed policy targets
        policy_re_context = self._prepare_policy_reanalyzed_context(
            batch_index_list, game_segment_list,
            pos_in_game_segment_list
        )

        context = policy_re_context, current_batch
        self.reanalyze_num = batch_size
        return context

    def _prepare_policy_reanalyzed_context(
            self, batch_index_list: List[str], game_segment_list: List[Any], pos_in_game_segment_list: List[str]
    ) -> List[Any]:
        """
        Overview:
            prepare the context of policies for calculating policy target in reanalyzing part.
        Arguments:
            - batch_index_list (:obj:'list'): start transition index in the replay buffer
            - game_segment_list (:obj:'list'): list of game segments
            - pos_in_game_segment_list (:obj:'list'): position of transition index in one game history
        Returns:
            - policy_re_context (:obj:`list`): policy_obs_list, policy_mask, pos_in_game_segment_list, indices,
              child_visits, game_segment_lens, action_mask_segment, to_play_segment
        """
        zero_obs = game_segment_list[0].zero_obs()
        with torch.no_grad():
            # for policy
            policy_obs_list = []
            policy_mask = []
            # 0 -> Invalid target policy for padding outside of game segments,
            # 1 -> Previous target policy for game segments.
            rewards, child_visits, game_segment_lens = [], [], []
            # for board games
            action_mask_segment, to_play_segment = [], []
            step_index_segment = []
            for game_segment, state_index in zip(game_segment_list, pos_in_game_segment_list):
                game_segment_len = len(game_segment)
                game_segment_lens.append(game_segment_len)
                rewards.append(game_segment.reward_segment)
                # for board games
                action_mask_segment.append(game_segment.action_mask_segment)
                to_play_segment.append(game_segment.to_play_segment)
                step_index_segment.append(game_segment.step_index_segment)

                child_visits.append(game_segment.child_visit_segment)
                # prepare the corresponding observations
                game_obs = game_segment.get_unroll_obs(state_index, self._cfg.num_unroll_steps)
                for current_index in range(state_index, state_index + self._cfg.num_unroll_steps + 1):

                    if current_index < game_segment_len:
                        policy_mask.append(1)
                        beg_index = current_index - state_index
                        end_index = beg_index + self._cfg.model.frame_stack_num
                        obs = game_obs[beg_index:end_index]
                    else:
                        policy_mask.append(0)
                        obs = zero_obs
                    policy_obs_list.append(obs)

        policy_re_context = [
            policy_obs_list, policy_mask, pos_in_game_segment_list, batch_index_list, child_visits, game_segment_lens,
            action_mask_segment, to_play_segment, step_index_segment
        ]
        return policy_re_context

    def _compute_target_policy_reanalyzed(self, policy_re_context: List[Any], model: Any, batch_action) -> np.ndarray:
        """
        Overview:
            prepare policy targets from the reanalyzed context of policies
        Arguments:
            - policy_re_context (:obj:`List`): List of policy context to reanalyzed
        Returns:
            - batch_target_policies_re
        """
        if policy_re_context is None:
            return []
        batch_target_policies_re = []

        # for board games
        policy_obs_list, policy_mask, pos_in_game_segment_list, batch_index_list, child_visits, game_segment_lens, action_mask_segment, \
            to_play_segment, step_index_segment = policy_re_context  # noqa
        transition_batch_size = len(policy_obs_list)
        game_segment_batch_size = len(pos_in_game_segment_list)

        # TODO: step_index_segment
        to_play, action_mask = self._preprocess_to_play_and_action_mask(
            game_segment_batch_size, to_play_segment, action_mask_segment, pos_in_game_segment_list
        )

        if self._cfg.model.continuous_action_space is True:
            # when the action space of the environment is continuous, action_mask[:] is None.
            action_mask = [
                list(np.ones(self._cfg.model.action_space_size, dtype=np.int8)) for _ in range(transition_batch_size)
            ]
            # NOTE: in continuous action space env: we set all legal_actions as -1
            legal_actions = [
                [-1 for _ in range(self._cfg.model.action_space_size)] for _ in range(transition_batch_size)
            ]
        else:
            legal_actions = [[i for i, x in enumerate(action_mask[j]) if x == 1] for j in range(transition_batch_size)]

        # NOTE: TODO
        model.world_model.reanalyze_phase = True

        with torch.no_grad():
            policy_obs_list = prepare_observation(policy_obs_list, self._cfg.model.model_type)
            network_output = []
            batch_obs = torch.from_numpy(policy_obs_list).to(self._cfg.device)

            # =============== NOTE: The key difference with MuZero =================
<<<<<<< HEAD
            # calculate the target value
            # action_batch.shape (32, 10)
            # m_obs.shape torch.Size([352, 3, 64, 64]) 32*11=352
            # TODO: step_index_batch
            m_output = model.initial_inference(m_obs, action_batch[:self.reanalyze_num])  # NOTE: :self.reanalyze_num
=======
            # To obtain the target policy from MCTS guided by the recent target model
            # TODO: batch_obs (policy_obs_list) is at timestep t, batch_action is at timestep t
            m_output = model.initial_inference(batch_obs, batch_action[:self.reanalyze_num])  # NOTE: :self.reanalyze_num
>>>>>>> 06aee46e
            # =======================================================================

            if not model.training:
                # if not in training, obtain the scalars of the value/reward
                [m_output.latent_state, m_output.value, m_output.policy_logits] = to_detach_cpu_numpy(
                    [
                        m_output.latent_state,
                        inverse_scalar_transform(m_output.value, self._cfg.model.support_scale),
                        m_output.policy_logits
                    ]
                )

            network_output.append(m_output)

            _, reward_pool, policy_logits_pool, latent_state_roots = concat_output(network_output, data_type='muzero')
            reward_pool = reward_pool.squeeze().tolist()
            policy_logits_pool = policy_logits_pool.tolist()
            noises = [
                np.random.dirichlet([self._cfg.root_dirichlet_alpha] * self._cfg.model.action_space_size
                                    ).astype(np.float32).tolist() for _ in range(transition_batch_size)
            ]
            if self._cfg.mcts_ctree:
                # cpp mcts_tree
                roots = MCTSCtree.roots(transition_batch_size, legal_actions)
                roots.prepare(self._cfg.root_noise_weight, noises, reward_pool, policy_logits_pool, to_play)
                # do MCTS for a new policy with the recent target model
                MCTSCtree(self._cfg).search(roots, model, latent_state_roots, to_play)
            else:
                # python mcts_tree
                roots = MCTSPtree.roots(transition_batch_size, legal_actions)
                roots.prepare(self._cfg.root_noise_weight, noises, reward_pool, policy_logits_pool, to_play)
                # do MCTS for a new policy with the recent target model
                MCTSPtree(self._cfg).search(roots, model, latent_state_roots, to_play)

            roots_legal_actions_list = legal_actions
            roots_distributions = roots.get_distributions()
            policy_index = 0
            for state_index, child_visit, game_index in zip(pos_in_game_segment_list, child_visits, batch_index_list):
                target_policies = []
                for current_index in range(state_index, state_index + self._cfg.num_unroll_steps + 1):
                    distributions = roots_distributions[policy_index]
                    if policy_mask[policy_index] == 0:
                        # NOTE: the invalid padding target policy, O is to make sure the corresponding cross_entropy_loss=0
                        target_policies.append([0 for _ in range(self._cfg.model.action_space_size)])
                    else:
                        # NOTE: It is very important to use the latest MCTS visit count distribution.
                        sum_visits = sum(distributions)
                        child_visit[current_index] = [visit_count / sum_visits for visit_count in distributions]

                        if distributions is None:
                            # if at some obs, the legal_action is None, add the fake target_policy
                            target_policies.append(
                                list(np.ones(self._cfg.model.action_space_size) / self._cfg.model.action_space_size)
                            )
                        else:
                            if self._cfg.env_type == 'not_board_games':
                                # for atari/classic_control/box2d environments that only have one player.
                                sum_visits = sum(distributions)
                                policy = [visit_count / sum_visits for visit_count in distributions]
                                target_policies.append(policy)
                            else:
                                # for board games that have two players and legal_actions is dy
                                policy_tmp = [0 for _ in range(self._cfg.model.action_space_size)]
                                # to make sure target_policies have the same dimension
                                sum_visits = sum(distributions)
                                policy = [visit_count / sum_visits for visit_count in distributions]
                                for index, legal_action in enumerate(roots_legal_actions_list[policy_index]):
                                    policy_tmp[legal_action] = policy[index]
                                target_policies.append(policy_tmp)

                    policy_index += 1

                batch_target_policies_re.append(target_policies)

        batch_target_policies_re = np.array(batch_target_policies_re)

       # NOTE: TODO
        model.world_model.reanalyze_phase = False

        return batch_target_policies_re

<<<<<<< HEAD
    def _compute_target_reward_value(self, reward_value_context: List[Any], model: Any, action_batch, step_index_batch) -> Tuple[
=======
    def _compute_target_reward_value(self, reward_value_context: List[Any], model: Any, batch_action) -> Tuple[
>>>>>>> 06aee46e
        Any, Any]:
        """
        Overview:
            prepare reward and value targets from the context of rewards and values.
        Arguments:
            - reward_value_context (:obj:'list'): the reward value context
            - model (:obj:'torch.tensor'):model of the target model
        Returns:
            - batch_value_prefixs (:obj:'np.ndarray): batch of value prefix
            - batch_target_values (:obj:'np.ndarray): batch of value estimation
        """
        value_obs_list, value_mask, pos_in_game_segment_list, rewards_list, root_values, game_segment_lens, td_steps_list, action_mask_segment, \
            to_play_segment = reward_value_context  # noqa
        # transition_batch_size = game_segment_batch_size * (num_unroll_steps+1)
        transition_batch_size = len(value_obs_list)

        batch_target_values, batch_rewards = [], []
        with torch.no_grad():
            value_obs_list = prepare_observation(value_obs_list, self._cfg.model.model_type)
            network_output = []
            batch_obs = torch.from_numpy(value_obs_list).to(self._cfg.device)

            # =============== NOTE: The key difference with MuZero =================
<<<<<<< HEAD
            # calculate the target value
            # m_obs.shape torch.Size([352, 3, 64, 64]) 32*11 = 352
            m_output = model.initial_inference(m_obs, action_batch, start_pos=step_index_batch)  # TODO: step_index
            # ======================================================================

            # if not model.training:
=======
            # calculate the bootstrapped value and target value
            # NOTE: batch_obs(value_obs_list) is at t+td_steps, batch_action is at timestep t+td_steps
            m_output = model.initial_inference(batch_obs, batch_action)
            # ======================================================================

>>>>>>> 06aee46e
            # if not in training, obtain the scalars of the value/reward
            [m_output.latent_state, m_output.value, m_output.policy_logits] = to_detach_cpu_numpy(
                [
                    m_output.latent_state,
                    inverse_scalar_transform(m_output.value, self._cfg.model.support_scale),
                    m_output.policy_logits
                ]
            )
<<<<<<< HEAD
=======

>>>>>>> 06aee46e
            network_output.append(m_output)

            if self._cfg.use_root_value:
                value_numpy = np.array(root_values)
            else:
                # use the predicted values
                value_numpy = concat_output_value(network_output)

            # get last state value
            if self._cfg.env_type == 'board_games' and to_play_segment[0][0] in [1, 2]:
                # TODO(pu): for board_games, very important, to check
                value_numpy = value_numpy.reshape(-1) * np.array(
                    [
                        self._cfg.discount_factor ** td_steps_list[i] if int(td_steps_list[i]) %
                                                                         2 == 0 else -self._cfg.discount_factor **
                                                                                      td_steps_list[i]
                        for i in range(transition_batch_size)
                    ]
                )
            else:
                value_numpy = value_numpy.reshape(-1) * (
                        np.array([self._cfg.discount_factor for _ in range(transition_batch_size)]) ** td_steps_list
                )

            value_numpy= value_numpy * np.array(value_mask)
            value_list = value_numpy.tolist()
            horizon_id, value_index = 0, 0

            for game_segment_len_non_re, reward_list, state_index, to_play_list in zip(game_segment_lens, rewards_list,
                                                                                       pos_in_game_segment_list,
                                                                                       to_play_segment):
                target_values = []
                target_rewards = []
                base_index = state_index

                # =========== NOTE ===============
                # if game_segment_len_non_re < self._cfg.game_segment_length:
                #     # The last segment of one episode, the target value of excess part should be 0
                #     truncation_length = game_segment_len_non_re
                # else:
                #     # game_segment_len is game_segment.action_segment.shape[0]
                #     # action_segment.shape[0] = reward_segment.shape[0] or action_segment.shape[0] = reward_segment.shape[0] + 1
                #     truncation_length = game_segment_len_non_re
                #     assert reward_list.shape[0] + 1 == game_segment_len_non_re or reward_list.shape[0] == game_segment_len_non_re

                truncation_length = game_segment_len_non_re

                for current_index in range(state_index, state_index + self._cfg.num_unroll_steps + 1):
                    bootstrap_index = current_index + td_steps_list[value_index]
                    for i, reward in enumerate(reward_list[current_index:bootstrap_index]):
                        if self._cfg.env_type == 'board_games' and to_play_segment[0][0] in [1, 2]:
                            # TODO(pu): for board_games, very important, to check
                            if to_play_list[base_index] == to_play_list[i]:
                                value_list[value_index] += reward * self._cfg.discount_factor ** i
                            else:
                                value_list[value_index] += -reward * self._cfg.discount_factor ** i
                        else:
                            value_list[value_index] += reward * self._cfg.discount_factor ** i
                    horizon_id += 1

                    # TODO: check the boundary condition
                    target_values.append(value_list[value_index])
                    if current_index < len(reward_list):
                        target_rewards.append(reward_list[current_index])
                    else:
                        target_rewards.append(np.array(0.))

                    value_index += 1

                batch_rewards.append(target_rewards)
                batch_target_values.append(target_values)

        batch_rewards = np.asarray(batch_rewards)
        batch_target_values = np.asarray(batch_target_values)

        return batch_rewards, batch_target_values<|MERGE_RESOLUTION|>--- conflicted
+++ resolved
@@ -68,20 +68,13 @@
             batch_size, self._cfg.reanalyze_ratio
         )
 
-<<<<<<< HEAD
-        # current_batch = [obs_list, action_list, mask_list, batch_index_list, weights_list, make_time_list, step_index_list]
+        # current_batch = [obs_list, action_list, bootstrap_action_list, mask_list, batch_index_list, weights_list, make_time_list, step_index_list]
 
         # target reward, target value
         batch_rewards, batch_target_values = self._compute_target_reward_value(
-            reward_value_context, policy._target_model, current_batch[1], current_batch[-1]  # current_batch[1] is action_batch
-=======
-        # current_batch = [obs_list, action_list, bootstrap_action_list, mask_list, batch_index_list, weights_list, make_time_list]
-
-        # target reward, target value
-        batch_rewards, batch_target_values = self._compute_target_reward_value(
-            reward_value_context, policy._target_model, current_batch[2]  # current_batch[2] is batch_target_action
->>>>>>> 06aee46e
+            reward_value_context, policy._target_model, current_batch[2], current_batch[-1]  # current_batch[2] is batch_target_action
         )
+
         # target policy
         batch_target_policies_re = self._compute_target_policy_reanalyzed(policy_re_context, policy._target_model, current_batch[1]) # current_batch[1] is batch_action
         batch_target_policies_non_re = self._compute_target_policy_non_reanalyzed(
@@ -125,12 +118,9 @@
         game_segment_list, pos_in_game_segment_list, batch_index_list, weights_list, make_time_list = orig_data
         batch_size = len(batch_index_list)
         obs_list, action_list, mask_list = [], [], []
-<<<<<<< HEAD
         step_index_list = []
-=======
         bootstrap_action_list = []
 
->>>>>>> 06aee46e
         # prepare the inputs of a batch
         for i in range(batch_size):
             game = game_segment_list[i]
@@ -138,13 +128,9 @@
 
             actions_tmp = game.action_segment[pos_in_game_segment:pos_in_game_segment +
                                                                   self._cfg.num_unroll_steps].tolist()
-<<<<<<< HEAD
 
             step_index_tmp = game.step_index_segment[pos_in_game_segment:pos_in_game_segment +
                                                                   self._cfg.num_unroll_steps].tolist()
-=======
-            
->>>>>>> 06aee46e
             # add mask for invalid actions (out of trajectory), 1 for valid, 0 for invalid
             # mask_tmp = [1. for i in range(len(actions_tmp))]
             # mask_tmp += [0. for _ in range(self._cfg.num_unroll_steps + 1 - len(mask_tmp))]
@@ -191,12 +177,7 @@
         obs_list = prepare_observation(obs_list, self._cfg.model.model_type)
 
         # formalize the inputs of a batch
-<<<<<<< HEAD
-        current_batch = [obs_list, action_list, mask_list, batch_index_list, weights_list, make_time_list, step_index_list]
-=======
-        current_batch = [obs_list, action_list, bootstrap_action_list, mask_list, batch_index_list, weights_list, make_time_list]
-        
->>>>>>> 06aee46e
+        current_batch = [obs_list, action_list, bootstrap_action_list, mask_list, batch_index_list, weights_list, make_time_list, step_index_list]
         for i in range(len(current_batch)):
             current_batch[i] = np.asarray(current_batch[i])
 
@@ -440,17 +421,9 @@
             batch_obs = torch.from_numpy(policy_obs_list).to(self._cfg.device)
 
             # =============== NOTE: The key difference with MuZero =================
-<<<<<<< HEAD
-            # calculate the target value
-            # action_batch.shape (32, 10)
-            # m_obs.shape torch.Size([352, 3, 64, 64]) 32*11=352
-            # TODO: step_index_batch
-            m_output = model.initial_inference(m_obs, action_batch[:self.reanalyze_num])  # NOTE: :self.reanalyze_num
-=======
             # To obtain the target policy from MCTS guided by the recent target model
             # TODO: batch_obs (policy_obs_list) is at timestep t, batch_action is at timestep t
             m_output = model.initial_inference(batch_obs, batch_action[:self.reanalyze_num])  # NOTE: :self.reanalyze_num
->>>>>>> 06aee46e
             # =======================================================================
 
             if not model.training:
@@ -532,11 +505,7 @@
 
         return batch_target_policies_re
 
-<<<<<<< HEAD
-    def _compute_target_reward_value(self, reward_value_context: List[Any], model: Any, action_batch, step_index_batch) -> Tuple[
-=======
-    def _compute_target_reward_value(self, reward_value_context: List[Any], model: Any, batch_action) -> Tuple[
->>>>>>> 06aee46e
+    def _compute_target_reward_value(self, reward_value_context: List[Any], model: Any, batch_action, step_index_batch) -> Tuple[
         Any, Any]:
         """
         Overview:
@@ -560,20 +529,11 @@
             batch_obs = torch.from_numpy(value_obs_list).to(self._cfg.device)
 
             # =============== NOTE: The key difference with MuZero =================
-<<<<<<< HEAD
-            # calculate the target value
-            # m_obs.shape torch.Size([352, 3, 64, 64]) 32*11 = 352
-            m_output = model.initial_inference(m_obs, action_batch, start_pos=step_index_batch)  # TODO: step_index
-            # ======================================================================
-
-            # if not model.training:
-=======
             # calculate the bootstrapped value and target value
             # NOTE: batch_obs(value_obs_list) is at t+td_steps, batch_action is at timestep t+td_steps
-            m_output = model.initial_inference(batch_obs, batch_action)
+            m_output = model.initial_inference(batch_obs, batch_action, start_pos=step_index_batch)  # TODO: step_index
             # ======================================================================
 
->>>>>>> 06aee46e
             # if not in training, obtain the scalars of the value/reward
             [m_output.latent_state, m_output.value, m_output.policy_logits] = to_detach_cpu_numpy(
                 [
@@ -582,10 +542,6 @@
                     m_output.policy_logits
                 ]
             )
-<<<<<<< HEAD
-=======
-
->>>>>>> 06aee46e
             network_output.append(m_output)
 
             if self._cfg.use_root_value:
