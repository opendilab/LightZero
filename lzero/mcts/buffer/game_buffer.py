--- conflicted
+++ resolved
@@ -153,12 +153,6 @@
             # Indices exceeding `game_segment_length` are padded with the next segment and are not updated
             # in the current implementation. Therefore, we need to sample `pos_in_game_segment` within
             # [0, game_segment_length - num_unroll_steps] to avoid padded data.
-<<<<<<< HEAD
-            # TODO: Consider increasing `self._cfg.game_segment_length` to ensure sampling efficiency.
-            # NOTE: Sample the init position from the whole segment, but not from the padded part
-            if pos_in_game_segment >= self._cfg.game_segment_length - self._cfg.num_unroll_steps:
-                pos_in_game_segment = np.random.choice(self._cfg.game_segment_length - self._cfg.num_unroll_steps, 1).item()
-=======
             
             if self._cfg.action_type == 'varied_action_space':
                 # For some environments (e.g., Jericho), the action space size may be different.
@@ -196,7 +190,6 @@
                     else:
                         # If segment length is 0 or 1, the only valid/safe position is 0.
                         pos_in_game_segment = 0
->>>>>>> da2a62f9
 
             pos_in_game_segment_list.append(pos_in_game_segment)
             
