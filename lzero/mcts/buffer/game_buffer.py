import copy
import time
from abc import ABC, abstractmethod
from typing import Any, List, Tuple, Optional, Union, TYPE_CHECKING

import numpy as np
from ding.torch_utils.data_helper import to_list
from ding.utils import BUFFER_REGISTRY
from easydict import EasyDict

if TYPE_CHECKING:
    from lzero.policy import MuZeroPolicy, EfficientZeroPolicy, SampledEfficientZeroPolicy, GumbelMuZeroPolicy


@BUFFER_REGISTRY.register('game_buffer')
class GameBuffer(ABC, object):
    """
    Overview:
        The base game buffer class for MuZeroPolicy, EfficientZeroPolicy, SampledEfficientZeroPolicy, GumbelMuZeroPolicy.
    """

    @classmethod
    def default_config(cls: type) -> EasyDict:
        cfg = EasyDict(copy.deepcopy(cls.config))
        cfg.cfg_type = cls.__name__ + 'Dict'
        return cfg

    # Default configuration for GameBuffer.
    config = dict(
        # (int) The size/capacity of the replay buffer in terms of transitions.
        replay_buffer_size=int(1e6),
        # (float) The ratio of experiences required for the reanalyzing part in a minibatch.
        reanalyze_ratio=0,
        # (bool) Whether to consider outdated experiences for reanalyzing. If True, we first sort the data in the minibatch by the time it was produced
        # and only reanalyze the oldest ``reanalyze_ratio`` fraction.
        reanalyze_outdated=True,
        # (bool) Whether to use the root value in the reanalyzing part. Please refer to EfficientZero paper for details.
        use_root_value=False,
        # (int) The number of samples required for mini inference.
        mini_infer_size=10240,
        # (str) The type of sampled data. The default is 'transition'. Options: 'transition', 'episode'.
        sample_type='transition',
    )

    def __init__(self, cfg: dict):
        super().__init__()
        """
        Overview:
            Use the default configuration mechanism. If a user passes in a cfg with a key that matches an existing key
            in the default configuration, the user-provided value will override the default configuration. Otherwise,
            the default configuration will be used.
        """
        default_config = self.default_config()
        default_config.update(cfg)
        self._cfg = default_config
        self._cfg = cfg
        assert self._cfg.env_type in ['not_board_games', 'board_games']
        assert self._cfg.action_type in ['fixed_action_space', 'varied_action_space']

        self.replay_buffer_size = self._cfg.replay_buffer_size
        self.batch_size = self._cfg.batch_size
        self._alpha = self._cfg.priority_prob_alpha
        self._beta = self._cfg.priority_prob_beta

        self.game_segment_buffer = []
        self.game_pos_priorities = []
        self.game_segment_game_pos_look_up = []

        self.keep_ratio = 1
        self.num_of_collected_episodes = 0
        self.base_idx = 0
        self.clear_time = 0

    @abstractmethod
    def sample(
            self, batch_size: int, policy: Union["MuZeroPolicy", "EfficientZeroPolicy", "SampledEfficientZeroPolicy", "GumbelMuZeroPolicy"]
    ) -> List[Any]:
        """
        Overview:
            sample data from ``GameBuffer`` and prepare the current and target batch for training.
        Arguments:
            - batch_size (:obj:`int`): batch size.
            - policy (:obj:`Union["MuZeroPolicy", "EfficientZeroPolicy", "SampledEfficientZeroPolicy", "GumbelMuZeroPolicy"]`): policy.
        Returns:
            - train_data (:obj:`List`): List of train data, including current_batch and target_batch.
        """

    @abstractmethod
    def _make_batch(self, orig_data: Any, reanalyze_ratio: float) -> Tuple[Any]:
        """
        Overview:
            prepare the context of a batch
            reward_value_context:        the context of reanalyzed value targets
            policy_re_context:           the context of reanalyzed policy targets
            policy_non_re_context:       the context of non-reanalyzed policy targets
            current_batch:                the inputs of batch
        Arguments:
            orig_data: Any batch context from replay buffer
            reanalyze_ratio: float ratio of reanalyzed policy (value is 100% reanalyzed)
        Returns:
            - context (:obj:`Tuple`): reward_value_context, policy_re_context, policy_non_re_context, current_batch
        """
        pass

    def _sample_orig_data(self, batch_size: int, print_priority_logs: bool = False) -> Tuple:
        """
        Overview:
            Sample original data which includes:
                - game_segment_list: A list of game segments.
                - pos_in_game_segment_list: Transition index in the game (relative index).
                - batch_index_list: The index of the start transition of the sampled mini-batch in the replay buffer.
                - weights_list: The weight concerning the priority.
                - make_time: The time the batch is made (for correctly updating the replay buffer when data is deleted).
        Arguments:
            - batch_size (:obj:`int`): The size of the batch.
            - print_priority_logs (:obj:`bool`): Whether to print logs related to priority statistics, defaults to False.
        """
        assert self._beta > 0, "Beta should be greater than 0"
        num_of_transitions = self.get_num_of_transitions()
        if not self._cfg.use_priority:
            # If priority is not used, set all priorities to 1
            self.game_pos_priorities = np.ones_like(self.game_pos_priorities)

        # +1e-6 for numerical stability
        probs = self.game_pos_priorities ** self._alpha + 1e-6
        probs /= probs.sum()

        # sample according to transition index
        batch_index_list = np.random.choice(num_of_transitions, batch_size, p=probs, replace=False)
        
        if self._cfg.reanalyze_outdated:
            # Sort the batch indices if reanalyze is enabled
            batch_index_list.sort()
        
        # Calculate weights for the sampled transitions
        weights_list = (num_of_transitions * probs[batch_index_list]) ** (-self._beta)
        weights_list /= weights_list.max()  # Normalize weights

        game_segment_list = []
        pos_in_game_segment_list = []

        for idx in batch_index_list:
            game_segment_idx, pos_in_game_segment = self.game_segment_game_pos_look_up[idx]
            game_segment_idx -= self.base_idx  # Adjust index based on base index
            game_segment = self.game_segment_buffer[game_segment_idx]

            game_segment_list.append(game_segment)

            # print(f'len(game_segment)=:len(game_segment.action_segment): {len(game_segment)}')
            # print(f'len(game_segment.obs_segment): {game_segment.obs_segment.shape[0]}')

            # In the reanalysis phase, `pos_in_game_segment` should be a multiple of `num_unroll_steps`.
            # Indices exceeding `game_segment_length` are padded with the next segment and are not updated
            # in the current implementation. Therefore, we need to sample `pos_in_game_segment` within
            # [0, game_segment_length - num_unroll_steps] to avoid padded data.
<<<<<<< HEAD
            # TODO: Consider increasing `self._cfg.game_segment_length` to ensure sampling efficiency.
            if pos_in_game_segment >= self._cfg.game_segment_length - self._cfg.num_unroll_steps:
                pos_in_game_segment = np.random.choice(self._cfg.game_segment_length - self._cfg.num_unroll_steps, 1).item()
=======

            # TODO: Consider increasing `self._cfg.game_segment_length` to ensure sampling efficiency.
            # if pos_in_game_segment >= self._cfg.game_segment_length - self._cfg.num_unroll_steps:
            #     pos_in_game_segment = np.random.choice(self._cfg.game_segment_length - self._cfg.num_unroll_steps, 1).item()

            # NOTE: Sample the init position from the whole segment, but not from the padded part
            if pos_in_game_segment >= self._cfg.game_segment_length:
                pos_in_game_segment = np.random.choice(self._cfg.game_segment_length, 1).item()
>>>>>>> 5614025d

            pos_in_game_segment_list.append(pos_in_game_segment)
            

        make_time = [time.time() for _ in range(len(batch_index_list))]

        orig_data = (game_segment_list, pos_in_game_segment_list, batch_index_list, weights_list, make_time)
        
        if print_priority_logs:
            print(f"Sampled batch indices: {batch_index_list}")
            print(f"Sampled priorities: {self.game_pos_priorities[batch_index_list]}")
            print(f"Sampled weights: {weights_list}")
            
        return orig_data

    def _sample_orig_reanalyze_batch(self, batch_size: int) -> Tuple:
        """
        Overview:
            This function samples a batch of game segments for reanalysis from the replay buffer.
            It uses priority sampling based on the `reanalyze_time` of each game segment, with segments
            that have been reanalyzed more frequently receiving lower priority.

            The function returns a tuple containing information about the sampled game segments,
            including their positions within each segment and the time the batch was created.
        Arguments:
            - batch_size (:obj:`int`):
                The number of samples to draw in this batch.

        Returns:
            - Tuple:
                A tuple containing the following elements:
                - game_segment_list: A list of the sampled game segments.
                - pos_in_game_segment_list: A list of indices representing the position of each transition
                  within its corresponding game segment.
                - batch_index_list: The indices of the sampled game segments in the replay buffer.
                - make_time: A list of timestamps (set to `0` in this implementation) indicating when
                  the batch was created.

        Key Details:
            1. **Priority Sampling**:
               Game segments are sampled based on a probability distribution calculated using
               the `reanalyze_time` of each segment. Segments that have been reanalyzed more frequently
               are less likely to be selected.
            2. **Segment Slicing**:
               Each selected game segment is sampled at regular intervals determined by the
               `num_unroll_steps` parameter. Up to `samples_per_segment` transitions are sampled
               from each selected segment.
            3. **Handling Extra Samples**:
               If the `batch_size` is not perfectly divisible by the number of samples per segment,
               additional segments are sampled to make up the difference.
            4. **Reanalyze Time Update**:
               The `reanalyze_time` attribute of each sampled game segment is incremented to reflect
               that it has been selected for reanalysis again.
        Raises:
            - ValueError:
                If the `game_segment_length` is too small to accommodate the `num_unroll_steps`.
        """
        train_sample_num = len(self.game_segment_buffer)
        assert self._cfg.reanalyze_partition <= 0.75, "The reanalyze partition should be less than 0.75."
        valid_sample_num = int(train_sample_num * self._cfg.reanalyze_partition)

        # Calculate the number of samples per segment
        samples_per_segment = self._cfg.game_segment_length // self._cfg.num_unroll_steps

        # Make sure that the batch size can be divided by the number of samples per segment
        if samples_per_segment == 0:
            raise ValueError("The game segment length is too small for num_unroll_steps.")

        # Calculate the number of samples per segment
        batch_size_per_segment = batch_size // samples_per_segment

        # If the batch size cannot be divided, process the remainder part
        extra_samples = batch_size % samples_per_segment

        # We use the reanalyze_time in the game_segment_buffer to generate weights
        reanalyze_times = np.array([segment.reanalyze_time for segment in self.game_segment_buffer[:valid_sample_num]])

        # Calculate weights: the larger the reanalyze_time, the smaller the weight (use exp(-reanalyze_time))
        base_decay_rate = 100
        decay_rate = base_decay_rate / valid_sample_num
        weights = np.exp(-decay_rate * reanalyze_times)

        # Normalize the weights to a probability distribution
        probabilities = weights / np.sum(weights)

        # Sample game segments according to the probabilities
        selected_game_segments = np.random.choice(valid_sample_num, batch_size_per_segment, replace=False,
                                                  p=probabilities)

        # If there are extra samples to be allocated, randomly select some game segments and sample again
        if extra_samples > 0:
            extra_game_segments = np.random.choice(valid_sample_num, extra_samples, replace=False, p=probabilities)
            selected_game_segments = np.concatenate((selected_game_segments, extra_game_segments))

        game_segment_list = []
        pos_in_game_segment_list = []
        batch_index_list = []

        for game_segment_idx in selected_game_segments:
            game_segment_idx -= self.base_idx
            game_segment = self.game_segment_buffer[game_segment_idx]

            # Update reanalyze_time only once
            game_segment.reanalyze_time += 1

            # The sampling position should be 0, 0 + num_unroll_steps, ... (integer multiples of num_unroll_steps)
            for i in range(samples_per_segment):
                game_segment_list.append(game_segment)
                pos_in_game_segment = i * self._cfg.num_unroll_steps
                if pos_in_game_segment >= len(game_segment):
                    pos_in_game_segment = np.random.choice(len(game_segment), 1).item()
                pos_in_game_segment_list.append(pos_in_game_segment)
                batch_index_list.append(game_segment_idx)

        # Set the make_time for each sample (set to 0 for now, but can be the actual time if needed).
        make_time = [0. for _ in range(len(batch_index_list))]

        orig_data = (game_segment_list, pos_in_game_segment_list, batch_index_list, [], make_time)
        return orig_data

    def _sample_orig_reanalyze_data(self, batch_size: int) -> Tuple:
        """
        Overview:
            sample orig_data that contains:
                game_segment_list: a list of game segments
                pos_in_game_segment_list: transition index in game (relative index)
                batch_index_list: the index of start transition of sampled minibatch in replay buffer
                weights_list: the weight concerning the priority
                make_time: the time the batch is made (for correctly updating replay buffer when data is deleted)
        Arguments:
            - batch_size (:obj:`int`): batch size
            - beta: float the parameter in PER for calculating the priority
        """
        segment_length = (self.get_num_of_transitions()//2000)
        assert self._beta > 0
        num_of_transitions = self.get_num_of_transitions()
        sample_points = num_of_transitions // segment_length

        batch_index_list = np.random.choice(2000, batch_size, replace=False)

        if self._cfg.reanalyze_outdated is True:
            # NOTE: used in reanalyze part
            batch_index_list.sort()

        # TODO(xcy): use weighted sample
        game_segment_list = []
        pos_in_game_segment_list = []

        for idx in batch_index_list:
            game_segment_idx, pos_in_game_segment = self.game_segment_game_pos_look_up[idx*segment_length]
            game_segment_idx -= self.base_idx
            game_segment = self.game_segment_buffer[game_segment_idx]

            game_segment_list.append(game_segment)
            pos_in_game_segment_list.append(pos_in_game_segment)

        make_time = [time.time() for _ in range(len(batch_index_list))]

        orig_data = (game_segment_list, pos_in_game_segment_list, batch_index_list, [], make_time)
        return orig_data

    def _sample_orig_data_episode(self, batch_size: int) -> Tuple:
        """
        Overview:
            Sample original data for a training batch, which includes:
                - game_segment_list: A list of game segments.
                - pos_in_game_segment_list: Indices of transitions within the game segments.
                - batch_index_list: Indices of the start transitions of the sampled mini-batch in the replay buffer.
                - weights_list: Weights for each sampled transition, used for prioritization.
                - make_time: Timestamps indicating when the batch was created (useful for managing replay buffer updates).
        Arguments:
            - batch_size (:obj:`int`): The number of samples to draw for the batch.
            - beta (:obj:`float`): Parameter for Prioritized Experience Replay (PER) that adjusts the importance of samples.
        """
        assert self._beta > 0, "Beta must be greater than zero."

        num_of_transitions = self.get_num_of_transitions()

        if not self._cfg.use_priority:
            self.game_pos_priorities = np.ones_like(self.game_pos_priorities)

        # Add a small constant for numerical stability
        probs = self.game_pos_priorities ** self._alpha + 1e-6
        probs /= probs.sum()

        # Sample game segment indices
        num_of_game_segments = self.get_num_of_game_segments()
        batch_episode_index_list = np.random.choice(num_of_game_segments, batch_size, replace=False)

        if self._cfg.reanalyze_outdated:
            # Sort for consistency when reanalyzing
            batch_episode_index_list.sort()

        batch_index_list = batch_episode_index_list * self._cfg.game_segment_length

        # Calculate weights for the sampled transitions
        weights_list = (num_of_transitions * probs[batch_index_list]) ** (-self._beta)
        weights_list /= weights_list.max()

        game_segment_list = []
        pos_in_game_segment_list = []

        # Collect game segments and their initial positions
        for episode_index in batch_episode_index_list:
            game_segment = self.game_segment_buffer[episode_index]
            game_segment_list.append(game_segment)
            pos_in_game_segment_list.append(0)  # Starting position in game segments

        # Record the time when the batch is created
        make_time = [time.time() for _ in range(len(batch_episode_index_list))]

        orig_data = (game_segment_list, pos_in_game_segment_list, batch_index_list, weights_list, make_time)
        return orig_data

    def _preprocess_to_play_and_action_mask(
            self, game_segment_batch_size, to_play_segment, action_mask_segment, pos_in_game_segment_list, unroll_steps = None
    ):
        """
        Overview:
            prepare the to_play and action_mask for the target obs in ``value_obs_list``
                - to_play: {list: game_segment_batch_size * (num_unroll_steps+1)}
                - action_mask: {list: game_segment_batch_size * (num_unroll_steps+1)}
        """
        unroll_steps = unroll_steps if unroll_steps is not None else self._cfg.num_unroll_steps

        to_play = []
        for bs in range(game_segment_batch_size):
            to_play_tmp = list(
                to_play_segment[bs][pos_in_game_segment_list[bs]:pos_in_game_segment_list[bs] +
                                                                 unroll_steps + 1]
            )
            if len(to_play_tmp) < unroll_steps + 1:
                # NOTE: the effective to play index is {1,2}, for null padding data, we set to_play=-1
                to_play_tmp += [-1 for _ in range(unroll_steps + 1 - len(to_play_tmp))]
            to_play.append(to_play_tmp)
        to_play = sum(to_play, [])

        if self._cfg.model.continuous_action_space is True:
            # when the action space of the environment is continuous, action_mask[:] is None.
            return to_play, None

        action_mask = []
        for bs in range(game_segment_batch_size):
            action_mask_tmp = list(
                action_mask_segment[bs][pos_in_game_segment_list[bs]:pos_in_game_segment_list[bs] +
                                                                     unroll_steps + 1]
            )
            if len(action_mask_tmp) < unroll_steps + 1:
                action_mask_tmp += [
                    list(np.ones(self._cfg.model.action_space_size, dtype=np.int8))
                    for _ in range(unroll_steps + 1 - len(action_mask_tmp))
                ]
            action_mask.append(action_mask_tmp)
        action_mask = to_list(action_mask)
        action_mask = sum(action_mask, [])

        return to_play, action_mask

    @abstractmethod
    def _prepare_reward_value_context(
            self, batch_index_list: List[str], game_segment_list: List[Any], pos_in_game_segment_list: List[Any],
            total_transitions: int
    ) -> List[Any]:
        """
        Overview:
            prepare the context of rewards and values for calculating TD value target in reanalyzing part.
        Arguments:
            - batch_index_list (:obj:`list`): the index of start transition of sampled minibatch in replay buffer
            - game_segment_list (:obj:`list`): list of game segments
            - pos_in_game_segment_list (:obj:`list`): list of transition index in game_segment
            - total_transitions (:obj:`int`): number of collected transitions
        Returns:
            - reward_value_context (:obj:`list`): value_obs_lst, value_mask, state_index_lst, rewards_lst, game_segment_lens,
              td_steps_lst, action_mask_segment, to_play_segment
        """
        pass

    @abstractmethod
    def _prepare_policy_non_reanalyzed_context(
            self, batch_index_list: List[int], game_segment_list: List[Any], pos_in_game_segment_list: List[int]
    ) -> List[Any]:
        """
        Overview:
            prepare the context of policies for calculating policy target in non-reanalyzing part, just return the policy in self-play
        Arguments:
            - batch_index_list (:obj:`list`): the index of start transition of sampled minibatch in replay buffer
            - game_segment_list (:obj:`list`): list of game segments
            - pos_in_game_segment_list (:obj:`list`): list transition index in game
        Returns:
            - policy_non_re_context (:obj:`list`): state_index_lst, child_visits, game_segment_lens, action_mask_segment, to_play_segment
        """
        pass

    @abstractmethod
    def _prepare_policy_reanalyzed_context(
            self, batch_index_list: List[str], game_segment_list: List[Any], pos_in_game_segment_list: List[str]
    ) -> List[Any]:
        """
        Overview:
            prepare the context of policies for calculating policy target in reanalyzing part.
        Arguments:
            - batch_index_list (:obj:'list'): start transition index in the replay buffer
            - game_segment_list (:obj:'list'): list of game segments
            - pos_in_game_segment_list (:obj:'list'): position of transition index in one game history
        Returns:
            - policy_re_context (:obj:`list`): policy_obs_lst, policy_mask, state_index_lst, indices,
              child_visits, game_segment_lens, action_mask_segment, to_play_segment
        """
        pass

    @abstractmethod
    def _compute_target_reward_value(self, reward_value_context: List[Any], model: Any) -> List[np.ndarray]:
        """
        Overview:
            prepare reward and value targets from the context of rewards and values.
        Arguments:
            - reward_value_context (:obj:'list'): the reward value context
            - model (:obj:'torch.tensor'):model of the target model
        Returns:
            - batch_value_prefixs (:obj:'np.ndarray): batch of value prefix
            - batch_target_values (:obj:'np.ndarray): batch of value estimation
        """
        pass

    @abstractmethod
    def _compute_target_policy_reanalyzed(self, policy_re_context: List[Any], model: Any) -> np.ndarray:
        """
        Overview:
            prepare policy targets from the reanalyzed context of policies
        Arguments:
            - policy_re_context (:obj:`List`): List of policy context to reanalyzed
        Returns:
            - batch_target_policies_re
        """
        pass

    @abstractmethod
    def _compute_target_policy_non_reanalyzed(
            self, policy_non_re_context: List[Any], policy_shape: Optional[int]
    ) -> np.ndarray:
        """
        Overview:
            prepare policy targets from the non-reanalyzed context of policies
        Arguments:
            - policy_non_re_context (:obj:`List`): List containing:
                - pos_in_game_segment_list
                - child_visits
                - game_segment_lens
                - action_mask_segment
                - to_play_segment
        Returns:
            - batch_target_policies_non_re
        """
        pass

    @abstractmethod
    def update_priority(
            self, train_data: Optional[List[Optional[np.ndarray]]], batch_priorities: Optional[Any]
    ) -> None:
        """
        Overview:
            Update the priority of training data.
        Arguments:
            - train_data (:obj:`Optional[List[Optional[np.ndarray]]]`): training data to be updated priority.
            - batch_priorities (:obj:`batch_priorities`): priorities to update to.
        """
        pass

    def push_game_segments(self, data_and_meta: Any) -> None:
        """
        Overview:
            Push game_segments data and it's meta information into buffer.
            Save a game segment
        Arguments:
            - data_and_meta
                - data (:obj:`Any`): The data (game segments) which will be pushed into buffer.
                - meta (:obj:`dict`): Meta information, e.g. priority, count, staleness.
        """
        data, meta = data_and_meta
        for (data_game, meta_game) in zip(data, meta):
            self._push_game_segment(data_game, meta_game)

    def _push_game_segment(self, data: Any, meta: Optional[dict] = None) -> None:
        """
        Overview:
            Push data and it's meta information in buffer.
            Save a game segment.
        Arguments:
            - data (:obj:`Any`): The data (a game segment) which will be pushed into buffer.
            - meta (:obj:`dict`): Meta information, e.g. priority, count, staleness.
                - done (:obj:`bool`): whether the game is finished.
                - unroll_plus_td_steps (:obj:`int`): if the game is not finished, we only save the transitions that can be computed
                - priorities (:obj:`list`): the priorities corresponding to the transitions in the game history
        Returns:
            - buffered_data (:obj:`BufferedData`): The pushed data.
        """
        data_length = len(data.action_segment) if len(data.action_segment)<self._cfg.game_segment_length else self._cfg.game_segment_length

        if meta['done']:
            self.num_of_collected_episodes += 1
            valid_len = data_length
        else:
            valid_len = data_length - meta['unroll_plus_td_steps']
            # print(f'valid_len is {valid_len}')

        if meta['priorities'] is None:
            max_prio = self.game_pos_priorities.max() if self.game_segment_buffer else 1
            # if no 'priorities' provided, set the valid part of the new-added game history the max_prio
            self.game_pos_priorities = np.concatenate(
                (
                    self.game_pos_priorities, [max_prio
                                               for _ in range(valid_len)] + [0. for _ in range(valid_len, data_length)]
                )
            )
        else:
            assert data_length == len(meta['priorities']), " priorities should be of same length as the game steps"
            priorities = meta['priorities'].copy().reshape(-1)
            priorities[valid_len:data_length] = 0.
            self.game_pos_priorities = np.concatenate((self.game_pos_priorities, priorities))

        self.game_segment_buffer.append(data)
        self.game_segment_game_pos_look_up += [
            (self.base_idx + len(self.game_segment_buffer) - 1, step_pos) for step_pos in range(data_length)
        ]
        # print(f'potioritys is {self.game_pos_priorities}')
        # print(f'num of transitions is {len(self.game_segment_game_pos_look_up)}')

    def remove_oldest_data_to_fit(self) -> None:
        """
        Overview:
            remove some oldest data if the replay buffer is full.
        """
        if isinstance(self._cfg.batch_size, int):
            assert self.replay_buffer_size > self._cfg.batch_size, "replay buffer size should be larger than batch size"
        nums_of_game_segments = self.get_num_of_game_segments()
        total_transition = self.get_num_of_transitions()
        if total_transition > self.replay_buffer_size:
            index = 0
            for i in range(nums_of_game_segments):
                length_data = len(self.game_segment_buffer[i].action_segment) if len(self.game_segment_buffer[i].action_segment)<self._cfg.game_segment_length else self._cfg.game_segment_length
                total_transition -= length_data
                if total_transition <= self.replay_buffer_size * self.keep_ratio:
                    # find the max game_segment index to keep in the buffer
                    index = i
                    break
            if isinstance(self._cfg.batch_size, int):
                if total_transition >= self._cfg.batch_size:
                    self._remove(index + 1)
            else:
                try:
                    if total_transition >= self._cfg.batch_size[0]:
                        self._remove(index + 1)
                except Exception as e:
                    print(e)

    def _remove(self, excess_game_segment_index: List[int]) -> None:
        """
        Overview:
            delete game segments in index [0: excess_game_segment_index]
        Arguments:
            - excess_game_segment_index (:obj:`List[str]`): Index of data.
        """
        excess_game_positions = sum(
            [len(game_segment) for game_segment in self.game_segment_buffer[:excess_game_segment_index]]
        )
        del self.game_segment_buffer[:excess_game_segment_index]
        self.game_pos_priorities = self.game_pos_priorities[excess_game_positions:]
        del self.game_segment_game_pos_look_up[:excess_game_positions]
        self.base_idx += excess_game_segment_index
        self.clear_time = time.time()

    def get_num_of_episodes(self) -> int:
        # number of collected episodes
        return self.num_of_collected_episodes

    def get_num_of_game_segments(self) -> int:
        # num of game segments
        return len(self.game_segment_buffer)

    def get_num_of_transitions(self) -> int:
        # total number of transitions
        return len(self.game_segment_game_pos_look_up)

    def __repr__(self):
        return f'current buffer statistics is: num_of_all_collected_episodes: {self.num_of_collected_episodes}, num of game segments: {len(self.game_segment_buffer)}, number of transitions: {len(self.game_segment_game_pos_look_up)}'<|MERGE_RESOLUTION|>--- conflicted
+++ resolved
@@ -153,20 +153,10 @@
             # Indices exceeding `game_segment_length` are padded with the next segment and are not updated
             # in the current implementation. Therefore, we need to sample `pos_in_game_segment` within
             # [0, game_segment_length - num_unroll_steps] to avoid padded data.
-<<<<<<< HEAD
             # TODO: Consider increasing `self._cfg.game_segment_length` to ensure sampling efficiency.
+            # NOTE: Sample the init position from the whole segment, but not from the padded part
             if pos_in_game_segment >= self._cfg.game_segment_length - self._cfg.num_unroll_steps:
                 pos_in_game_segment = np.random.choice(self._cfg.game_segment_length - self._cfg.num_unroll_steps, 1).item()
-=======
-
-            # TODO: Consider increasing `self._cfg.game_segment_length` to ensure sampling efficiency.
-            # if pos_in_game_segment >= self._cfg.game_segment_length - self._cfg.num_unroll_steps:
-            #     pos_in_game_segment = np.random.choice(self._cfg.game_segment_length - self._cfg.num_unroll_steps, 1).item()
-
-            # NOTE: Sample the init position from the whole segment, but not from the padded part
-            if pos_in_game_segment >= self._cfg.game_segment_length:
-                pos_in_game_segment = np.random.choice(self._cfg.game_segment_length, 1).item()
->>>>>>> 5614025d
 
             pos_in_game_segment_list.append(pos_in_game_segment)
             
