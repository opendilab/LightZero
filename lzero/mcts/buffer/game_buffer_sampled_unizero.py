from typing import Any, List, Tuple, Union, TYPE_CHECKING, Optional

import numpy as np
import torch
from ding.utils import BUFFER_REGISTRY

from lzero.mcts.tree_search.mcts_ctree_sampled import SampledUniZeroMCTSCtree as MCTSCtree
# from lzero.mcts.tree_search.mcts_ptree import MuZeroMCTSPtree as MCTSPtree
from lzero.mcts.utils import prepare_observation, generate_random_actions_discrete
from lzero.policy import to_detach_cpu_numpy, concat_output, concat_output_value, inverse_scalar_transform
from .game_buffer_unizero import UniZeroGameBuffer

if TYPE_CHECKING:
    from lzero.policy import MuZeroPolicy, EfficientZeroPolicy, SampledEfficientZeroPolicy


@BUFFER_REGISTRY.register('game_buffer_sampled_unizero')
class SampledUniZeroGameBuffer(UniZeroGameBuffer):
    """
    Overview:
        The specific game buffer for MuZero policy.
    """

    def __init__(self, cfg: dict):
        super().__init__(cfg)
        """
        Overview:
            Use the default configuration mechanism. If a user passes in a cfg with a key that matches an existing key
            in the default configuration, the user-provided value will override the default configuration. Otherwise,
            the default configuration will be used.
        """
        default_config = self.default_config()
        default_config.update(cfg)
        self._cfg = default_config
        assert self._cfg.env_type in ['not_board_games', 'board_games']
        assert self._cfg.action_type in ['fixed_action_space', 'varied_action_space']
        self.replay_buffer_size = self._cfg.replay_buffer_size
        self.batch_size = self._cfg.batch_size
        self._alpha = self._cfg.priority_prob_alpha
        self._beta = self._cfg.priority_prob_beta

        self.keep_ratio = 1
        self.model_update_interval = 10
        self.num_of_collected_episodes = 0
        self.base_idx = 0
        self.clear_time = 0

        self.game_segment_buffer = []
        self.game_pos_priorities = []
        self.game_segment_game_pos_look_up = []
        # self.task_id = self._cfg.task_id
        self.sample_type = self._cfg.sample_type  # 'transition' or 'episode'

    def reanalyze_buffer(
            self, batch_size: int, policy: Union["MuZeroPolicy", "EfficientZeroPolicy", "SampledEfficientZeroPolicy"]
    ) -> List[Any]:
        """
        Overview:
            sample data from ``GameBuffer`` and prepare the current and target batch for training.
        Arguments:
            - batch_size (:obj:`int`): batch size.
            - policy (:obj:`Union["MuZeroPolicy", "EfficientZeroPolicy", "SampledEfficientZeroPolicy"]`): policy.
        Returns:
            - train_data (:obj:`List`): List of train data, including current_batch and target_batch.
        """
        policy._target_model.to(self._cfg.device)
        policy._target_model.eval()

        # obtain the current_batch and prepare target context
        policy_re_context, current_batch = self._make_batch_for_reanalyze(batch_size, 1)
        # target policy: current_batch[1]: action, current_batch[2]: child_sampled_actions
<<<<<<< HEAD
        _, root_sampled_actions = self._compute_target_policy_reanalyzed(policy_re_context, policy._target_model, current_batch[1])

        # current_batch = [obs_list, action_list, root_sampled_actions_list, mask_list, batch_index_list, weights_list, make_time_list]
        if self._cfg.model.continuous_action_space:
            # TODO: check whether current_batch[2]/root_sampled_actions_list is update correctly
            current_batch[2] = root_sampled_actions.reshape(
                batch_size, self._cfg.num_unroll_steps + 1,
                self._cfg.model.num_of_sampled_actions, self._cfg.model.action_space_size
            )
        else:
            current_batch[2] = root_sampled_actions.reshape(
                batch_size, self._cfg.num_unroll_steps + 1,
                self._cfg.model.num_of_sampled_actions, 1
            )

    
=======
        self._compute_target_policy_reanalyzed(policy_re_context, policy._target_model, current_batch[1])

>>>>>>> 5614025d
    def _make_batch_for_reanalyze(self, batch_size: int, reanalyze_ratio: float) -> Tuple[Any]:
        """
        Overview:
            first sample orig_data through ``_sample_orig_data()``,
            then prepare the context of a batch:
                reward_value_context:        the context of reanalyzed value targets
                policy_re_context:           the context of reanalyzed policy targets
                policy_non_re_context:       the context of non-reanalyzed policy targets
                current_batch:                the inputs of batch
        Arguments:
            - batch_size (:obj:`int`): the batch size of orig_data from replay buffer.
            - reanalyze_ratio (:obj:`float`): ratio of reanalyzed policy (value is 100% reanalyzed)
        Returns:
            - context (:obj:`Tuple`): reward_value_context, policy_re_context, policy_non_re_context, current_batch
        """
        # obtain the batch context from replay buffer
        if self.sample_type == 'transition':
            orig_data = self._sample_orig_reanalyze_batch(batch_size)
        elif self.sample_type == 'episode':
            orig_data = self._sample_orig_data_episode(batch_size)
        game_segment_list, pos_in_game_segment_list, batch_index_list, weights_list, make_time_list = orig_data
        batch_size = len(batch_index_list)
        obs_list, action_list, mask_list = [], [], []
        root_sampled_actions_list = []
        # prepare the inputs of a batch
        for i in range(batch_size):
            game = game_segment_list[i]
            pos_in_game_segment = pos_in_game_segment_list[i]

            actions_tmp = game.action_segment[pos_in_game_segment:pos_in_game_segment +
                                                                  self._cfg.num_unroll_steps].tolist()

            # NOTE: self._cfg.num_unroll_steps + 1
            root_sampled_actions_tmp = game.root_sampled_actions[pos_in_game_segment:pos_in_game_segment +
                                                                 self._cfg.num_unroll_steps + 1]

<<<<<<< HEAD
            # add mask for invalid actions (out of trajectory), 1 for valid, 0 for invalid
            # mask_tmp = [1. for i in range(len(actions_tmp))]
            # mask_tmp += [0. for _ in range(self._cfg.num_unroll_steps + 1 - len(mask_tmp))]

            # TODO: original buffer mask
            mask_tmp = [1. for i in range(min(len(actions_tmp), self._cfg.game_segment_length - pos_in_game_segment))]
            mask_tmp += [0. for _ in range(self._cfg.num_unroll_steps + 1 - len(mask_tmp))]


=======
            # the game.root_sampled_actions is not padded, the length is at most segment_length
            # add mask for invalid actions (out of trajectory), 1 for valid, 0 for invalid
            mask_tmp = [1. for i in range(len(root_sampled_actions_tmp))]
            mask_tmp += [0. for _ in range(self._cfg.num_unroll_steps + 1 - len(mask_tmp))]

>>>>>>> 5614025d
            # pad random action
            if self._cfg.model.continuous_action_space:
                actions_tmp += [
                    np.random.randn(self._cfg.model.action_space_size)
                    for _ in range(self._cfg.num_unroll_steps - len(actions_tmp))
                ]
                root_sampled_actions_tmp += [
                    np.random.rand(self._cfg.model.num_of_sampled_actions, self._cfg.model.action_space_size)
                    for _ in range(self._cfg.num_unroll_steps + 1 - len(root_sampled_actions_tmp))
                ]
            else:
                # generate random `padded actions_tmp`
                actions_tmp += generate_random_actions_discrete(
                    self._cfg.num_unroll_steps - len(actions_tmp),
                    self._cfg.model.action_space_size,
                    1  # Number of sampled actions for actions_tmp is 1
                )

                # generate random padded `root_sampled_actions_tmp`
                # root_sampled_action have different shape in mcts_ctree and mcts_ptree, thus we need to pad differently
                reshape = True if self._cfg.mcts_ctree else False
                root_sampled_actions_tmp += generate_random_actions_discrete(
                    self._cfg.num_unroll_steps + 1 - len(root_sampled_actions_tmp),
                    self._cfg.model.action_space_size,
                    self._cfg.model.num_of_sampled_actions,
                    reshape=reshape
                )

            # obtain the input observations
            # pad if length of obs in game_segment is less than stack+num_unroll_steps
            # e.g. stack+num_unroll_steps = 4+5
            obs_list.append(
                game_segment_list[i].get_unroll_obs(
                    pos_in_game_segment_list[i], num_unroll_steps=self._cfg.num_unroll_steps, padding=True
                )
            )
            action_list.append(actions_tmp)
            root_sampled_actions_list.append(root_sampled_actions_tmp)

            mask_list.append(mask_tmp)

        # formalize the input observations
        obs_list = prepare_observation(obs_list, self._cfg.model.model_type)

        # ==============================================================
        # sampled related core code
        # ==============================================================
        # formalize the inputs of a batch
        current_batch = [
            obs_list, action_list, root_sampled_actions_list, mask_list, batch_index_list, weights_list, make_time_list
        ]
        for i in range(len(current_batch)):
            current_batch[i] = np.asarray(current_batch[i])

        # reanalyzed policy
        # obtain the context of reanalyzed policy targets
        policy_re_context = self._prepare_policy_reanalyzed_context(
            batch_index_list, game_segment_list,
            pos_in_game_segment_list
        )
        self.reanalyze_num = batch_size

        return policy_re_context, current_batch

    def sample(
            self, batch_size: int, policy: Union["MuZeroPolicy", "EfficientZeroPolicy", "SampledEfficientZeroPolicy"]
    ) -> List[Any]:
        """
        Overview:
            sample data from ``GameBuffer`` and prepare the current and target batch for training.
        Arguments:
            - batch_size (:obj:`int`): batch size.
            - policy (:obj:`Union["MuZeroPolicy", "EfficientZeroPolicy", "SampledEfficientZeroPolicy"]`): policy.
        Returns:
            - train_data (:obj:`List`): List of train data, including current_batch and target_batch.
        """
        policy._target_model.to(self._cfg.device)
        policy._target_model.eval()

        # obtain the current_batch and prepare target context
        reward_value_context, policy_re_context, policy_non_re_context, current_batch = self._make_batch(
            batch_size, self._cfg.reanalyze_ratio
        )

        # current_batch = [
        #     obs_list, action_list, root_sampled_actions_list, bootstrap_action_list, mask_list, batch_index_list, weights_list, make_time_list
        # ]
        # target reward, target value
        batch_rewards, batch_target_values = self._compute_target_reward_value(
            reward_value_context, policy._target_model, current_batch[3]  # current_batch[3] is batch_target_action
        )

        batch_target_policies_non_re = self._compute_target_policy_non_reanalyzed(
            policy_non_re_context, self._cfg.model.num_of_sampled_actions
        )

        if self._cfg.reanalyze_ratio > 0:
            # target policy
<<<<<<< HEAD
            batch_target_policies_re, root_sampled_actions = self._compute_target_policy_reanalyzed(
                policy_re_context, policy._target_model, current_batch[1]
            )
            # ==============================================================
            # fix reanalyze in suz:
            # use the latest root_sampled_actions after the reanalyze process,
            # because the batch_target_policies_re is corresponding to the latest root_sampled_actions
            # ==============================================================

            assert (self._cfg.reanalyze_ratio > 0 and self._cfg.reanalyze_outdated is True), \
                "in sampled effiicientzero, if self._cfg.reanalyze_ratio>0, you must set self._cfg.reanalyze_outdated=True"
            if self._cfg.model.continuous_action_space:
                current_batch[2][:int(batch_size * self._cfg.reanalyze_ratio)] = root_sampled_actions.reshape(
                    max(int(batch_size * self._cfg.reanalyze_ratio), 1), self._cfg.num_unroll_steps + 1,
                    self._cfg.model.num_of_sampled_actions, self._cfg.model.action_space_size
                )
            else:
                current_batch[2][:int(batch_size * self._cfg.reanalyze_ratio)] = root_sampled_actions.reshape(
                    max(int(batch_size * self._cfg.reanalyze_ratio), 1), self._cfg.num_unroll_steps + 1,
                    self._cfg.model.num_of_sampled_actions, 1
                )
=======
            batch_target_policies_re = self._compute_target_policy_reanalyzed(
                policy_re_context, policy._target_model, current_batch[1]
            )
>>>>>>> 5614025d

        if 0 < self._cfg.reanalyze_ratio < 1:
            batch_target_policies = np.concatenate([batch_target_policies_re, batch_target_policies_non_re])
        elif self._cfg.reanalyze_ratio == 1:
            batch_target_policies = batch_target_policies_re
        elif self._cfg.reanalyze_ratio == 0:
            batch_target_policies = batch_target_policies_non_re

        target_batch = [batch_rewards, batch_target_values, batch_target_policies]
        # a batch contains the current_batch and the target_batch
        train_data = [current_batch, target_batch]
        return train_data

    def _make_batch(self, batch_size: int, reanalyze_ratio: float) -> Tuple[Any]:
        """
        Overview:
            first sample orig_data through ``_sample_orig_data()``,
            then prepare the context of a batch:
                reward_value_context:        the context of reanalyzed value targets
                policy_re_context:           the context of reanalyzed policy targets
                policy_non_re_context:       the context of non-reanalyzed policy targets
                current_batch:                the inputs of batch
        Arguments:
            - batch_size (:obj:`int`): the batch size of orig_data from replay buffer.
            - reanalyze_ratio (:obj:`float`): ratio of reanalyzed policy (value is 100% reanalyzed)
        Returns:
            - context (:obj:`Tuple`): reward_value_context, policy_re_context, policy_non_re_context, current_batch
        """
        # obtain the batch context from replay buffer
        if self.sample_type == 'transition':
            orig_data = self._sample_orig_data(batch_size)
        elif self.sample_type == 'episode':
            orig_data = self._sample_orig_data_episode(batch_size)
        game_segment_list, pos_in_game_segment_list, batch_index_list, weights_list, make_time_list = orig_data
        batch_size = len(batch_index_list)
        obs_list, action_list, mask_list = [], [], []
        root_sampled_actions_list = []
        bootstrap_action_list = []

        # prepare the inputs of a batch
        for i in range(batch_size):
            game = game_segment_list[i]
            pos_in_game_segment = pos_in_game_segment_list[i]

            actions_tmp = game.action_segment[pos_in_game_segment:pos_in_game_segment +
                                                                  self._cfg.num_unroll_steps].tolist()

            # NOTE: self._cfg.num_unroll_steps + 1
            root_sampled_actions_tmp = game.root_sampled_actions[pos_in_game_segment:pos_in_game_segment +
                                                                 self._cfg.num_unroll_steps + 1]

            # the game.root_sampled_actions is not padded, the length is at most segment_length
            # add mask for invalid actions (out of trajectory), 1 for valid, 0 for invalid
<<<<<<< HEAD
            # mask_tmp = [1. for i in range(len(actions_tmp))]
            # mask_tmp += [0. for _ in range(self._cfg.num_unroll_steps + 1 - len(mask_tmp))]

            # TODO: original buffer mask
            mask_tmp = [1. for i in range(min(len(actions_tmp), self._cfg.game_segment_length - pos_in_game_segment))]
=======
            mask_tmp = [1. for i in range(len(root_sampled_actions_tmp))]
>>>>>>> 5614025d
            mask_tmp += [0. for _ in range(self._cfg.num_unroll_steps + 1 - len(mask_tmp))]

            # pad random action
            if self._cfg.model.continuous_action_space:
                actions_tmp += [
                    np.random.randn(self._cfg.model.action_space_size)
                    for _ in range(self._cfg.num_unroll_steps - len(actions_tmp))
                ]
                root_sampled_actions_tmp += [
                    np.random.rand(self._cfg.model.num_of_sampled_actions, self._cfg.model.action_space_size)
                    for _ in range(self._cfg.num_unroll_steps + 1 - len(root_sampled_actions_tmp))
                ]
            else:
                # generate random `padded actions_tmp`
                actions_tmp += generate_random_actions_discrete(
                    self._cfg.num_unroll_steps - len(actions_tmp),
                    self._cfg.model.action_space_size,
                    1  # Number of sampled actions for actions_tmp is 1
                )

                # generate random padded `root_sampled_actions_tmp`
                # root_sampled_action have different shape in mcts_ctree and mcts_ptree, thus we need to pad differently
                reshape = True if self._cfg.mcts_ctree else False
                root_sampled_actions_tmp += generate_random_actions_discrete(
                    self._cfg.num_unroll_steps + 1 - len(root_sampled_actions_tmp),
                    self._cfg.model.action_space_size,
                    self._cfg.model.num_of_sampled_actions,
                    reshape=reshape
                )

            # obtain the input observations
            # pad if length of obs in game_segment is less than stack+num_unroll_steps
            # e.g. stack+num_unroll_steps = 4+5
            obs_list.append(
                game_segment_list[i].get_unroll_obs(
                    pos_in_game_segment_list[i], num_unroll_steps=self._cfg.num_unroll_steps, padding=True
                )
            )
            action_list.append(actions_tmp)
            root_sampled_actions_list.append(root_sampled_actions_tmp)

            mask_list.append(mask_tmp)

            # NOTE: for unizero
            bootstrap_action_tmp = game.action_segment[pos_in_game_segment+self._cfg.td_steps:pos_in_game_segment +
                                                                  self._cfg.num_unroll_steps+self._cfg.td_steps].tolist()
            if self._cfg.model.continuous_action_space:
                # pad random action
                bootstrap_action_tmp += [
                    np.random.randn(self._cfg.model.action_space_size)
                    for _ in range(self._cfg.num_unroll_steps - len(bootstrap_action_tmp))
                ]
            bootstrap_action_list.append(bootstrap_action_tmp)

        # formalize the input observations
        obs_list = prepare_observation(obs_list, self._cfg.model.model_type)

        # ==============================================================
        # sampled related core code
        # ==============================================================
        # formalize the inputs of a batch
        current_batch = [
            obs_list, action_list, root_sampled_actions_list, bootstrap_action_list, mask_list, batch_index_list, weights_list, make_time_list
        ]
        for i in range(len(current_batch)):
            current_batch[i] = np.asarray(current_batch[i])

        total_transitions = self.get_num_of_transitions()

        # obtain the context of value targets
        reward_value_context = self._prepare_reward_value_context(
            batch_index_list, game_segment_list, pos_in_game_segment_list, total_transitions
        )
        """
        only reanalyze recent reanalyze_ratio (e.g. 50%) data
        if self._cfg.reanalyze_outdated is True, batch_index_list is sorted according to its generated env_steps
        0: reanalyze_num -> reanalyzed policy, reanalyze_num:end -> non reanalyzed policy
        """
        reanalyze_num = max(int(batch_size * reanalyze_ratio), 1) if reanalyze_ratio > 0 else 0
        # print(f'reanalyze_ratio: {reanalyze_ratio}, reanalyze_num: {reanalyze_num}')
        self.reanalyze_num = reanalyze_num
        # reanalyzed policy
        if reanalyze_num > 0:
            # obtain the context of reanalyzed policy targets
            policy_re_context = self._prepare_policy_reanalyzed_context(
                batch_index_list[:reanalyze_num], game_segment_list[:reanalyze_num],
                pos_in_game_segment_list[:reanalyze_num]
            )
        else:
            policy_re_context = None

        # non reanalyzed policy
        if reanalyze_num < batch_size:
            # obtain the context of non-reanalyzed policy targets
            policy_non_re_context = self._prepare_policy_non_reanalyzed_context(
                batch_index_list[reanalyze_num:], game_segment_list[reanalyze_num:],
                pos_in_game_segment_list[reanalyze_num:]
            )
        else:
            policy_non_re_context = None

        context = reward_value_context, policy_re_context, policy_non_re_context, current_batch
        return context

    def _prepare_policy_reanalyzed_context(
            self, batch_index_list: List[str], game_segment_list: List[Any], pos_in_game_segment_list: List[str]
    ) -> List[Any]:
        """
        Overview:
            prepare the context of policies for calculating policy target in reanalyzing part.
        Arguments:
            - batch_index_list (:obj:'list'): start transition index in the replay buffer
            - game_segment_list (:obj:'list'): list of game segments
            - pos_in_game_segment_list (:obj:'list'): position of transition index in one game history
        Returns:
            - policy_re_context (:obj:`list`): policy_obs_list, policy_mask, pos_in_game_segment_list, indices,
              child_visits, game_segment_lens, action_mask_segment, to_play_segment
        """
        zero_obs = game_segment_list[0].zero_obs()
        with torch.no_grad():
            # for policy
            policy_obs_list = []
            policy_mask = []
            # 0 -> Invalid target policy for padding outside of game segments,
            # 1 -> Previous target policy for game segments.
            rewards, child_visits, game_segment_lens, root_values = [], [], [], []
<<<<<<< HEAD
=======
            root_sampled_actions = []
>>>>>>> 5614025d

            # for board games
            action_mask_segment, to_play_segment = [], []
            for game_segment, state_index in zip(game_segment_list, pos_in_game_segment_list):
                game_segment_len = len(game_segment)
                game_segment_lens.append(game_segment_len)
                rewards.append(game_segment.reward_segment)
                # for board games
                action_mask_segment.append(game_segment.action_mask_segment)
                to_play_segment.append(game_segment.to_play_segment)
                child_visits.append(game_segment.child_visit_segment)
<<<<<<< HEAD
=======
                root_sampled_actions.append(game_segment.root_sampled_actions)

>>>>>>> 5614025d
                root_values.append(game_segment.root_value_segment)

                # prepare the corresponding observations
                game_obs = game_segment.get_unroll_obs(state_index, self._cfg.num_unroll_steps)
                for current_index in range(state_index, state_index + self._cfg.num_unroll_steps + 1):

                    if current_index < game_segment_len:
                        policy_mask.append(1)
                        beg_index = current_index - state_index
                        end_index = beg_index + self._cfg.model.frame_stack_num
                        obs = game_obs[beg_index:end_index]
                    else:
                        policy_mask.append(0)
                        obs = zero_obs
                    policy_obs_list.append(obs)

        policy_re_context = [
<<<<<<< HEAD
            policy_obs_list, policy_mask, pos_in_game_segment_list, batch_index_list, child_visits, root_values, game_segment_lens,
=======
            policy_obs_list, policy_mask, pos_in_game_segment_list, batch_index_list, child_visits, root_sampled_actions, root_values, game_segment_lens,
>>>>>>> 5614025d
            action_mask_segment, to_play_segment
        ]
        return policy_re_context

    def _compute_target_policy_reanalyzed(self, policy_re_context: List[Any], model: Any, action_batch) -> np.ndarray:
        """
        Overview:
            prepare policy targets from the reanalyzed context of policies
        Arguments:
            - policy_re_context (:obj:`List`): List of policy context to reanalyzed
        Returns:
            - batch_target_policies_re
        """
        if policy_re_context is None:
            return []
        batch_target_policies_re = []

        # for board games
<<<<<<< HEAD
        policy_obs_list, policy_mask, pos_in_game_segment_list, batch_index_list, child_visits, root_values, game_segment_lens, action_mask_segment, \
=======
        policy_obs_list, policy_mask, pos_in_game_segment_list, batch_index_list, child_visits, root_sampled_actions, root_values, game_segment_lens, action_mask_segment, \
>>>>>>> 5614025d
            to_play_segment = policy_re_context  # noqa
        transition_batch_size = len(policy_obs_list)
        game_segment_batch_size = len(pos_in_game_segment_list)

        to_play, action_mask = self._preprocess_to_play_and_action_mask(
            game_segment_batch_size, to_play_segment, action_mask_segment, pos_in_game_segment_list
        )

        if self._cfg.model.continuous_action_space is True:
            # when the action space of the environment is continuous, action_mask[:] is None.
            action_mask = [
                list(np.ones(self._cfg.model.num_of_sampled_actions, dtype=np.int8)) for _ in range(transition_batch_size)
            ]
            # NOTE: in continuous action space env: we set all legal_actions as -1
            legal_actions = [
                [-1 for _ in range(self._cfg.model.num_of_sampled_actions)] for _ in range(transition_batch_size)
            ]
        else:
            legal_actions = [[i for i, x in enumerate(action_mask[j]) if x == 1] for j in range(transition_batch_size)]

        # NOTE: TODO
        model.world_model.reanalyze_phase = True

        with torch.no_grad():
            policy_obs_list = prepare_observation(policy_obs_list, self._cfg.model.model_type)
            network_output = []
            batch_obs = torch.from_numpy(policy_obs_list).to(self._cfg.device)

            # =============== NOTE: The key difference with MuZero =================
            # calculate the target value
            # action_batch.shape (32, 10)
            # batch_obs.shape torch.Size([352, 3, 64, 64]) 32*11=352
            m_output = model.initial_inference(batch_obs, action_batch[:self.reanalyze_num])  # NOTE: :self.reanalyze_num
            # =======================================================================

            if not model.training:
                # if not in training, obtain the scalars of the value/reward
                [m_output.latent_state, m_output.value, m_output.policy_logits] = to_detach_cpu_numpy(
                    [
                        m_output.latent_state,
                        inverse_scalar_transform(m_output.value, self._cfg.model.support_scale),
                        m_output.policy_logits
                    ]
                )

            network_output.append(m_output)

            _, reward_pool, policy_logits_pool, latent_state_roots = concat_output(network_output, data_type='muzero')
            reward_pool = reward_pool.squeeze().tolist()
            policy_logits_pool = policy_logits_pool.tolist()
            noises = [
                np.random.dirichlet([self._cfg.root_dirichlet_alpha] * self._cfg.model.num_of_sampled_actions
                                    ).astype(np.float32).tolist() for _ in range(transition_batch_size)
            ]
            if self._cfg.mcts_ctree:
                # cpp mcts_tree
                # roots = MCTSCtree.roots(transition_batch_size, legal_actions)
                roots = MCTSCtree.roots(
                    transition_batch_size, legal_actions, self._cfg.model.action_space_size,
                    self._cfg.model.num_of_sampled_actions, self._cfg.model.continuous_action_space
                )
                roots.prepare(self._cfg.root_noise_weight, noises, reward_pool, policy_logits_pool, to_play)
                # do MCTS for a new policy with the recent target model
                MCTSCtree(self._cfg).search(roots, model, latent_state_roots, to_play)
            else:
                # python mcts_tree
                roots = MCTSPtree.roots(transition_batch_size, legal_actions)
                roots.prepare(self._cfg.root_noise_weight, noises, reward_pool, policy_logits_pool, to_play)
                # do MCTS for a new policy with the recent target model
                MCTSPtree(self._cfg).search(roots, model, latent_state_roots, to_play)

            roots_legal_actions_list = legal_actions
            roots_distributions = roots.get_distributions()
            reanalyzed_root_values = roots.get_values()
<<<<<<< HEAD
            policy_index = 0
            
            # ==============================================================
            # fix reanalyze in sez
            # ==============================================================
            roots_sampled_actions = roots.get_sampled_actions()
            try:
                root_sampled_actions = np.array([action.value for action in roots_sampled_actions])
            except Exception:
                root_sampled_actions = np.array([action for action in roots_sampled_actions])
            
            policy_index = 0
            for state_index, child_visit, root_value in zip(pos_in_game_segment_list, child_visits, root_values):
=======

            # ==============================================================
            # fix reanalyze in suz:
            # use the latest root_sampled_actions after the reanalyze process,
            # because the batch_target_policies_re is corresponding to the latest root_sampled_actions
            # ==============================================================
            reanalyzed_roots_sampled_actions = roots.get_sampled_actions()
            try:
                reanalyzed_root_sampled_actions = np.array([action.value for action in reanalyzed_roots_sampled_actions])
            except Exception:
                reanalyzed_root_sampled_actions = np.array([action for action in reanalyzed_roots_sampled_actions])
            root_sampled_actions = reanalyzed_root_sampled_actions

            policy_index = 0
            for state_index, child_visit, root_sampled_action, root_value in zip(pos_in_game_segment_list, child_visits, root_sampled_actions, root_values):
>>>>>>> 5614025d
                target_policies = []
                for current_index in range(state_index, state_index + self._cfg.num_unroll_steps + 1):
                    distributions = roots_distributions[policy_index]
                    searched_value = reanalyzed_root_values[policy_index]
<<<<<<< HEAD
=======
                    reanalyzed_root_sampled_action = reanalyzed_root_sampled_actions[policy_index]
>>>>>>> 5614025d
                    # ==============================================================
                    # sampled related core code
                    # ==============================================================
                    if policy_mask[policy_index] == 0:
                        # NOTE: the invalid padding target policy, O is to make sure the corresponding cross_entropy_loss=0
                        target_policies.append([0 for _ in range(self._cfg.model.num_of_sampled_actions)])
                    else:
                        if distributions is None:
                            # if at some obs, the legal_action is None, then add the fake target_policy
                            target_policies.append(
                                list(
                                    np.ones(self._cfg.model.num_of_sampled_actions) /
                                    self._cfg.model.num_of_sampled_actions
                                )
                            )
                        else:
                            # Update the data in game segment:
                            # after the reanalyze search, new target policies and root values are obtained
<<<<<<< HEAD
                            # the target policies and root values are stored in the gamesegment, specifically, ``child_visit_segment`` and ``root_value_segment``
                            # we replace the data at the corresponding location with the latest search results to keep the most up-to-date targets
                            sim_num = sum(distributions)
                            child_visit[current_index] = [visit_count/sim_num for visit_count in distributions]
=======
                            # the target policies and root values are stored in the game segment, specifically, ``child_visit_segment`` and ``root_value_segment``
                            # we replace the data at the corresponding location with the latest search results to keep the most up-to-date targets
                            # If continuous action space, we also need update the root_sampled_actions
                            sim_num = sum(distributions)
                            child_visit[current_index] = [visit_count/sim_num for visit_count in distributions]
                            try:
                                root_sampled_action[current_index] = reanalyzed_root_sampled_action
                            except Exception as e:
                                print(e, 'length of root_sampled_action is <batch_size>*<self._cfg.num_unroll_steps>')
>>>>>>> 5614025d
                            root_value[current_index] = searched_value
                            
                            if self._cfg.action_type == 'fixed_action_space':
                                sum_visits = sum(distributions)
                                policy = [visit_count / sum_visits for visit_count in distributions]
                                target_policies.append(policy)
                            else:
                                # for two_player board games
                                policy_tmp = [0 for _ in range(self._cfg.model.num_of_sampled_actions)]
                                # to make sure target_policies have the same dimension
                                sum_visits = sum(distributions)
                                policy = [visit_count / sum_visits for visit_count in distributions]
                                for index, legal_action in enumerate(roots_legal_actions_list[policy_index]):
                                    policy_tmp[legal_action] = policy[index]
                                target_policies.append(policy_tmp)

                    policy_index += 1

                batch_target_policies_re.append(target_policies)

        batch_target_policies_re = np.array(batch_target_policies_re)

        # NOTE: TODO
        model.world_model.reanalyze_phase = False
        
        return batch_target_policies_re, root_sampled_actions


    def _compute_target_reward_value(self, reward_value_context: List[Any], model: Any, action_batch) -> Tuple[
        Any, Any]:
        """
        Overview:
            prepare reward and value targets from the context of rewards and values.
        Arguments:
            - reward_value_context (:obj:'list'): the reward value context
            - model (:obj:'torch.tensor'):model of the target model
        Returns:
            - batch_value_prefixs (:obj:'np.ndarray): batch of value prefix
            - batch_target_values (:obj:'np.ndarray): batch of value estimation
        """
        value_obs_list, value_mask, pos_in_game_segment_list, rewards_list, root_values, game_segment_lens, td_steps_list, action_mask_segment, \
            to_play_segment = reward_value_context  # noqa
        # transition_batch_size = game_segment_batch_size * (num_unroll_steps+1)
        transition_batch_size = len(value_obs_list)
        game_segment_batch_size = len(pos_in_game_segment_list)

        to_play, action_mask = self._preprocess_to_play_and_action_mask(
            game_segment_batch_size, to_play_segment, action_mask_segment, pos_in_game_segment_list
        )
        if self._cfg.model.continuous_action_space is True:
            # when the action space of the environment is continuous, action_mask[:] is None.
            action_mask = [
                list(np.ones(self._cfg.model.action_space_size, dtype=np.int8)) for _ in range(transition_batch_size)
            ]
            # NOTE: in continuous action space env: we set all legal_actions as -1
            legal_actions = [
                [-1 for _ in range(self._cfg.model.num_of_sampled_actions)] for _ in range(transition_batch_size)
            ]
        else:
            legal_actions = [[i for i, x in enumerate(action_mask[j]) if x == 1] for j in range(transition_batch_size)]

        batch_target_values, batch_rewards = [], []
        with torch.no_grad():
            value_obs_list = prepare_observation(value_obs_list, self._cfg.model.model_type)
            network_output = []
            batch_obs = torch.from_numpy(value_obs_list).to(self._cfg.device)

            # =============== NOTE: The key difference with MuZero =================
            # calculate the target value
            # batch_obs.shape torch.Size([352, 3, 64, 64]) 32*11 = 352
            m_output = model.initial_inference(batch_obs, action_batch)
            # ======================================================================

            if not model.training:
                # if not in training, obtain the scalars of the value/reward
                [m_output.latent_state, m_output.value, m_output.policy_logits] = to_detach_cpu_numpy(
                    [
                        m_output.latent_state,
                        inverse_scalar_transform(m_output.value, self._cfg.model.support_scale),
                        m_output.policy_logits
                    ]
                )
            network_output.append(m_output)

            if self._cfg.use_root_value:
                value_list = np.array(root_values)
            else:
                # use the predicted values
                value_list = concat_output_value(network_output)

            # get last state value
            if self._cfg.env_type == 'board_games' and to_play_segment[0][0] in [1, 2]:
                # TODO(pu): for board_games, very important, to check
                value_list = value_list.reshape(-1) * np.array(
                    [
                        self._cfg.discount_factor ** td_steps_list[i] if int(td_steps_list[i]) %
                                                                         2 == 0 else -self._cfg.discount_factor **
                                                                                      td_steps_list[i]
                        for i in range(transition_batch_size)
                    ]
                )
            else:
                value_list = value_list.reshape(-1) * (
                        np.array([self._cfg.discount_factor for _ in range(transition_batch_size)]) ** td_steps_list
                )

            value_list = value_list * np.array(value_mask)
            value_list = value_list.tolist()
            horizon_id, value_index = 0, 0

            for game_segment_len_non_re, reward_list, state_index, to_play_list in zip(game_segment_lens, rewards_list,
                                                                                       pos_in_game_segment_list,
                                                                                       to_play_segment):
                target_values = []
                target_rewards = []
                base_index = state_index

                truncation_length = game_segment_len_non_re

                for current_index in range(state_index, state_index + self._cfg.num_unroll_steps + 1):
                    bootstrap_index = current_index + td_steps_list[value_index]
                    for i, reward in enumerate(reward_list[current_index:bootstrap_index]):
                        if self._cfg.env_type == 'board_games' and to_play_segment[0][0] in [1, 2]:
                            # TODO(pu): for board_games, very important, to check
                            if to_play_list[base_index] == to_play_list[i]:
                                value_list[value_index] += reward * self._cfg.discount_factor ** i
                            else:
                                value_list[value_index] += -reward * self._cfg.discount_factor ** i
                        else:
                            value_list[value_index] += reward * self._cfg.discount_factor ** i
                    horizon_id += 1

                    # TODO: check the boundary condition
                    target_values.append(value_list[value_index])
                    if current_index < len(reward_list):
                        target_rewards.append(reward_list[current_index])
                    else:
                        target_rewards.append(np.array(0.))

                    value_index += 1

                batch_rewards.append(target_rewards)
                batch_target_values.append(target_values)

        batch_rewards = np.asarray(batch_rewards)
        batch_target_values = np.asarray(batch_target_values)

        return batch_rewards, batch_target_values<|MERGE_RESOLUTION|>--- conflicted
+++ resolved
@@ -69,27 +69,8 @@
         # obtain the current_batch and prepare target context
         policy_re_context, current_batch = self._make_batch_for_reanalyze(batch_size, 1)
         # target policy: current_batch[1]: action, current_batch[2]: child_sampled_actions
-<<<<<<< HEAD
-        _, root_sampled_actions = self._compute_target_policy_reanalyzed(policy_re_context, policy._target_model, current_batch[1])
-
-        # current_batch = [obs_list, action_list, root_sampled_actions_list, mask_list, batch_index_list, weights_list, make_time_list]
-        if self._cfg.model.continuous_action_space:
-            # TODO: check whether current_batch[2]/root_sampled_actions_list is update correctly
-            current_batch[2] = root_sampled_actions.reshape(
-                batch_size, self._cfg.num_unroll_steps + 1,
-                self._cfg.model.num_of_sampled_actions, self._cfg.model.action_space_size
-            )
-        else:
-            current_batch[2] = root_sampled_actions.reshape(
-                batch_size, self._cfg.num_unroll_steps + 1,
-                self._cfg.model.num_of_sampled_actions, 1
-            )
-
-    
-=======
         self._compute_target_policy_reanalyzed(policy_re_context, policy._target_model, current_batch[1])
 
->>>>>>> 5614025d
     def _make_batch_for_reanalyze(self, batch_size: int, reanalyze_ratio: float) -> Tuple[Any]:
         """
         Overview:
@@ -126,23 +107,12 @@
             root_sampled_actions_tmp = game.root_sampled_actions[pos_in_game_segment:pos_in_game_segment +
                                                                  self._cfg.num_unroll_steps + 1]
 
-<<<<<<< HEAD
-            # add mask for invalid actions (out of trajectory), 1 for valid, 0 for invalid
-            # mask_tmp = [1. for i in range(len(actions_tmp))]
-            # mask_tmp += [0. for _ in range(self._cfg.num_unroll_steps + 1 - len(mask_tmp))]
-
-            # TODO: original buffer mask
-            mask_tmp = [1. for i in range(min(len(actions_tmp), self._cfg.game_segment_length - pos_in_game_segment))]
-            mask_tmp += [0. for _ in range(self._cfg.num_unroll_steps + 1 - len(mask_tmp))]
-
-
-=======
             # the game.root_sampled_actions is not padded, the length is at most segment_length
             # add mask for invalid actions (out of trajectory), 1 for valid, 0 for invalid
             mask_tmp = [1. for i in range(len(root_sampled_actions_tmp))]
             mask_tmp += [0. for _ in range(self._cfg.num_unroll_steps + 1 - len(mask_tmp))]
 
->>>>>>> 5614025d
+
             # pad random action
             if self._cfg.model.continuous_action_space:
                 actions_tmp += [
@@ -241,33 +211,9 @@
 
         if self._cfg.reanalyze_ratio > 0:
             # target policy
-<<<<<<< HEAD
-            batch_target_policies_re, root_sampled_actions = self._compute_target_policy_reanalyzed(
-                policy_re_context, policy._target_model, current_batch[1]
-            )
-            # ==============================================================
-            # fix reanalyze in suz:
-            # use the latest root_sampled_actions after the reanalyze process,
-            # because the batch_target_policies_re is corresponding to the latest root_sampled_actions
-            # ==============================================================
-
-            assert (self._cfg.reanalyze_ratio > 0 and self._cfg.reanalyze_outdated is True), \
-                "in sampled effiicientzero, if self._cfg.reanalyze_ratio>0, you must set self._cfg.reanalyze_outdated=True"
-            if self._cfg.model.continuous_action_space:
-                current_batch[2][:int(batch_size * self._cfg.reanalyze_ratio)] = root_sampled_actions.reshape(
-                    max(int(batch_size * self._cfg.reanalyze_ratio), 1), self._cfg.num_unroll_steps + 1,
-                    self._cfg.model.num_of_sampled_actions, self._cfg.model.action_space_size
-                )
-            else:
-                current_batch[2][:int(batch_size * self._cfg.reanalyze_ratio)] = root_sampled_actions.reshape(
-                    max(int(batch_size * self._cfg.reanalyze_ratio), 1), self._cfg.num_unroll_steps + 1,
-                    self._cfg.model.num_of_sampled_actions, 1
-                )
-=======
             batch_target_policies_re = self._compute_target_policy_reanalyzed(
                 policy_re_context, policy._target_model, current_batch[1]
             )
->>>>>>> 5614025d
 
         if 0 < self._cfg.reanalyze_ratio < 1:
             batch_target_policies = np.concatenate([batch_target_policies_re, batch_target_policies_non_re])
@@ -321,15 +267,7 @@
 
             # the game.root_sampled_actions is not padded, the length is at most segment_length
             # add mask for invalid actions (out of trajectory), 1 for valid, 0 for invalid
-<<<<<<< HEAD
-            # mask_tmp = [1. for i in range(len(actions_tmp))]
-            # mask_tmp += [0. for _ in range(self._cfg.num_unroll_steps + 1 - len(mask_tmp))]
-
-            # TODO: original buffer mask
-            mask_tmp = [1. for i in range(min(len(actions_tmp), self._cfg.game_segment_length - pos_in_game_segment))]
-=======
             mask_tmp = [1. for i in range(len(root_sampled_actions_tmp))]
->>>>>>> 5614025d
             mask_tmp += [0. for _ in range(self._cfg.num_unroll_steps + 1 - len(mask_tmp))]
 
             # pad random action
@@ -456,10 +394,7 @@
             # 0 -> Invalid target policy for padding outside of game segments,
             # 1 -> Previous target policy for game segments.
             rewards, child_visits, game_segment_lens, root_values = [], [], [], []
-<<<<<<< HEAD
-=======
             root_sampled_actions = []
->>>>>>> 5614025d
 
             # for board games
             action_mask_segment, to_play_segment = [], []
@@ -471,11 +406,8 @@
                 action_mask_segment.append(game_segment.action_mask_segment)
                 to_play_segment.append(game_segment.to_play_segment)
                 child_visits.append(game_segment.child_visit_segment)
-<<<<<<< HEAD
-=======
                 root_sampled_actions.append(game_segment.root_sampled_actions)
 
->>>>>>> 5614025d
                 root_values.append(game_segment.root_value_segment)
 
                 # prepare the corresponding observations
@@ -493,11 +425,7 @@
                     policy_obs_list.append(obs)
 
         policy_re_context = [
-<<<<<<< HEAD
-            policy_obs_list, policy_mask, pos_in_game_segment_list, batch_index_list, child_visits, root_values, game_segment_lens,
-=======
             policy_obs_list, policy_mask, pos_in_game_segment_list, batch_index_list, child_visits, root_sampled_actions, root_values, game_segment_lens,
->>>>>>> 5614025d
             action_mask_segment, to_play_segment
         ]
         return policy_re_context
@@ -516,11 +444,7 @@
         batch_target_policies_re = []
 
         # for board games
-<<<<<<< HEAD
-        policy_obs_list, policy_mask, pos_in_game_segment_list, batch_index_list, child_visits, root_values, game_segment_lens, action_mask_segment, \
-=======
         policy_obs_list, policy_mask, pos_in_game_segment_list, batch_index_list, child_visits, root_sampled_actions, root_values, game_segment_lens, action_mask_segment, \
->>>>>>> 5614025d
             to_play_segment = policy_re_context  # noqa
         transition_batch_size = len(policy_obs_list)
         game_segment_batch_size = len(pos_in_game_segment_list)
@@ -595,21 +519,6 @@
             roots_legal_actions_list = legal_actions
             roots_distributions = roots.get_distributions()
             reanalyzed_root_values = roots.get_values()
-<<<<<<< HEAD
-            policy_index = 0
-            
-            # ==============================================================
-            # fix reanalyze in sez
-            # ==============================================================
-            roots_sampled_actions = roots.get_sampled_actions()
-            try:
-                root_sampled_actions = np.array([action.value for action in roots_sampled_actions])
-            except Exception:
-                root_sampled_actions = np.array([action for action in roots_sampled_actions])
-            
-            policy_index = 0
-            for state_index, child_visit, root_value in zip(pos_in_game_segment_list, child_visits, root_values):
-=======
 
             # ==============================================================
             # fix reanalyze in suz:
@@ -625,15 +534,11 @@
 
             policy_index = 0
             for state_index, child_visit, root_sampled_action, root_value in zip(pos_in_game_segment_list, child_visits, root_sampled_actions, root_values):
->>>>>>> 5614025d
                 target_policies = []
                 for current_index in range(state_index, state_index + self._cfg.num_unroll_steps + 1):
                     distributions = roots_distributions[policy_index]
                     searched_value = reanalyzed_root_values[policy_index]
-<<<<<<< HEAD
-=======
                     reanalyzed_root_sampled_action = reanalyzed_root_sampled_actions[policy_index]
->>>>>>> 5614025d
                     # ==============================================================
                     # sampled related core code
                     # ==============================================================
@@ -652,12 +557,6 @@
                         else:
                             # Update the data in game segment:
                             # after the reanalyze search, new target policies and root values are obtained
-<<<<<<< HEAD
-                            # the target policies and root values are stored in the gamesegment, specifically, ``child_visit_segment`` and ``root_value_segment``
-                            # we replace the data at the corresponding location with the latest search results to keep the most up-to-date targets
-                            sim_num = sum(distributions)
-                            child_visit[current_index] = [visit_count/sim_num for visit_count in distributions]
-=======
                             # the target policies and root values are stored in the game segment, specifically, ``child_visit_segment`` and ``root_value_segment``
                             # we replace the data at the corresponding location with the latest search results to keep the most up-to-date targets
                             # If continuous action space, we also need update the root_sampled_actions
@@ -667,7 +566,6 @@
                                 root_sampled_action[current_index] = reanalyzed_root_sampled_action
                             except Exception as e:
                                 print(e, 'length of root_sampled_action is <batch_size>*<self._cfg.num_unroll_steps>')
->>>>>>> 5614025d
                             root_value[current_index] = searched_value
                             
                             if self._cfg.action_type == 'fixed_action_space':
