import copy
from typing import TYPE_CHECKING, List, Any, Union

import numpy as np
import torch
from easydict import EasyDict

import lzero.mcts.ptree.ptree_ez as tree_efficientzero
import lzero.mcts.ptree.ptree_mz as tree_muzero
from lzero.mcts.ptree import MinMaxStatsList
from lzero.policy import InverseScalarTransform, to_detach_cpu_numpy

if TYPE_CHECKING:
    import lzero.mcts.ptree.ptree_ez as ez_ptree
    import lzero.mcts.ptree.ptree_mz as mz_ptree


class MuZeroMCTSPtree(object):
    """
    Overview:
        The Python implementation of MCTS (batch format) for MuZero.  \
        It completes the ``roots``and ``search`` methods by calling functions in module ``ptree_mz``, \
        which are implemented in Python.
    Interfaces:
        ``__init__``, ``roots``, ``search``

    ..note::
        The benefit of searching for a batch of nodes at the same time is that \
        it can be parallelized during model inference, thus saving time.
    """

    # the default_config for MuZeroMCTSPtree.
    config = dict(
        # (float) The alpha value used in the Dirichlet distribution for exploration at the root node of the search tree.
        root_dirichlet_alpha=0.3,
        # (float) The noise weight at the root node of the search tree.
        root_noise_weight=0.25,
        # (int) The base constant used in the PUCT formula for balancing exploration and exploitation during tree search.
        pb_c_base=19652,
        # (float) The initialization constant used in the PUCT formula for balancing exploration and exploitation during tree search.
        pb_c_init=1.25,
        # (float) The maximum change in value allowed during the backup step of the search tree update.
        value_delta_max=0.01,
    )

    @classmethod
    def default_config(cls: type) -> EasyDict:
        """
        Overview:
            A class method that returns a default configuration in the form of an EasyDict object.
        Returns:
            - cfg (:obj:`EasyDict`): The dict of the default configuration.
        """
        # Create a deep copy of the `config` attribute of the class.
        cfg = EasyDict(copy.deepcopy(cls.config))
        # Add a new attribute `cfg_type` to the `cfg` object.
        cfg.cfg_type = cls.__name__ + 'Dict'
        return cfg

    def __init__(self, cfg: EasyDict = None) -> None:
        """
        Overview:
            Use the default configuration mechanism. If a user passes in a cfg with a key that matches an existing key \
            in the default configuration, the user-provided value will override the default configuration. Otherwise, \
            the default configuration will be used.
        Arguments:
            - cfg (:obj:`EasyDict`): The configuration passed in by the user.
        """
        # Get the default configuration.
        default_config = self.default_config()
        # Update the default configuration with the values provided by the user in ``cfg``.
        default_config.update(cfg)
        self._cfg = default_config
        self.inverse_scalar_transform_handle = InverseScalarTransform(
            self._cfg.model.support_scale, self._cfg.device, self._cfg.model.categorical_distribution
        )

    @classmethod
    def roots(cls: int, root_num: int, legal_actions: List[Any]) -> "mz_ptree.Roots":
        """
        Overview:
            Initializes a batch of roots to search parallelly later.
        Arguments:
            - root_num (:obj:`int`): the number of the roots in a batch.
            - legal_action_list (:obj:`List[Any]`): the vector of the legal actions for the roots.

        ..note::
            The initialization is achieved by the ``Roots`` class from the ``ptree_mz`` module.
        """
        return tree_muzero.Roots(root_num, legal_actions)

    def search(
            self,
            roots: Any,
            model: torch.nn.Module,
            latent_state_roots: List[Any],
            to_play_batch: Union[int, List[Any]] = -1
    ) -> None:
        """
        Overview:
            Do MCTS for a batch of roots. Parallel in model inference. \
            Use Python to implement the tree search.
        Arguments:
            - roots (:obj:`Any`): a batch of expanded root nodes.
            - latent_state_roots (:obj:`list`): the hidden states of the roots.
            - model (:obj:`torch.nn.Module`): The model used for inference.
            - to_play_batch (:obj:`list`): the to_play_batch list used in in self-play-mode board games.

        .. note::
            The core functions ``batch_traverse`` and ``batch_backpropagate`` are implemented in Python.
        """
        with torch.no_grad():
            model.eval()

            # preparation some constant
            batch_size = roots.num
            pb_c_base, pb_c_init, discount_factor = self._cfg.pb_c_base, self._cfg.pb_c_init, self._cfg.discount_factor

            # the data storage of latent states: storing the latent state of all the nodes in one search.
            latent_state_batch_in_search_path = [latent_state_roots]

            # minimax value storage
            min_max_stats_lst = MinMaxStatsList(batch_size)

            for simulation_index in range(self._cfg.num_simulations):
                # In each simulation, we expanded a new node, so in one search, we have ``num_simulations`` num of nodes at most.

                latent_states = []
                # prepare a result wrapper to transport results between python and c++ parts
                results = tree_muzero.SearchResults(num=batch_size)

                # latent_state_index_in_search_path: The first index of the latent state corresponding to the leaf node in latent_state_batch_in_search_path, that is, the search depth.
                # latent_state_index_in_batch: The second index of the latent state corresponding to the leaf node in latent_state_batch_in_search_path, i.e. the index in the batch, whose maximum is ``batch_size``.
                # e.g. the latent state of the leaf node in (x, y) is latent_state_batch_in_search_path[x, y], where x is current_latent_state_index, y is batch_index.
                """
                MCTS stage 1: Selection
                    Each simulation starts from the internal root state s0, and finishes when the simulation reaches a leaf node s_l.
                """
                if self._cfg.env_type == 'not_board_games':
                    latent_state_index_in_search_path, latent_state_index_in_batch, last_actions, virtual_to_play_batch = tree_muzero.batch_traverse(
                        roots, pb_c_base, pb_c_init, discount_factor, min_max_stats_lst, results, to_play_batch
                    )
                else:
                    # the ``to_play_batch`` is only used in board games, here we need to deepcopy it to avoid changing the original data.
                    latent_state_index_in_search_path, latent_state_index_in_batch, last_actions, virtual_to_play_batch = tree_muzero.batch_traverse(
                        roots, pb_c_base, pb_c_init, discount_factor, min_max_stats_lst, results,
                        copy.deepcopy(to_play_batch)
                    )

                # obtain the latent state for leaf node
                for ix, iy in zip(latent_state_index_in_search_path, latent_state_index_in_batch):
                    latent_states.append(latent_state_batch_in_search_path[ix][iy])
                latent_states = torch.from_numpy(np.asarray(latent_states)).to(self._cfg.device)
                # only for discrete action
                last_actions = torch.from_numpy(np.asarray(last_actions)).to(self._cfg.device).long()
                """
                MCTS stage 2: Expansion
                    At the final time-step l of the simulation, the next_latent_state and reward/value_prefix are computed by the dynamics function.
                    Then we calculate the policy_logits and value for the leaf node (next_latent_state) by the prediction function. (aka. evaluation)
                MCTS stage 3: Backup
                    At the end of the simulation, the statistics along the trajectory are updated.
                """
                network_output = model.recurrent_inference(latent_states, last_actions)

                if not model.training:
                    # if not in training, obtain the scalars of the value/reward
                    [
                        network_output.latent_state, network_output.policy_logits, network_output.value,
                        network_output.reward
                    ] = to_detach_cpu_numpy(
                        [
                            network_output.latent_state,
                            network_output.policy_logits,
                            self.inverse_scalar_transform_handle(network_output.value),
                            self.inverse_scalar_transform_handle(network_output.reward),
                        ]
                    )

                latent_state_batch_in_search_path.append(network_output.latent_state)
                # tolist() is to be compatible with cpp datatype.
                value_batch = network_output.value.reshape(-1).tolist()
                reward_batch = network_output.reward.reshape(-1).tolist()
                policy_logits_batch = network_output.policy_logits.tolist()

                # In ``batch_backpropagate()``, we first expand the leaf node using ``the policy_logits`` and
                # ``reward`` predicted by the model, then perform backpropagation along the search path to update the
                # statistics.

                # NOTE: simulation_index + 1 is very important, which is the depth of the current leaf node.
                current_latent_state_index = simulation_index + 1
                tree_muzero.batch_backpropagate(
                    current_latent_state_index, discount_factor, reward_batch, value_batch, policy_logits_batch,
                    min_max_stats_lst, results, virtual_to_play_batch
                )


class EfficientZeroMCTSPtree(object):
    """
    Overview:
        The Python implementation of MCTS (batch format) for EfficientZero.  \
        It completes the ``roots``and ``search`` methods by calling functions in module ``ptree_ez``, \
        which are implemented in Python.
    Interfaces:
        ``__init__``, ``roots``, ``search``
    
    ..note::
        The benefit of searching for a batch of nodes at the same time is that \
        it can be parallelized during model inference, thus saving time.
    """

    # the default_config for EfficientZeroMCTSPtree.
    config = dict(
        # (float) The alpha value used in the Dirichlet distribution for exploration at the root node of the search tree.
        root_dirichlet_alpha=0.3,
        # (float) The noise weight at the root node of the search tree.
        root_noise_weight=0.25,
        # (int) The base constant used in the PUCT formula for balancing exploration and exploitation during tree search.
        pb_c_base=19652,
        # (float) The initialization constant used in the PUCT formula for balancing exploration and exploitation during tree search.
        pb_c_init=1.25,
        # (float) The maximum change in value allowed during the backup step of the search tree update.
        value_delta_max=0.01,
    )

    @classmethod
    def default_config(cls: type) -> EasyDict:
        """
        Overview:
            A class method that returns a default configuration in the form of an EasyDict object.
        Returns:
            - cfg (:obj:`EasyDict`): The dict of the default configuration.
        """
        # Create a deep copy of the `config` attribute of the class.
        cfg = EasyDict(copy.deepcopy(cls.config))
        # Add a new attribute `cfg_type` to the `cfg` object.
        cfg.cfg_type = cls.__name__ + 'Dict'
        return cfg

    def __init__(self, cfg: EasyDict = None) -> None:
        """
        Overview:
            Use the default configuration mechanism. If a user passes in a cfg with a key that matches an existing key
            in the default configuration, the user-provided value will override the default configuration. Otherwise,
            the default configuration will be used.
        Arguments:
            - cfg (:obj:`EasyDict`): The configuration passed in by the user.
        """
        # Get the default configuration.
        default_config = self.default_config()
        # Update the default configuration with the values provided by the user in ``cfg``.
        default_config.update(cfg)
        self._cfg = default_config
        self.inverse_scalar_transform_handle = InverseScalarTransform(
            self._cfg.model.support_scale, self._cfg.device, self._cfg.model.categorical_distribution
        )

    @classmethod
    def roots(cls: int, root_num: int, legal_actions: List[Any]) -> "ez_ptree.Roots":
        """
        Overview:
            Initializes a batch of roots to search parallelly later.
        Arguments:
            - root_num (:obj:`int`): the number of the roots in a batch.
            - legal_action_list (:obj:`List[Any]`): the vector of the legal actions for the roots.
        
        ..note::
            The initialization is achieved by the ``Roots`` class from the ``ptree_ez`` module.
        """
        return tree_efficientzero.Roots(root_num, legal_actions)

    def search(
            self,
            roots: Any,
            model: torch.nn.Module,
            latent_state_roots: List[Any],
<<<<<<< HEAD
            to_play: Union[int, List[Any]] = -1,
            true_action_list = None,
            reuse_value_list = None
=======
            reward_hidden_state_roots: List[Any],
            to_play_batch: Union[int, List[Any]] = -1
>>>>>>> 76895026
    ) -> None:
        """
        Overview:
            Do MCTS for a batch of roots. Parallel in model inference. \
            Use Python to implement the tree search.
        Arguments:
            - roots (:obj:`Any`): a batch of expanded root nodes.
            - latent_state_roots (:obj:`list`): the hidden states of the roots.
            - reward_hidden_state_roots (:obj:`list`): the value prefix hidden states in LSTM of the roots.
            - model (:obj:`torch.nn.Module`): The model used for inference.
            - to_play_batch (:obj:`list`): the to_play_batch list used in in self-play-mode board games.
        
        .. note::
            The core functions ``batch_traverse`` and ``batch_backpropagate`` are implemented in Python.
        """
        with torch.no_grad():
            model.eval()

            # preparation some constant
            batch_size = roots.num
            # print(f"search batch size is {batch_size}")
            pb_c_base, pb_c_init, discount_factor = self._cfg.pb_c_base, self._cfg.pb_c_init, self._cfg.discount_factor

            # the data storage of latent states: storing the latent state of all the nodes in one search.
            latent_state_batch_in_search_path = [latent_state_roots]

            # the data storage of value prefix hidden states in LSTM
            reward_hidden_state_c_batch = [reward_hidden_state_roots[0]]
            reward_hidden_state_h_batch = [reward_hidden_state_roots[1]]

            # minimax value storage
            min_max_stats_lst = MinMaxStatsList(batch_size)

            for simulation_index in range(self._cfg.num_simulations):
                # In each simulation, we expanded a new node, so in one search, we have ``num_simulations`` num of nodes at most.

                latent_states = []
                hidden_states_c_reward = []
                hidden_states_h_reward = []

                # prepare a result wrapper to transport results between python and c++ parts
                results = tree_efficientzero.SearchResults(num=batch_size)

                # latent_state_index_in_search_path: the first index of leaf node states in latent_state_batch_in_search_path, i.e. is current_latent_state_index in one the search.
                # latent_state_index_in_batch: the second index of leaf node states in latent_state_batch_in_search_path, i.e. the index in the batch, whose maximum is ``batch_size``.
                # e.g. the latent state of the leaf node in (x, y) is latent_state_batch_in_search_path[x, y], where x is current_latent_state_index, y is batch_index.
                # The index of value prefix hidden state of the leaf node are in the same manner.
                """
                MCTS stage 1: Selection
                    Each simulation starts from the internal root state s0, and finishes when the simulation reaches a leaf node s_l.
                """
<<<<<<< HEAD
                latent_state_index_in_search_path, latent_state_index_in_batch, last_actions, virtual_to_play = tree_muzero.batch_traverse(
                    roots, pb_c_base, pb_c_init, discount_factor, min_max_stats_lst, results, copy.deepcopy(to_play), true_action_list, reuse_value_list
                )
=======
                if self._cfg.env_type == 'not_board_games':
                    latent_state_index_in_search_path, latent_state_index_in_batch, last_actions, virtual_to_play_batch = tree_efficientzero.batch_traverse(
                        roots, pb_c_base, pb_c_init, discount_factor, min_max_stats_lst, results, to_play_batch
                    )
                else:
                    latent_state_index_in_search_path, latent_state_index_in_batch, last_actions, virtual_to_play_batch = tree_efficientzero.batch_traverse(
                        roots, pb_c_base, pb_c_init, discount_factor, min_max_stats_lst, results, copy.deepcopy(to_play_batch)
                    )
                # obtain the search horizon for leaf nodes
                search_lens = results.search_lens
>>>>>>> 76895026

                # print(f"latent_state_index_in_search_path is {latent_state_index_in_search_path}")
                # print(f"latent_state_index_in_batch is {latent_state_index_in_batch}")
                # print(f"latent_state_batch_in_search_path is {latent_state_batch_in_search_path}")
                # obtain the latent state for leaf node
                for ix, iy in zip(latent_state_index_in_search_path, latent_state_index_in_batch):
                    # print(f"ix is {ix}")
                    # print(f"iy is {iy}")
                    # print(len(latent_state_batch_in_search_path[0]))
                    # 这边后面要做一般性优化！！！！！！！！！！！！！！！！！！！！！！！！！！
                    iy = iy // 6
                    latent_states.append(latent_state_batch_in_search_path[ix][iy])
                    hidden_states_c_reward.append(reward_hidden_state_c_batch[ix][0][iy])
                    hidden_states_h_reward.append(reward_hidden_state_h_batch[ix][0][iy])

                latent_states = torch.from_numpy(np.asarray(latent_states)).to(self._cfg.device)
                hidden_states_c_reward = torch.from_numpy(np.asarray(hidden_states_c_reward)).to(self._cfg.device
                                                                                                 ).unsqueeze(0)
                hidden_states_h_reward = torch.from_numpy(np.asarray(hidden_states_h_reward)).to(self._cfg.device
                                                                                                 ).unsqueeze(0)
                # .long() is only for discrete action
                last_actions = torch.from_numpy(np.asarray(last_actions)).to(self._cfg.device).long()
                """
                MCTS stage 2: Expansion
                    At the final time-step l of the simulation, the next_latent_state and reward/value_prefix are computed by the dynamics function.
                    Then we calculate the policy_logits and value for the leaf node (next_latent_state) by the prediction function. (aka. evaluation)
                MCTS stage 3: Backup
                    At the end of the simulation, the statistics along the trajectory are updated.
                """
                network_output = model.recurrent_inference(
                    latent_states, (hidden_states_c_reward, hidden_states_h_reward), last_actions
                )

                [
                    network_output.latent_state, network_output.policy_logits, network_output.value,
                    network_output.value_prefix
                ] = to_detach_cpu_numpy(
                    [
                        network_output.latent_state,
                        network_output.policy_logits,
                        self.inverse_scalar_transform_handle(network_output.value),
                        self.inverse_scalar_transform_handle(network_output.value_prefix),
                    ]
                )
                network_output.reward_hidden_state = (
                    network_output.reward_hidden_state[0].detach().cpu().numpy(),
                    network_output.reward_hidden_state[1].detach().cpu().numpy()
                )

                latent_state_batch_in_search_path.append(network_output.latent_state)
                reward_latent_state_batch = network_output.reward_hidden_state
                # tolist() is to be compatible with cpp datatype.
                value_batch = network_output.value.reshape(-1).tolist()
                value_prefix_batch = network_output.value_prefix.reshape(-1).tolist()
                policy_logits_batch = network_output.policy_logits.tolist()

                # reset the hidden states in LSTM every ``lstm_horizon_len`` steps in one search.
                # which enable the model only need to predict the value prefix in a range (e.g.: [s0,...,s5]).
                assert self._cfg.lstm_horizon_len > 0
                reset_idx = (np.array(search_lens) % self._cfg.lstm_horizon_len == 0)
                reward_latent_state_batch[0][:, reset_idx, :] = 0
                reward_latent_state_batch[1][:, reset_idx, :] = 0
                is_reset_list = reset_idx.astype(np.int32).tolist()
                reward_hidden_state_c_batch.append(reward_latent_state_batch[0])
                reward_hidden_state_h_batch.append(reward_latent_state_batch[1])

                # In ``batch_backpropagate()``, we first expand the leaf node using ``the policy_logits`` and
                # ``reward`` predicted by the model, then perform backpropagation along the search path to update the
                # statistics.

                # NOTE: simulation_index + 1 is very important, which is the depth of the current leaf node.
                current_latent_state_index = simulation_index + 1
                tree_efficientzero.batch_backpropagate(
                    current_latent_state_index, discount_factor, value_prefix_batch, value_batch, policy_logits_batch,
                    min_max_stats_lst, results, is_reset_list, virtual_to_play_batch
                )

<|MERGE_RESOLUTION|>--- conflicted
+++ resolved
@@ -273,14 +273,8 @@
             roots: Any,
             model: torch.nn.Module,
             latent_state_roots: List[Any],
-<<<<<<< HEAD
-            to_play: Union[int, List[Any]] = -1,
-            true_action_list = None,
-            reuse_value_list = None
-=======
             reward_hidden_state_roots: List[Any],
             to_play_batch: Union[int, List[Any]] = -1
->>>>>>> 76895026
     ) -> None:
         """
         Overview:
@@ -301,7 +295,6 @@
 
             # preparation some constant
             batch_size = roots.num
-            # print(f"search batch size is {batch_size}")
             pb_c_base, pb_c_init, discount_factor = self._cfg.pb_c_base, self._cfg.pb_c_init, self._cfg.discount_factor
 
             # the data storage of latent states: storing the latent state of all the nodes in one search.
@@ -332,11 +325,6 @@
                 MCTS stage 1: Selection
                     Each simulation starts from the internal root state s0, and finishes when the simulation reaches a leaf node s_l.
                 """
-<<<<<<< HEAD
-                latent_state_index_in_search_path, latent_state_index_in_batch, last_actions, virtual_to_play = tree_muzero.batch_traverse(
-                    roots, pb_c_base, pb_c_init, discount_factor, min_max_stats_lst, results, copy.deepcopy(to_play), true_action_list, reuse_value_list
-                )
-=======
                 if self._cfg.env_type == 'not_board_games':
                     latent_state_index_in_search_path, latent_state_index_in_batch, last_actions, virtual_to_play_batch = tree_efficientzero.batch_traverse(
                         roots, pb_c_base, pb_c_init, discount_factor, min_max_stats_lst, results, to_play_batch
@@ -347,18 +335,9 @@
                     )
                 # obtain the search horizon for leaf nodes
                 search_lens = results.search_lens
->>>>>>> 76895026
-
-                # print(f"latent_state_index_in_search_path is {latent_state_index_in_search_path}")
-                # print(f"latent_state_index_in_batch is {latent_state_index_in_batch}")
-                # print(f"latent_state_batch_in_search_path is {latent_state_batch_in_search_path}")
+
                 # obtain the latent state for leaf node
                 for ix, iy in zip(latent_state_index_in_search_path, latent_state_index_in_batch):
-                    # print(f"ix is {ix}")
-                    # print(f"iy is {iy}")
-                    # print(len(latent_state_batch_in_search_path[0]))
-                    # 这边后面要做一般性优化！！！！！！！！！！！！！！！！！！！！！！！！！！
-                    iy = iy // 6
                     latent_states.append(latent_state_batch_in_search_path[ix][iy])
                     hidden_states_c_reward.append(reward_hidden_state_c_batch[ix][0][iy])
                     hidden_states_h_reward.append(reward_hidden_state_h_batch[ix][0][iy])
