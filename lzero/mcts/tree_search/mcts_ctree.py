--- conflicted
+++ resolved
@@ -76,13 +76,8 @@
     #@profile
     def search(
             self, roots: Any, model: torch.nn.Module, latent_state_roots: List[Any], to_play_batch: Union[int,
-<<<<<<< HEAD
             List[Any]], timestep: Union[int, List[Any]]=None, task_id=None
     ) -> None:
-=======
-            List[Any]], timestep: Union[int, List[Any]]
-    ) -> dict:
->>>>>>> da2a62f9
         """
         Overview:
             Perform Monte Carlo Tree Search (MCTS) for a batch of root nodes in parallel. 
