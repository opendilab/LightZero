--- conflicted
+++ resolved
@@ -5,12 +5,8 @@
 import torch.nn.functional as F
 from simple_parsing.helpers import Serializable
 from torch import nn
-<<<<<<< HEAD
-from .transformer import _maybe_wrap_linear
-=======
 
 from lzero.model.unizero_world_models.transformer import _maybe_wrap_linear
->>>>>>> f63b544e
 
 class MultiplicationFeedForward(nn.Module):
     def __init__(self, config):
@@ -110,11 +106,7 @@
         else:
             output = expert_output
 
-<<<<<<< HEAD
         # Restore the original shape and return the result
-        return output.view(original_shape)
-=======
-        # 恢复原始形状后返回结果
         return output.view(original_shape)
 
 class MoELayerOptimized(nn.Module):
@@ -189,5 +181,4 @@
         if self.use_shared:
             token_output.add_(self.shared_expert(x_flat))
 
-        return token_output.reshape(B, T, D)
->>>>>>> f63b544e
+        return token_output.reshape(B, T, D)