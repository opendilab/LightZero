"""
Modified from https://github.com/CompVis/taming-transformers
This module provides an autoencoder-style tokenizer for encoding observations into latent embeddings and decoding them back.
"""

from dataclasses import dataclass
from typing import Any, Dict, Optional

import torch
import torch.nn as nn
from einops import rearrange
from torch.nn import functional as F
from typing import Optional, List
from transformers.modeling_outputs import BaseModelOutput

class LossWithIntermediateLosses:
    """
    Overview:
        A helper class to manage a total loss value alongside a dictionary of its constituent, named loss components.
        This is primarily used for detailed logging.
    """

    def __init__(self, **kwargs: torch.Tensor) -> None:
        """
        Overview:
            Initializes the loss object.
        Arguments:
            - kwargs (:obj:`torch.Tensor`): Keyword arguments where keys are loss names and values are the corresponding loss tensors.
        """
        # The total loss, which can be used for backpropagation.
        self.loss_total: torch.Tensor = sum(kwargs.values())
        # A dictionary holding the scalar values of intermediate losses, detached from the computation graph.
        self.intermediate_losses: Dict[str, float] = {k: v.item() for k, v in kwargs.items()}

    def __truediv__(self, value: float) -> "LossWithIntermediateLosses":
        """
        Overview:
            Overloads the division operator to scale all loss components by a scalar value.
            This is useful for operations like averaging over batch size or gradient accumulation steps.
        Arguments:
            - value (:obj:`float`): The scalar value to divide the losses by.
        Returns:
            - LossWithIntermediateLosses: The same instance with updated loss values.
        """
        if not isinstance(value, (int, float)) or value == 0:
            raise ValueError(f"Division is only supported for a non-zero scalar, but got {value}.")

        self.loss_total = self.loss_total / value
        for k in self.intermediate_losses:
            self.intermediate_losses[k] /= value
        return self


@dataclass
class TokenizerEncoderOutput:
    """
    Overview:
        A data structure to hold the various outputs from a VQ-VAE style encoder,
        including continuous and quantized latent representations, and discrete tokens.
    """
    # Continuous latent representation from the encoder.
    z: torch.FloatTensor
    # Quantized latent representation.
    z_quantized: torch.FloatTensor
    # Discrete integer tokens corresponding to the codebook entries.
    tokens: torch.LongTensor


class Tokenizer(nn.Module):
    """
    Overview:
<<<<<<< HEAD
        An autoencoder model that encodes high-dimensional observations (like images or state vectors)
        into low-dimensional latent embeddings and decodes them back. It can also compute reconstruction
        and perceptual losses. This implementation does not include the quantization step (Vector Quantization)
        but serves as the encoder-decoder backbone.
    """
=======
        Tokenizer model that encodes and decodes observations.
        Can operate on visual or textual data, supporting optional LPIPS perceptual loss.
        It optionally includes a linear projection layer and can be paired with a decoder tokenizer.
    """
    def __init__(self, encoder=None, decoder_network=None, decoder_network_tokenizer=None, with_lpips: bool = False, projection: list = None, encoder_option='legacy') -> None:
        """Initialize the Tokenizer.
>>>>>>> da2a62f9

    def __init__(
            self,
            encoder: nn.Module,
            decoder: nn.Module,
            with_lpips: bool = False,
            obs_type: str = 'image'
    ) -> None:
        """
        Overview:
            Initializes the Tokenizer (Autoencoder).
        Arguments:
<<<<<<< HEAD
            - encoder (:obj:`nn.Module`): The network responsible for encoding observations into latent embeddings. It can be a single module or an nn.ModuleList for multi-task scenarios.
            - decoder (:obj:`nn.Module`): The network responsible for decoding latent embeddings back into observations.
            - with_lpips (:obj:`bool`): If True, initializes the LPIPS model to compute perceptual loss. Defaults to False.
            - obs_type (:obj:`str`): The type of observation, e.g., 'image' or 'vector'. This can inform model architecture choices. Defaults to 'image'.
=======
            encoder (nn.Module, optional): Encoder network to transform raw inputs into embeddings.
            decoder_network (nn.Module, optional): Decoder network used for observation reconstruction or text generation.
            decoder_network_tokenizer (PreTrainedTokenizer, optional): Tokenizer compatible with the decoder network (e.g., T5 tokenizer).
            with_lpips (bool, optional): If True, enable perceptual loss computation via LPIPS. Defaults to False.
            projection (list[int], optional): If provided, defines a linear projection layer from projection[0] → projection[1]. 
                                              If None, an identity layer is used.
            encoder_option (str, optional): Option to specify the encoder type, e.g., 'legacy' for T5 decoder or 'qwen' for Qwen decoder. Defaults to 'legacy'.
>>>>>>> da2a62f9
        """
        super().__init__()
        self.encoder = encoder
        self.decoder_network = decoder
        self.obs_type = obs_type
        self.lpips: Optional[nn.Module] = None
        if with_lpips:
            # Lazily import LPIPS as it's an optional dependency.
            from lzero.model.unizero_world_models.lpips import LPIPS
            self.lpips = LPIPS().eval()
<<<<<<< HEAD
=======
        else:
            self.lpips = None

        self.encoder = encoder
        self.decoder_network = decoder_network
        self.decoder_network_tokenizer = decoder_network_tokenizer
        self.encoder_option = encoder_option

        if projection is None:
            self.projection_layer = nn.Identity()
        else:
            self.projection_layer = nn.Linear(projection[0], projection[1])
>>>>>>> da2a62f9

    def encode_to_obs_embeddings(self, x: torch.Tensor, task_id: int = 0) -> torch.Tensor:
        """
        Overview:
            Encodes a batch of observations into latent embeddings, handling various input shapes and multi-task encoders.
        Arguments:
            - x (:obj:`torch.Tensor`): The input tensor of observations. Shape can be (B, E), (B, T, E), (B, C, H, W), or (B, T, C, H, W).
            - task_id (:obj:`int`): The identifier for the task, used to select the correct encoder from an nn.ModuleList in multi-task settings. Defaults to 0.
        Returns:
            - torch.Tensor: The encoded latent embeddings with a consistent shape of (B, 1, E), where B is the effective batch size.
        """
        # Step 1: Select the appropriate encoder module.
        # This handles both single-task (a single nn.Module) and multi-task (an nn.ModuleList) scenarios.
        if isinstance(self.encoder, nn.ModuleList):
            if not 0 <= task_id < len(self.encoder):
                raise ValueError(
                    f"Provided task_id {task_id} is invalid for the encoder list of size {len(self.encoder)}."
                )
            encoder_module = self.encoder[task_id]
        else:
            encoder_module = self.encoder

        # Step 2: Pre-process and reshape the input tensor based on its dimensions.
        # The goal is to transform the input into a 2D or 4D tensor that the encoder can process.
        original_shape = x.shape
        if len(original_shape) == 5:  # Batch of sequences of images: (B, T, C, H, W)
            # Flatten the batch and time dimensions to create a batch of images.
            x = x.contiguous().view(-1, *original_shape[-3:])  # Shape: (B*T, C, H, W)
        elif len(original_shape) == 3:  # Batch of sequences of vectors: (B, T, E)
            # Flatten the batch and time dimensions to create a batch of vectors.
            x = x.contiguous().view(-1, original_shape[-1])  # Shape: (B*T, E)
        # Note: 2D (B, E) and 4D (B, C, H, W) inputs are processed directly without reshaping.

        # Step 3: Pass the processed tensor through the encoder.
        obs_embeddings = encoder_module(x)
        if len(obs_embeddings.shape) != 2:
            raise RuntimeError(
                f"Encoder output was expected to be 2D (batch, embedding_dim), but got shape {obs_embeddings.shape}."
            )

        # Step 4: Reshape the output to a consistent sequence format (B', 1, E).
        # The '1' represents a sequence length of one, making it compatible with sequence models.
        obs_embeddings = rearrange(obs_embeddings, 'b e -> b 1 e')

        return obs_embeddings

    def decode_to_obs(self, embeddings: torch.Tensor) -> torch.Tensor:
        """
        Overview:
            Decodes a batch of latent embeddings back into the observation space.
        Arguments:
            - embeddings (:obj:`torch.Tensor`): The latent embeddings to decode.
        Returns:
            - torch.Tensor: The reconstructed observations.
        """
        return self.decoder_network(embeddings)

    def decode_to_reconstruction_outputs(self, embeddings: torch.Tensor, target_ids: torch.Tensor) -> torch.Tensor:
        """
        Overview:
            This function takes input embeddings and corresponding target token IDs,
            then uses a seq2seq decoder (like T5) to reconstruct the original text.
            It handles reshaping, retokenization, projection, and calls the decoder 
            to compute the reconstruction loss and logits.
        Arguments:
            embeddings (torch.Tensor): Input embeddings of shape (B, E), (B, L, E), or (B*T, 1, E).
            target_ids (torch.Tensor): Ground-truth token IDs of shape (B, L) or (B*T, L).
        Returns:
            torch.Tensor: Decoder output including loss, logits, hidden states (if return_dict=True).
        """
        if embeddings.dim() == 2:
            embeddings = embeddings.unsqueeze(1)
        elif embeddings.dim() == 3:
            B,T,E = embeddings.shape
            embeddings = embeddings.reshape(B*T,1,E)
            target_ids = target_ids.reshape(B*T, -1)

        if self.encoder_option == 'legacy':  # T5 decoder
            # Instead of using raw target_ids, convert them to plain text and re-tokenize using the decoder's tokenizer.
            # This guarantees alignment with the decoder's vocabulary, special tokens, and tokenization rules.
            text_list = self.encoder.tokenizer.batch_decode(target_ids, skip_special_tokens=True)
            t5_target_ids = self.decoder_network_tokenizer(text_list, 
                                                        padding="max_length",
                                                        truncation=True, 
                                                        max_length=512, 
                                                        return_tensors="pt")
            labels = t5_target_ids.input_ids
            labels[labels == self.decoder_network_tokenizer.pad_token_id] = -100 

            embeddings = self.projection_layer(embeddings)     # (B', 1, E) -> (B', 1, E'), B' = B*T
            encoder_outputs_tuple = BaseModelOutput(last_hidden_state=embeddings)
            encoder_attention_mask = torch.ones(
                embeddings.size(0), embeddings.size(1),
                device=embeddings.device, dtype=torch.long
            )

            labels = labels.to(embeddings.device)

            outputs = self.decoder_network(encoder_outputs=encoder_outputs_tuple,
                                        attention_mask=encoder_attention_mask,
                                        labels=labels,
                                        return_dict=True)
            return outputs

        elif self.encoder_option == 'qwen':
            hidden = self.projection_layer(embeddings)  
            lm = self.decoder_network.pretrained_model
            # Get a reference parameter for device/dtype info
            param = next(lm.parameters()) 

            try:
                # Retrieve the input embedding layer of the language model
                input_embedding_layer = lm.get_input_embeddings()
            except:
                raise ValueError('Error... Could not retrieve input embedding layer from the decoder network.')
            
            # Convert target token IDs into embeddings using the LM's input embedding layer
            target_embeds = input_embedding_layer(target_ids)

            # Concatenate the projected hidden embeddings (prompt) with target embeddings
            # hidden: (B, 1, D), target_embeds: (B, L, D) → inputs_embeds: (B, 1+L, D)
            inputs_embeds = torch.cat([hidden, target_embeds.detach()], dim=1)

            inputs_embeds = inputs_embeds.to(device=param.device, dtype=param.dtype)

            prompt_attention_mask = torch.ones(hidden.size(0), 1, device=param.device, dtype=torch.long)
            target_attention_mask = (target_ids != self.decoder_network.tokenizer.pad_token_id).to(device=param.device, dtype=torch.long)
            # Concatenate prompt mask and target mask along sequence length
            attention_mask = torch.cat([prompt_attention_mask, target_attention_mask], dim=1)
            # Construct labels: for the prompt part, use -100 (ignored by loss function)
            prompt_labels = torch.full((hidden.size(0), 1), -100, device=param.device, dtype=torch.long)

            # Copy target token IDs as labels, masking pad positions with -100
            labels = target_ids.clone().to(param.device)
            labels[labels == self.decoder_network.tokenizer.pad_token_id] = -100

            final_labels = torch.cat([prompt_labels, labels], dim=1)

            outputs = lm(
                inputs_embeds=inputs_embeds,
                attention_mask=attention_mask,
                labels=final_labels,
                return_dict=True
            )

            return outputs
    
    def decode_to_plain_text(
            self, embeddings: torch.Tensor,
            max_length: int = 512
        ) -> List[List[int]]:
        """
        Overview:
            This function decodes latent embeddings into plain text using the decoder's generate method.
            It includes projection, prepares encoder outputs and attention mask, and performs autoregressive decoding.
        Arguments:
            embeddings (torch.Tensor): Latent embeddings, shape (B, E) or (B, L, E).
            max_length (int, optional): Max token length for generation. Defaults to 512.
        Returns:
            List[List[int]]: List of decoded strings, one per input in batch.
        """
        
        # Set decoder_network and projection_layer to evaluation mode to disable dropout and other training-specific behaviors.
        self.decoder_network.eval()
        self.projection_layer.eval()

        # If embeddings is not a Tensor, convert it to a torch.Tensor.
        if not isinstance(embeddings, torch.Tensor):
            embeddings = torch.tensor(embeddings, dtype=torch.float32)
        
        # Attempt to retrieve the device information from decoder_network; if unavailable, fall back to the model’s parameters.
        try:
            device = self.decoder_network.device
        except AttributeError:
            device = next(self.decoder_network.parameters()).device
            
        embeddings = embeddings.to(device)

        with torch.no_grad(): 
            if embeddings.dim() == 2:
                embeddings = embeddings.unsqueeze(1)

            embeddings = self.projection_layer(embeddings)
            if self.encoder_option == 'legacy': # T5 decoder
                encoder_outputs_tuple = BaseModelOutput(last_hidden_state=embeddings)
                encoder_attention_mask = torch.ones(
                    embeddings.size(0), embeddings.size(1),
                    device=device, dtype=torch.long
                )

                # Use the decoder's generate() method to autoregressively decode text from the input embeddings.
                # The projected embeddings serve as encoder outputs in a typical encoder-decoder architecture,
                # where the decoder attends to them via cross-attention at each step until max_length or EOS is reached.
                generated_t5_ids = self.decoder_network.generate(
                    encoder_outputs=encoder_outputs_tuple,
                    attention_mask=encoder_attention_mask,
                    max_length=max_length
                )

                # Convert the generated output to a list of strings on CPU, skipping special tokens.
                generated_text = self.decoder_network_tokenizer.batch_decode(
                    generated_t5_ids, skip_special_tokens=True)

                assert len(generated_text) == 1, f"Expected 1 generated text, got {len(generated_text)}"
                return generated_text[0]
            
            elif self.encoder_option == 'qwen':
                return self.decoder_network.decode(embeddings=embeddings, max_length=max_length)

    @staticmethod
    def reconstruction_loss(original_images: torch.Tensor, reconstructed_images: torch.Tensor) -> torch.Tensor:
        """
        Overview:
            Calculates the reconstruction loss between original and reconstructed observations.
            It uses L2 (MSE) loss for vector-based observations and L1 (MAE) loss for image-based observations.
        Arguments:
            - original_images (:obj:`torch.Tensor`): The ground-truth observations.
            - reconstructed_images (:obj:`torch.Tensor`): The observations reconstructed by the decoder.
        Returns:
            - torch.Tensor: A scalar tensor representing the computed reconstruction loss.
        """
        if len(original_images.shape) == 2:
            # Use Mean Squared Error (L2 loss) for vector-based observations.
            return F.mse_loss(reconstructed_images, original_images)
        else:
            # Use Mean Absolute Error (L1 loss) for image-based observations, which is often more robust to outliers.
            return torch.abs(original_images - reconstructed_images).mean()

    def perceptual_loss(self, original_images: torch.Tensor, reconstructed_images: torch.Tensor) -> torch.Tensor:
        """
        Overview:
            Calculates the perceptual loss (LPIPS) between original and reconstructed images.
            This loss is designed to better align with human perception of image similarity.
        Arguments:
            - original_images (:obj:`torch.Tensor`): The ground-truth images.
            - reconstructed_images (:obj:`torch.Tensor`): The images reconstructed by the decoder.
        Returns:
            - torch.Tensor: A scalar tensor representing the computed perceptual loss.
        """
        if self.lpips is None:
            raise RuntimeError("LPIPS model was not initialized. Please set `with_lpips=True` during Tokenizer instantiation.")
        return torch.mean(self.lpips(original_images, reconstructed_images))

    

    def __repr__(self) -> str:
        """
        Overview:
            Provides a string representation of the Tokenizer module.
        """
        return f"Tokenizer(obs_type='{self.obs_type}', with_lpips={self.lpips is not None})"<|MERGE_RESOLUTION|>--- conflicted
+++ resolved
@@ -69,20 +69,11 @@
 class Tokenizer(nn.Module):
     """
     Overview:
-<<<<<<< HEAD
         An autoencoder model that encodes high-dimensional observations (like images or state vectors)
         into low-dimensional latent embeddings and decodes them back. It can also compute reconstruction
         and perceptual losses. This implementation does not include the quantization step (Vector Quantization)
         but serves as the encoder-decoder backbone.
     """
-=======
-        Tokenizer model that encodes and decodes observations.
-        Can operate on visual or textual data, supporting optional LPIPS perceptual loss.
-        It optionally includes a linear projection layer and can be paired with a decoder tokenizer.
-    """
-    def __init__(self, encoder=None, decoder_network=None, decoder_network_tokenizer=None, with_lpips: bool = False, projection: list = None, encoder_option='legacy') -> None:
-        """Initialize the Tokenizer.
->>>>>>> da2a62f9
 
     def __init__(
             self,
@@ -95,20 +86,10 @@
         Overview:
             Initializes the Tokenizer (Autoencoder).
         Arguments:
-<<<<<<< HEAD
             - encoder (:obj:`nn.Module`): The network responsible for encoding observations into latent embeddings. It can be a single module or an nn.ModuleList for multi-task scenarios.
             - decoder (:obj:`nn.Module`): The network responsible for decoding latent embeddings back into observations.
             - with_lpips (:obj:`bool`): If True, initializes the LPIPS model to compute perceptual loss. Defaults to False.
             - obs_type (:obj:`str`): The type of observation, e.g., 'image' or 'vector'. This can inform model architecture choices. Defaults to 'image'.
-=======
-            encoder (nn.Module, optional): Encoder network to transform raw inputs into embeddings.
-            decoder_network (nn.Module, optional): Decoder network used for observation reconstruction or text generation.
-            decoder_network_tokenizer (PreTrainedTokenizer, optional): Tokenizer compatible with the decoder network (e.g., T5 tokenizer).
-            with_lpips (bool, optional): If True, enable perceptual loss computation via LPIPS. Defaults to False.
-            projection (list[int], optional): If provided, defines a linear projection layer from projection[0] → projection[1]. 
-                                              If None, an identity layer is used.
-            encoder_option (str, optional): Option to specify the encoder type, e.g., 'legacy' for T5 decoder or 'qwen' for Qwen decoder. Defaults to 'legacy'.
->>>>>>> da2a62f9
         """
         super().__init__()
         self.encoder = encoder
@@ -119,21 +100,6 @@
             # Lazily import LPIPS as it's an optional dependency.
             from lzero.model.unizero_world_models.lpips import LPIPS
             self.lpips = LPIPS().eval()
-<<<<<<< HEAD
-=======
-        else:
-            self.lpips = None
-
-        self.encoder = encoder
-        self.decoder_network = decoder_network
-        self.decoder_network_tokenizer = decoder_network_tokenizer
-        self.encoder_option = encoder_option
-
-        if projection is None:
-            self.projection_layer = nn.Identity()
-        else:
-            self.projection_layer = nn.Linear(projection[0], projection[1])
->>>>>>> da2a62f9
 
     def encode_to_obs_embeddings(self, x: torch.Tensor, task_id: int = 0) -> torch.Tensor:
         """
