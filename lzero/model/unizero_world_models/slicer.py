--- conflicted
+++ resolved
@@ -128,13 +128,8 @@
         output = torch.cat([output['mu'], output['sigma']], dim=-1)
 
         return output
-<<<<<<< HEAD
-    
-    
-=======
 
 
->>>>>>> 9e372fd5
 class Embedder(nn.Module):
     def __init__(self, max_blocks: int, block_masks: List[torch.Tensor], embedding_tables: List[nn.Embedding]) -> None:
         """
