import hashlib
import xxhash
from dataclasses import dataclass

import numpy as np
import torch
import torch.nn as nn
import time
from .kv_caching import KeysValues


def custom_copy_kv_cache_to_dict_speed(src_kv: KeysValues, dst_dict: dict, cache_key: str, reuse_cache: bool = True) -> None:
    """
    Overview:
        Efficiently copy the contents of a KeysValues object to a new entry in a dictionary.
    Arguments:
        - src_kv (:obj:`KeysValues`): The source KeysValues object to copy from.
        - dst_dict (:obj:`dict`): The destination dictionary to copy to.
        - cache_key (:obj:`str`): The key for the new entry in the destination dictionary.
        - reuse_cache (:obj:`bool`, optional): Whether to reuse the existing cache if the cache_key already exists.
                                               If True, the existing cache will not be overwritten.
                                               If False, the cache will be overwritten every time.
                                               Default: True.
    """
    if reuse_cache and cache_key in dst_dict:
        print(f"Cache key '{cache_key}' already exists in the destination dictionary. Reusing the existing cache.")
        print(f"Dictionary size: {len(dst_dict)}")
        return

    start_time = time.time()
    src_kv_shape = src_kv._keys_values[0]._k_cache._cache.shape
    dst_kv = KeysValues(
        src_kv_shape[0],  # n
        src_kv_shape[1],  # num_heads
        src_kv_shape[2],  # max_tokens
        src_kv_shape[3] * src_kv_shape[1],  # embed_dim
        len(src_kv._keys_values),  # num_layers
        src_kv._keys_values[0]._k_cache._cache.device,  # device
    )
    shape_time = time.time() - start_time

    start_time = time.time()
    for src_layer, dst_layer in zip(src_kv._keys_values, dst_kv._keys_values):
        # Copy the key and value caches using torch.copy_()
        dst_layer._k_cache._cache.copy_(src_layer._k_cache._cache)
        dst_layer._v_cache._cache.copy_(src_layer._v_cache._cache)
        dst_layer._k_cache._size = src_layer._k_cache._size
        dst_layer._v_cache._size = src_layer._v_cache._size
    copy_time = time.time() - start_time

    dst_dict[cache_key] = dst_kv

    print(f"Shape initialization time: {shape_time:.6f} seconds")
    print(f"Cache copy time: {copy_time:.6f} seconds")
    print(f"Total time: {shape_time + copy_time:.6f} seconds")

    # print(f"Cache key '{cache_key}' has been copied to the destination dictionary.")
    # print(f"Dictionary size: {len(dst_dict)}")


def custom_copy_kv_cache_to_dict(src_kv: KeysValues, dst_dict: dict, cache_key: str, reuse_cache: bool = True) -> None:
    """
    Overview:
        Efficiently copy the contents of a KeysValues object to a new entry in a dictionary.
    Arguments:
        - src_kv (:obj:`KeysValues`): The source KeysValues object to copy from.
        - dst_dict (:obj:`dict`): The destination dictionary to copy to.
        - cache_key (:obj:`str`): The key for the new entry in the destination dictionary.
        - reuse_cache (:obj:`bool`, optional): Whether to reuse the existing cache if the cache_key already exists.
                                               If True, the existing cache will not be overwritten.
                                               If False, the cache will be overwritten every time.
                                               Default: True.
    """
    if reuse_cache and cache_key in dst_dict:
        print(f"Cache key '{cache_key}' already exists in the destination dictionary. Reusing the existing cache.")
        print(f"Dictionary size: {len(dst_dict)}")
        return

    src_kv_shape = src_kv._keys_values[0]._k_cache._cache.shape
    dst_kv = KeysValues(
        src_kv_shape[0],  # n
        src_kv_shape[1],  # num_heads
        src_kv_shape[2],  # max_tokens
        src_kv_shape[3] * src_kv_shape[1],  # embed_dim
        len(src_kv._keys_values),  # num_layers
        src_kv._keys_values[0]._k_cache._cache.device,  # device
    )

    for src_layer, dst_layer in zip(src_kv._keys_values, dst_kv._keys_values):
        # Copy the key and value caches using torch.copy_()
        dst_layer._k_cache._cache.copy_(src_layer._k_cache._cache)
        dst_layer._v_cache._cache.copy_(src_layer._v_cache._cache)
        dst_layer._k_cache._size = src_layer._k_cache._size
        dst_layer._v_cache._size = src_layer._v_cache._size

    dst_dict[cache_key] = dst_kv


def custom_copy_kv_cache(src_kv: KeysValues) -> KeysValues:
    src_kv_shape = src_kv._keys_values[0]._k_cache._cache.shape
    dst_kv = KeysValues(
        src_kv_shape[0],  # n
        src_kv_shape[1],  # num_heads
        src_kv_shape[2],  # max_tokens
        src_kv_shape[3] * src_kv_shape[1],  # embed_dim
        len(src_kv),  # num_layers
        src_kv._keys_values[0]._k_cache._cache.device,  # device
    )
    
    # with torch.no_grad():
    for src_layer, dst_layer in zip(src_kv._keys_values, dst_kv._keys_values):
        # Copy the key and value caches using torch.copy_()
        dst_layer._k_cache._cache.copy_(src_layer._k_cache._cache)
        dst_layer._v_cache._cache.copy_(src_layer._v_cache._cache)
        dst_layer._k_cache._size = src_layer._k_cache._size
        dst_layer._v_cache._size = src_layer._v_cache._size

    return dst_kv


def to_device_for_kvcache(keys_values: KeysValues, device: str) -> KeysValues:
    """
    Transfer all KVCache objects within the KeysValues object to a certain device.

    Arguments:
        - keys_values (KeysValues): The KeysValues object to be transferred.
        - device (str): The device to transfer to.
    Returns:
        - keys_values (KeysValues): The KeysValues object with its caches transferred to the specified device.
    """
    target_device = torch.device(device)

    for kv_cache in keys_values:
        if kv_cache._k_cache._cache.device != target_device:
            kv_cache._k_cache._cache = kv_cache._k_cache._cache.to(target_device)
        if kv_cache._v_cache._cache.device != target_device:
            kv_cache._v_cache._cache = kv_cache._v_cache._cache.to(target_device)
    return keys_values


def convert_to_depth(search_path, depth_map, last_depth):
    # Get the newly added element
    new_index = search_path[-1]

    # If the depth of the newly added element has not been calculated, compute it based on the depth of the parent node
    if new_index not in depth_map:
        if search_path[new_index] not in depth_map:
            depth_map[search_path[new_index]] = max(list(depth_map.values())) + 1
        else:
            depth_map[new_index] = depth_map[search_path[new_index]] + 1

    # Append the depth of the newly added element to the end of last_depth
    last_depth.append(depth_map[new_index])

    return last_depth


# Function to calculate CUDA memory usage in gigabytes
def calculate_cuda_memory_gb(past_keys_values_cache, num_layers: int):
    total_memory_bytes = 0

    # Iterate over all KeysValues instances in the OrderedDict
    for kv_instance in past_keys_values_cache.values():
        num_layers = len(kv_instance)  # Get the number of layers
        for layer in range(num_layers):
            kv_cache = kv_instance[layer]
            k_shape = kv_cache._k_cache.shape  # Get the shape of the keys cache
            v_shape = kv_cache._v_cache.shape  # Get the shape of the values cache

            # Calculate the number of elements and multiply by the number of bytes per element
            k_memory = torch.prod(torch.tensor(k_shape)) * 4
            v_memory = torch.prod(torch.tensor(v_shape)) * 4

            # Accumulate the memory used by the keys and values cache
            layer_memory = k_memory + v_memory
            total_memory_bytes += layer_memory.item()  # .item() ensures conversion to a standard Python number

    # Convert total memory from bytes to gigabytes
    total_memory_gb = total_memory_bytes / (1024 ** 3)
    return total_memory_gb

def hash_state(state):
    """
    Hash the state vector.

    Arguments:
        state: The state vector to be hashed.
    Returns:
        The hash value of the state vector.
    """
    # Use xxhash for faster hashing
    return xxhash.xxh64(state).hexdigest()

@dataclass
class WorldModelOutput:
    output_sequence: torch.FloatTensor
    logits_observations: torch.FloatTensor
    logits_rewards: torch.FloatTensor
    logits_ends: torch.FloatTensor
    logits_policy: torch.FloatTensor
    logits_value: torch.FloatTensor


def init_weights(module, norm_type='BN'):
    """
    Initialize the weights of the module based on the specified normalization type.

    Arguments:
        module (nn.Module): The module to initialize.
        norm_type (str): The type of normalization to use ('BN' for BatchNorm, 'LN' for LayerNorm).
    """
    if isinstance(module, (nn.Linear, nn.Embedding)):
        module.weight.data.normal_(mean=0.0, std=0.02)
        if isinstance(module, nn.Linear) and module.bias is not None:
            module.bias.data.zero_()
    elif isinstance(module, (nn.LayerNorm, nn.GroupNorm)):
        print(f"Init {module} using zero bias, 1 weight")
        try:
            module.bias.data.zero_()
        except Exception as e:
            print(e)
        try:
             module.weight.data.fill_(1.0)
        except Exception as e:
            print(e)
    elif isinstance(module, nn.BatchNorm2d):
        print(f"Init nn.BatchNorm2d using zero bias, 1 weight")
        module.weight.data.fill_(1.0)
        module.bias.data.zero_()
    elif isinstance(module, nn.Conv2d):
        if norm_type == 'BN':
            nn.init.kaiming_normal_(module.weight, mode='fan_out', nonlinearity='relu')
            print(f"Init nn.Conv2d using kaiming normal for BN")
        elif norm_type == 'LN':
            nn.init.xavier_uniform_(module.weight)
            print(f"Init nn.Conv2d using xavier uniform for LN")
    elif isinstance(module, nn.Linear):
        if norm_type == 'BN':
            nn.init.kaiming_normal_(module.weight, mode='fan_out', nonlinearity='relu')
            print("Init Linear using kaiming normal for BN")
        elif norm_type == 'LN':
            nn.init.xavier_uniform_(module.weight)
            print("Init Linear using xavier uniform for LN")


class LossWithIntermediateLosses:
    """
    Overview:
        A class to store the total loss and intermediate losses for a model.
    Arguments:
        - latent_recon_loss_weight (float): The weight for the latent reconstruction loss.
        - perceptual_loss_weight (float): The weight for the perceptual loss.
        - **kwargs: The intermediate losses to store.
    Returns:
        - None
    """
    def __init__(self, latent_recon_loss_weight=0, perceptual_loss_weight=0, continuous_action_space=False, **kwargs):
        # Ensure that kwargs is not empty
        if not kwargs:
            raise ValueError("At least one loss must be provided")

        # Get a reference device from one of the provided losses
        device = next(iter(kwargs.values())).device

<<<<<<< HEAD
        # Define the weights for each loss type
=======
>>>>>>> 5614025d
        # NOTE: Define the weights for each loss type
        if not continuous_action_space:
            # like EZV2, for atari and memory
            self.obs_loss_weight = 10
            self.value_loss_weight = 0.5
            self.reward_loss_weight = 1.
            self.policy_loss_weight = 1.
            self.ends_loss_weight = 0.
        else:
            # like TD-MPC2 for DMC
            self.obs_loss_weight = 10
            self.value_loss_weight = 0.1
            self.reward_loss_weight = 0.1
            self.policy_loss_weight = 0.1
            self.ends_loss_weight = 0.

        self.latent_recon_loss_weight = latent_recon_loss_weight
        self.perceptual_loss_weight = perceptual_loss_weight

        # Initialize the total loss tensor on the correct device
        self.loss_total = torch.tensor(0., device=device)
        for k, v in kwargs.items():
            if k == 'loss_obs':
                self.loss_total += self.obs_loss_weight * v
            elif k == 'loss_rewards':
                self.loss_total += self.reward_loss_weight * v
            elif k == 'loss_policy':
                self.loss_total += self.policy_loss_weight * v
            elif k == 'loss_value':
                self.loss_total += self.value_loss_weight * v
            elif k == 'loss_ends':
                self.loss_total += self.ends_loss_weight * v
            elif k == 'latent_recon_loss':
                self.loss_total += self.latent_recon_loss_weight * v
            elif k == 'perceptual_loss':
                self.loss_total += self.perceptual_loss_weight * v

        self.intermediate_losses = {
            k: v if isinstance(v, dict) or isinstance(v, np.ndarray) or isinstance(v, torch.Tensor) else (v if isinstance(v, float) else v.item())
            for k, v in kwargs.items()
        }

    def __truediv__(self, value):
        for k, v in self.intermediate_losses.items():
            self.intermediate_losses[k] = v / value
        self.loss_total = self.loss_total / value
        return self<|MERGE_RESOLUTION|>--- conflicted
+++ resolved
@@ -262,10 +262,6 @@
         # Get a reference device from one of the provided losses
         device = next(iter(kwargs.values())).device
 
-<<<<<<< HEAD
-        # Define the weights for each loss type
-=======
->>>>>>> 5614025d
         # NOTE: Define the weights for each loss type
         if not continuous_action_space:
             # like EZV2, for atari and memory
