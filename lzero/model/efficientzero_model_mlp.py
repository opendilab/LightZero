--- conflicted
+++ resolved
@@ -376,13 +376,7 @@
             layer_num=common_layer_num,
             out_channels=self.latent_state_dim,
             activation=self.activation,
-<<<<<<< HEAD
-            norm_type=norm_type,
-            output_activation=self.activation,
-            output_norm_type=None,
-=======
             norm_type='BN',
->>>>>>> 9500a70a
         )
 
         # input_shape: （sequence_length，batch_size，input_size)
@@ -395,14 +389,9 @@
             layer_num=2,
             out_channels=output_support_size,
             activation=self.activation,
-<<<<<<< HEAD
-            norm_type=norm_type,
-            output_activation=nn.Identity(),
-=======
             norm_type='BN',
             output_activation=False,
             output_norm=False,
->>>>>>> 9500a70a
             last_linear_layer_init_zero=last_linear_layer_init_zero
         )
 
