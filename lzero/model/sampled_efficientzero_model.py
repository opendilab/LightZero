import math
from typing import Optional, Tuple

import torch
import torch.nn as nn
from ding.model.common import ReparameterizationHead
from ding.torch_utils import MLP, ResBlock
from ding.utils import MODEL_REGISTRY, SequenceType

from .common import EZNetworkOutput, RepresentationNetwork
from .utils import renormalize, get_dynamic_mean, get_reward_mean, get_params_mean


@MODEL_REGISTRY.register('SampledEfficientZeroModel')
class SampledEfficientZeroModel(nn.Module):

    def __init__(
        self,
        observation_shape: SequenceType = (12, 96, 96),
        action_space_size: int = 6,
        representation_network_type: str = 'conv_res_blocks',
        categorical_distribution: bool = True,
        activation: Optional[nn.Module] = nn.ReLU(inplace=True),
        representation_network: nn.Module = None,
        batch_norm_momentum: float = 0.1,
        last_linear_layer_init_zero: bool = True,
        state_norm: bool = False,
        downsample: bool = True,
        num_res_blocks: int = 1,
        num_channels: int = 64,
        lstm_hidden_size: int = 512,
        # the following model para. is usually fixed
        reward_head_channels: int = 16,
        value_head_channels: int = 16,
        policy_head_channels: int = 16,
        fc_reward_layers: SequenceType = [32],
        fc_value_layers: SequenceType = [32],
        fc_policy_layers: SequenceType = [32],
        reward_support_size: int = 601,
        value_support_size: int = 601,
        proj_hid: int = 1024,
        proj_out: int = 1024,
        pred_hid: int = 512,
        pred_out: int = 1024,
        # the above model para. is usually fixed
        # ==============================================================
        # specific sampled related config
        # ==============================================================
        continuous_action_space: bool = False,
        num_of_sampled_actions: int = 6,
        sigma_type='conditioned',
        fixed_sigma_value: float = 0.3,
        bound_type: str = None,
        norm_type: str = 'BN',
        *args,
        **kwargs,
    ):
        """
        Overview:
            Sampled EfficientZero network
        Arguments:
            - observation_shape (:obj:`SequenceType`): Observation space shape, e.g. [C, W, H]=[12, 96, 96].
            - action_space_size: (:obj:`int`): Action space size, such as 6.
            - representation_network_type (:obj:`Optional[str]`): The type of representation_network in Sampled EfficientZero model. options={'conv_res_blocks', 'identity'}
            - categorical_distribution (:obj:`bool`): Whether to use discrete support to represent categorical distribution for value, reward/value_prefix.
            - activation (:obj:`Optional[nn.Module]`): the activation in Sampled EfficientZero model.
            - representation_network (:obj:`nn.Module`): the user-defined representation_network.
            - batch_norm_momentum (:obj:`float`):  Momentum of BN
            - last_linear_layer_init_zero (:obj:`bool`): Whether to use zero initialization for the last layer of value/policy mlp, default set it to True.
            - state_norm (:obj:`bool`): Whether to use normalization for hidden states, default set it to True.
            - downsample (:obj:`bool`): Whether to do downsampling for observations in ``representation_network``, default set it to True. \
                But sometimes, we do not need, e.g. board games.
            - num_res_blocks (:obj:`int`): number of res blocks in Sampled EfficientZero model.
            - num_channels (:obj:`int`): channels of hidden states.
            - lstm_hidden_size (:obj:`int`): dim of lstm hidden state in dynamics network.
            - reward_head_channels (:obj:`int`): channels of reward head.
            - value_head_channels (:obj:`int`): channels of value head.
            - policy_head_channels (:obj:`int`): channels of policy head.
            - fc_reward_layers (:obj:`SequenceType`): hidden layers of the reward prediction head (MLP head).
            - fc_value_layers (:obj:`SequenceType`): hidden layers of the value prediction head (MLP head).
            - fc_policy_layers (:obj:`SequenceType`): hidden layers of the policy prediction head (MLP head).
            - reward_support_size (:obj:`int`): dim of reward output
            - value_support_size (:obj:`int`): dim of value output.
            - proj_hid (:obj:`int`): dim of projection hidden layer.
            - proj_out (:obj:`int`): dim of projection output layer.
            - pred_hid (:obj:`int`):dim of prediction hidden layer.
            - pred_out (:obj:`int`): dim of prediction output layer.
            # ==============================================================
            # specific sampled related config
            # ==============================================================
            - continuous_action_space (:obj:`bool`): The type of action space. default set it to False.
            - num_of_sampled_actions (:obj:`int`): the number of sampled actions, i.e. the K in original Sampled MuZero paper.
            # see ``ReparameterizationHead`` in ``ding.model.cmmon.head`` for more details about thee following arguments.
            - sigma_type (:obj:`str`): the type of sigma in policy head of prediction network, options={'conditioned', 'fixed'}.
            - fixed_sigma_value (:obj:`float`): the fixed sigma value in policy head of prediction network,
            - bound_type (:obj:`str`): The type of bound in networks.  default set it to None.
            - norm_type (:obj:`str`): The type of normalization in networks. default set it to 'BN'.
        """
        super(SampledEfficientZeroModel, self).__init__()
        self.representation_network_type = representation_network_type
        assert self.representation_network_type in ['identity', 'conv_res_blocks']
        self.sigma_type = sigma_type
        self.fixed_sigma_value = fixed_sigma_value
        self.bound_type = bound_type
        self.norm_type = norm_type

        self.continuous_action_space = continuous_action_space
        self.num_of_sampled_actions = num_of_sampled_actions
        self.action_space_size = action_space_size

        self.categorical_distribution = categorical_distribution
        if not self.categorical_distribution:
            self.reward_support_size = 1
            self.value_support_size = 1
        else:
            self.reward_support_size = reward_support_size
            self.value_support_size = value_support_size

        self.proj_hid = proj_hid
        self.proj_out = proj_out
        self.pred_hid = pred_hid
        self.pred_out = pred_out
        self.last_linear_layer_init_zero = last_linear_layer_init_zero
        self.state_norm = state_norm
        self.representation_network = representation_network
        self.downsample = downsample
        self.lstm_hidden_size = lstm_hidden_size

        flatten_output_size_for_reward_head = (
            (reward_head_channels * math.ceil(observation_shape[1] / 16) *
             math.ceil(observation_shape[2] / 16)) if downsample else
            (reward_head_channels * observation_shape[1] * observation_shape[2])
        )

        flatten_output_size_for_value_head = (
            (value_head_channels * math.ceil(observation_shape[1] / 16) *
             math.ceil(observation_shape[2] / 16)) if downsample else
            (value_head_channels * observation_shape[1] * observation_shape[2])
        )

        flatten_output_size_for_policy_head = (
            (policy_head_channels * math.ceil(observation_shape[1] / 16) *
             math.ceil(observation_shape[2] / 16)) if downsample else
            (policy_head_channels * observation_shape[1] * observation_shape[2])
        )

        if self.representation_network is None:
            if self.representation_network_type == 'identity':
                self.representation_network = nn.Identity()
            elif self.representation_network_type == 'conv_res_blocks':
                self.representation_network = RepresentationNetwork(
                    observation_shape,
                    num_res_blocks,
                    num_channels,
                    downsample,
                    momentum=batch_norm_momentum,
                    norm_type=norm_type,
                )
        else:
            self.representation_network = self.representation_network

        if self.representation_network_type == 'identity':
            self.dynamics_network = DynamicsNetwork(
                num_res_blocks,
                observation_shape[0] + 1,  # in_channels=observation_shape[0]
                1,
                reward_head_channels,
                fc_reward_layers,
                self.reward_support_size,
                flatten_output_size_for_reward_head,
                lstm_hidden_size=lstm_hidden_size,
                momentum=batch_norm_momentum,
                last_linear_layer_init_zero=self.last_linear_layer_init_zero,
                norm_type=norm_type,
            )
            self.prediction_network = PredictionNetwork(
                self.continuous_action_space,
                action_space_size,
                num_res_blocks,
                observation_shape[0],  # in_channels
                num_channels,
                value_head_channels,
                policy_head_channels,
                fc_value_layers,
                fc_policy_layers,
                self.value_support_size,
                flatten_output_size_for_value_head,
                flatten_output_size_for_policy_head,
                momentum=batch_norm_momentum,
                last_linear_layer_init_zero=self.last_linear_layer_init_zero,
                sigma_type=self.sigma_type,
                fixed_sigma_value=self.fixed_sigma_value,
                bound_type=self.bound_type,
                norm_type=self.norm_type,
            )
        else:
            if self.continuous_action_space:
                self.dynamics_network = DynamicsNetwork(
                    num_res_blocks,
                    num_channels + self.action_space_size,
                    self.action_space_size,
                    reward_head_channels,
                    fc_reward_layers,
                    self.reward_support_size,
                    flatten_output_size_for_reward_head,
                    lstm_hidden_size=lstm_hidden_size,
                    momentum=batch_norm_momentum,
                    last_linear_layer_init_zero=self.last_linear_layer_init_zero,
                    norm_type=self.norm_type,
                )
            else:
                self.dynamics_network = DynamicsNetwork(
                    num_res_blocks,
                    num_channels + 1,
                    1,
                    reward_head_channels,
                    fc_reward_layers,
                    self.reward_support_size,
                    flatten_output_size_for_reward_head,
                    lstm_hidden_size=lstm_hidden_size,
                    momentum=batch_norm_momentum,
                    last_linear_layer_init_zero=self.last_linear_layer_init_zero,
                    norm_type=self.norm_type,
                )
            self.prediction_network = PredictionNetwork(
                self.continuous_action_space,
                action_space_size,
                num_res_blocks,
                None,  # in_channels
                num_channels,
                value_head_channels,
                policy_head_channels,
                fc_value_layers,
                fc_policy_layers,
                self.value_support_size,
                flatten_output_size_for_value_head,
                flatten_output_size_for_policy_head,
                momentum=batch_norm_momentum,
                last_linear_layer_init_zero=self.last_linear_layer_init_zero,
                sigma_type=self.sigma_type,
                fixed_sigma_value=self.fixed_sigma_value,
                bound_type=self.bound_type,
                norm_type=self.norm_type,
            )

        # projection
        if self.representation_network_type == 'identity':
            self.projection_input_dim = observation_shape[0] * observation_shape[1] * observation_shape[2]
        else:
            if self.downsample:
                # for atari, due to downsample
                # observation_shape=(12, 96, 96),  # stack=4
                # 3 * 96/16 * 96/16 = 3*6*6 = 108
                self.projection_input_dim = num_channels * math.ceil(observation_shape[1] / 16
                                                                     ) * math.ceil(observation_shape[2] / 16)
            else:
                self.projection_input_dim = num_channels * observation_shape[1] * observation_shape[2]

        self.projection = nn.Sequential(
            nn.Linear(self.projection_input_dim, self.proj_hid), nn.BatchNorm1d(self.proj_hid), activation,
            nn.Linear(self.proj_hid, self.proj_hid), nn.BatchNorm1d(self.proj_hid), activation,
            nn.Linear(self.proj_hid, self.proj_out), nn.BatchNorm1d(self.proj_out)
        )
        self.projection_head = nn.Sequential(
            nn.Linear(self.proj_out, self.pred_hid),
            nn.BatchNorm1d(self.pred_hid),
            activation,
            nn.Linear(self.pred_hid, self.pred_out),
        )

    def initial_inference(self, obs: torch.Tensor) -> EZNetworkOutput:
        num = obs.size(0)
        hidden_state = self.representation(obs)
        policy_logits, value = self.prediction(hidden_state)
        # zero initialization for reward hidden states
        reward_hidden = (torch.zeros(1, num, self.lstm_hidden_size).to(obs.device), torch.zeros(1, num, self.lstm_hidden_size).to(obs.device))
        return EZNetworkOutput(value, [0. for _ in range(num)], policy_logits, hidden_state, reward_hidden)

    def recurrent_inference(
            self, hidden_state: torch.Tensor, reward_hidden: torch.Tensor, action: torch.Tensor
    ) -> EZNetworkOutput:
        hidden_state, reward_hidden, value_prefix = self.dynamics(hidden_state, reward_hidden, action)
        policy_logits, value = self.prediction(hidden_state)
        return EZNetworkOutput(value, value_prefix, policy_logits, hidden_state, reward_hidden)

    def prediction(self, encoded_state: torch.Tensor) -> Tuple[torch.Tensor]:
        policy, value = self.prediction_network(encoded_state)
        return policy, value

    def representation(self, observation: torch.Tensor) -> Tuple[torch.Tensor]:
        encoded_state = self.representation_network(observation)
        if not self.state_norm:
            return encoded_state
        else:
            encoded_state_normalized = renormalize(encoded_state)
            return encoded_state_normalized

    def dynamics(self, encoded_state: torch.Tensor, reward_hidden_state: torch.Tensor, action: torch.Tensor) -> Tuple[torch.Tensor]:
        """
        Overview:
            Dynamics function. Predict ``next_encoded_state``, ``reward_hidden_state``, ``value_prefix``
            given current ``encoded_state`` and ``action``.
        Arguments:
            - encoded_state (:obj:`torch.Tensor`): (batch_size, num_channel, obs_shape[1], obs_shape[2]), e.g. (1,64,6,6).
            - reward_hidden_state (:obj:`torch.Tensor`): (batch_size, 1, 1) e.g. (1, 1, 1).
            - action (:obj:`torch.Tensor`): (batch_size, action_dim).
        """
        if not self.continuous_action_space:
            # discrete action space
            # stack encoded_state with a game specific one hot encoded action
            #  action_one_hot (batch_siize, 1, obs_shape[1], obs_shape[2]), e.g. (4,1,6,6)
            action_one_hot = (
                torch.ones((
                    encoded_state.shape[0],
                    1,
                    encoded_state.shape[2],
                    encoded_state.shape[3],
                )).to(action.device).float()
            )
            if len(action.shape) == 2:
                # (batch_size, action_dim) -> (batch_size, action_dim, 1)
                # e.g.,  torch.Size([4, 1]) ->  torch.Size([4, 1, 1])
                action = action.unsqueeze(-1)
            elif len(action.shape) == 1:
                # (action_dim) -> (1, action_dim, 1)
                # e.g.,  torch.Size([4, 1]) ->  torch.Size([4, 1, 1])
                action = action.unsqueeze(0).unsqueeze(-1)

            # action[:, 0, None, None] shape: (4, 1, 1, 1)
            action_one_hot = (action[:, 0, None, None] * action_one_hot / self.action_space_size)
            state_action_encoding = torch.cat((encoded_state, action_one_hot), dim=1)

        else:  # continuous action space
            action_one_hot = (
                torch.ones((
                    encoded_state.shape[0],
                    1,
                    encoded_state.shape[2],
                    encoded_state.shape[3],
                )).to(action.device).float()
            )

            if len(action.shape) == 2:
                # (batch_size, action_dim) -> (batch_size, action_dim, 1)
                action = action.unsqueeze(-1)

            # len(action.shape)==3:
            # action: (8,2,1)
            # action_one_hot (batch_siize, 1, obs_shape[1], obs_shape[2]) : (8,1,8,1)
            # action[:, 0, None, None]: 8,1,1,1
            # action_embedding: 8,2,8,1
            try:
                action_embedding = torch.cat(
                    [action[:, dim, None, None] * action_one_hot for dim in range(self.action_space_size)], dim=1
                )
            except Exception as error:
                print(error)
                print(action.shape, action_one_hot.shape)

            state_action_encoding = torch.cat((encoded_state, action_embedding), dim=1)

        try:
            next_encoded_state, reward_hidden_state, value_prefix = self.dynamics_network(
                state_action_encoding, reward_hidden_state
            )
        except Exception as error:
            print(error)
            print(encoded_state.shape, action_embedding.shape)
            print(state_action_encoding.shape)

        if not self.state_norm:
            return next_encoded_state, reward_hidden_state, value_prefix
        else:
            next_encoded_state_normalized = renormalize(next_encoded_state)
            return next_encoded_state_normalized, reward_hidden_state, value_prefix

    def project(self, hidden_state: torch.Tensor, with_grad=True):
        """
        Overview:
            Please refer to paper ``Exploring Simple Siamese Representation Learning`` for details.
        # only the branch of proj + pred can share the gradients
        Examples:
            # for lunarlander:
            # observation_shape = (4, 8, 1),  # stack=4
            # self.projection_input_dim = 64*8*1
            # hidden_state.shape: (batch_size, num_channel, obs_shape[1], obs_shape[2])  256,64,8,1
            # 256,64,8,1 -> 256,64*8*1

            # for atari:
            # observation_shape = (12, 96, 96),  # 3,96,96 stack=4
            # self.projection_input_dim = 3*6*6 = 108
            # hidden_state.shape: (batch_size, num_channel, obs_shape[1]/16, obs_shape[2]/16)  256,64,96/16,96/16 = 256,64,6,6
            # 256, 64, 6, 6 -> 256,64*6*6
        """

        # hidden_state.shape[0] = batch_size
        hidden_state = hidden_state.reshape(hidden_state.shape[0], -1)

        proj = self.projection(hidden_state)

        # with grad, use proj_head
        if with_grad:
            return self.projection_head(proj)
        else:
            return proj.detach()

    def get_params_mean(self):
        return get_params_mean(self)


class DynamicsNetwork(nn.Module):

    def __init__(
        self,
        num_res_blocks,
        num_channels,
        action_space_size,
        reward_head_channels,
        fc_reward_layers,
        output_support_size,
        flatten_output_size_for_reward_head,
        lstm_hidden_size,
        momentum: float = 0.1,
        last_linear_layer_init_zero: bool = True,
        activation: Optional[nn.Module] = nn.ReLU(inplace=True),
        norm_type: str = 'BN',
    ):
        """
        Overview:
            Dynamics network. Predict next hidden states, reward_hidden_state, and value_prefix given current state and action.
        Arguments:
            - num_res_blocks (:obj:`int`): number of res blocks.
            - num_channels (:obj:`int`): channels of hidden states.
            - fc_reward_layers (:obj:`list`):  hidden layers of the reward prediction head (MLP head)
            - output_support_size (:obj:`int`): dim of reward output
            - flatten_output_size_for_reward_head (:obj:`int`): dim of flatten hidden states
            - lstm_hidden_size (:obj:`int`): dim of lstm hidden state in dynamics network.
            - last_linear_layer_init_zero (:obj:`bool`): Whether to use zero initialization for the last layer of value/policy mlp, default set it to True.
            - activation (:obj:`Optional[nn.Module]`): the activation in Dynamics network.
            - norm_type (:obj:`str`): The type of normalization in networks. default set it to 'BN'.
        """
        super().__init__()
        self.num_channels = num_channels

        self.norm_type = norm_type
        self.lstm_hidden_size = lstm_hidden_size
        self.action_space_size = action_space_size
        assert num_channels > self.action_space_size, f'num_channels:{num_channels} <= action_space_size:{self.action_space_size}'
        self.conv = nn.Conv2d(
            num_channels, num_channels - self.action_space_size, kernel_size=3, stride=1, padding=1, bias=False
        )
        self.bn = nn.BatchNorm2d(num_channels - self.action_space_size, momentum=momentum)
        self.resblocks = nn.ModuleList(
            [
                ResBlock(
                    in_channels=num_channels - self.action_space_size,
                    activation=activation,
                    norm_type=self.norm_type,
                    res_type='basic',
                    bias=False
                ) for _ in range(num_res_blocks)
            ]
        )

        self.reward_resblocks = nn.ModuleList(
            [
                ResBlock(
                    in_channels=num_channels - self.action_space_size,
                    activation=activation,
                    norm_type=self.norm_type,
                    res_type='basic',
                    bias=False
                ) for _ in range(num_res_blocks)
            ]
        )

        self.conv1x1_reward = nn.Conv2d(num_channels - self.action_space_size, reward_head_channels, 1)
        self.bn_reward = nn.BatchNorm2d(reward_head_channels, momentum=momentum)
        self.flatten_output_size_for_reward_head = flatten_output_size_for_reward_head
        self.lstm = nn.LSTM(input_size=self.flatten_output_size_for_reward_head, hidden_size=self.lstm_hidden_size)
        self.bn_value_prefix = nn.BatchNorm1d(self.lstm_hidden_size, momentum=momentum)
        self.fc = MLP(
            in_channels=self.lstm_hidden_size,
            hidden_channels=fc_reward_layers[0],
            out_channels=output_support_size,
            layer_num=len(fc_reward_layers) + 1,
            activation=activation,
            norm_type=self.norm_type,
            output_activation=nn.Identity(),
            output_norm_type=None,
            last_linear_layer_init_zero=last_linear_layer_init_zero
        )
        self.activation = activation

    def forward(self, x: torch.Tensor, reward_hidden_state: torch.Tensor):
        # take the state encoding
        state = x[:, :-self.action_space_size, :, :]
        x = self.conv(x)
        x = self.bn(x)

        x += state
        x = self.activation(x)

        for block in self.resblocks:
            x = block(x)
        state = x

        x = self.conv1x1_reward(x)
        x = self.bn_reward(x)
        x = self.activation(x)

        x = x.contiguous().view(-1, self.flatten_output_size_for_reward_head).unsqueeze(0)
        value_prefix, reward_hidden_state = self.lstm(x, reward_hidden_state)
        value_prefix = value_prefix.squeeze(0)
        value_prefix = self.bn_value_prefix(value_prefix)
        value_prefix = self.activation(value_prefix)
        value_prefix = self.fc(value_prefix)

        return state, reward_hidden_state, value_prefix

    def get_dynamic_mean(self):
        return get_dynamic_mean(self)

    def get_reward_mean(self):
        return get_reward_mean(self)


class PredictionNetwork(nn.Module):

    def __init__(
        self,
        continuous_action_space,
        action_space_size,
        num_res_blocks,
        in_channels,
        num_channels,
        value_head_channels,
        policy_head_channels,
        fc_value_layers,
        fc_policy_layers,
        output_support_size,
        flatten_output_size_for_value_head,
        flatten_output_size_for_policy_head,
        momentum: float = 0.1,
        last_linear_layer_init_zero: bool = True,
        activation: Optional[nn.Module] = nn.ReLU(inplace=True),
        # ==============================================================
        # specific sampled related config
        # ==============================================================
        sigma_type='conditioned',
        fixed_sigma_value: float = 0.3,
        bound_type: str = None,
        norm_type: str = 'BN',
    ):
        """
        Overview:
            Prediction network. predict the value and policy given hidden states
        Arguments:
            - continuous_action_space (:obj:`bool`): The type of action space. default set it to False.
            - action_space_size: (:obj:`int`): Action space size, such as 6.
            - num_res_blocks (:obj:`int`): number of res blocks in model.
            - in_channels (:obj:`int`): channels of input, if None, then in_channels = num_channels
            - num_channels (:obj:`int`): channels of hidden states.
            - value_head_channels (:obj:`int`): channels of value head.
            - policy_head_channels (:obj:`int`): channels of policy head.
            - fc_value_layers (:obj:`SequenceType`): hidden layers of the value prediction head (MLP head).
            - fc_policy_layers (:obj:`SequenceType`): hidden layers of the policy prediction head (MLP head).
            - output_support_size (:obj:`int`): dim of value output.
            - flatten_output_size_for_value_head (:obj:`int`): dim of flatten hidden states.
            - flatten_output_size_for_policy_head (:obj:`int`): dim of flatten hidden states.
            - last_linear_layer_init_zero (:obj:`bool`): Whether to use zero initialization for the last layer of value/policy mlp, default set it to True.
            # ==============================================================
            # specific sampled related config
            # ==============================================================
            # see ``ReparameterizationHead`` in ``ding.model.cmmon.head`` for more details about thee following arguments.
            - sigma_type (:obj:`str`): the type of sigma in policy head of prediction network, options={'conditioned', 'fixed'}.
            - fixed_sigma_value (:obj:`float`): the fixed sigma value in policy head of prediction network,
            - bound_type (:obj:`str`): The type of bound in networks.  default set it to None.
            - norm_type (:obj:`str`): The type of normalization in networks. default set it to 'BN'.
        """
        super().__init__()
        self.in_channels = in_channels

        self.continuous_action_space = continuous_action_space
        self.norm_type = norm_type
        self.sigma_type = sigma_type
        self.fixed_sigma_value = fixed_sigma_value
        self.bound_type = bound_type

        if self.in_channels is not None:
            self.conv_input = nn.Conv2d(in_channels, num_channels, 1)

        self.resblocks = nn.ModuleList(
            [
                ResBlock(
                    in_channels=num_channels,
                    activation=activation,
                    norm_type=self.norm_type,
                    res_type='basic',
                    bias=False
                ) for _ in range(num_res_blocks)
            ]
        )

        self.conv1x1_value = nn.Conv2d(num_channels, value_head_channels, 1)
        self.conv1x1_policy = nn.Conv2d(num_channels, policy_head_channels, 1)
        self.bn_value = nn.BatchNorm2d(value_head_channels, momentum=momentum)
        self.bn_policy = nn.BatchNorm2d(policy_head_channels, momentum=momentum)
        self.flatten_output_size_for_value_head = flatten_output_size_for_value_head
        self.flatten_output_size_for_policy_head = flatten_output_size_for_policy_head
        # TODO(pu)
        self.fc_value = MLP(
            in_channels=self.flatten_output_size_for_value_head,
            hidden_channels=fc_value_layers[0],
            out_channels=output_support_size,
            layer_num=len(fc_value_layers) + 1,
            activation=activation,
            norm_type=self.norm_type,
            output_activation=nn.Identity(),
            output_norm_type=None,
            last_linear_layer_init_zero=last_linear_layer_init_zero
        )

        ######################
        # sampled related core code
        ######################

        if self.continuous_action_space:
            self.sampled_fc_policy = ReparameterizationHead(
<<<<<<< HEAD
                # input_size=self.flatten_output_size_for_policy_head,
                hidden_size=self.flatten_output_size_for_policy_head,  # 256,
=======
                input_size=self.flatten_output_size_for_policy_head,  # 256,
>>>>>>> a6534f6b
                output_size=action_space_size,
                layer_num=len(fc_policy_layers) + 1,
                sigma_type=self.sigma_type,
                fixed_sigma_value=self.fixed_sigma_value,
                activation=nn.ReLU(),
                norm_type=None,
                bound_type=self.bound_type  # TODO(pu)
            )
        else:
            self.sampled_fc_policy = MLP(
                in_channels=self.flatten_output_size_for_policy_head,
                hidden_channels=fc_policy_layers[0],
                out_channels=action_space_size,
                layer_num=len(fc_policy_layers) + 1,
                activation=activation,
                norm_type=self.norm_type,
                output_activation=nn.Identity(),
                output_norm_type=None,
                last_linear_layer_init_zero=last_linear_layer_init_zero
            )

        self.activation = activation

    def forward(self, x: torch.Tensor):
        if self.in_channels is not None:
            x = self.conv_input(x)

        for block in self.resblocks:
            x = block(x)
        value = self.conv1x1_value(x)
        value = self.bn_value(value)
        value = self.activation(value)

        policy = self.conv1x1_policy(x)
        policy = self.bn_policy(policy)
        policy = self.activation(policy)

        # print(value.shape, value)
        # value = value.view(-1, self.flatten_output_size_for_value_head)
        # policy = policy.view(-1, self.flatten_output_size_for_policy_head)
        # TODO
        value = value.reshape(-1, self.flatten_output_size_for_value_head)
        policy = policy.reshape(-1, self.flatten_output_size_for_policy_head)
        value = self.fc_value(value)
        # policy = self.fc_policy(policy)

        ######################
        # sampled related core code
        ######################

        #  {'mu': mu, 'sigma': sigma}
        policy = self.sampled_fc_policy(policy)

        # print("policy['mu']", policy['mu'].max(), policy['mu'].min(), policy['mu'].std())
        # print("policy['sigma']", policy['sigma'].max(), policy['sigma'].min(), policy['sigma'].std())
        if self.continuous_action_space:
            policy = torch.cat([policy['mu'], policy['sigma']], dim=-1)

        return policy, value
<|MERGE_RESOLUTION|>--- conflicted
+++ resolved
@@ -627,12 +627,7 @@
 
         if self.continuous_action_space:
             self.sampled_fc_policy = ReparameterizationHead(
-<<<<<<< HEAD
-                # input_size=self.flatten_output_size_for_policy_head,
-                hidden_size=self.flatten_output_size_for_policy_head,  # 256,
-=======
                 input_size=self.flatten_output_size_for_policy_head,  # 256,
->>>>>>> a6534f6b
                 output_size=action_space_size,
                 layer_num=len(fc_policy_layers) + 1,
                 sigma_type=self.sigma_type,
