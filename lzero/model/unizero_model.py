--- conflicted
+++ resolved
@@ -11,12 +11,9 @@
     HFLanguageRepresentationNetwork, QwenNetwork
 from .unizero_world_models.tokenizer import Tokenizer
 from .unizero_world_models.world_model import WorldModel
-<<<<<<< HEAD
 from .vit import ViT, ViTConfig
-=======
 from ding.utils import ENV_REGISTRY, set_pkg_seed, get_rank, get_world_size
 
->>>>>>> da2a62f9
 
 # use ModelRegistry to register the model, for more details about ModelRegistry, please refer to DI-engine's document.
 @MODEL_REGISTRY.register('UniZeroModel')
@@ -138,7 +135,6 @@
             print(f'{sum(p.numel() for p in self.tokenizer.encoder.parameters())} parameters in agent.tokenizer.encoder')
             print('==' * 20)
         elif world_model_cfg.obs_type == 'image':
-<<<<<<< HEAD
             if world_model_cfg.encoder_type == "resnet":
                 self.representation_network = RepresentationNetworkUniZero(
                     observation_shape,
@@ -167,19 +163,6 @@
                     lora_config=world_model_cfg,
                 )
                 self.representation_network = ViT(config=vit_config)
-=======
-            self.representation_network = RepresentationNetworkUniZero(
-                observation_shape,
-                num_res_blocks,
-                num_channels,
-                self.downsample,
-                activation=self.activation,
-                norm_type=norm_type,
-                embedding_dim=world_model_cfg.embed_dim,
-                group_size=world_model_cfg.group_size,
-                final_norm_option_in_encoder=world_model_cfg.final_norm_option_in_encoder
-            )
->>>>>>> da2a62f9
 
             # ====== for analysis ======
             if world_model_cfg.analysis_sim_norm:
