--- conflicted
+++ resolved
@@ -92,17 +92,11 @@
             print('==' * 20)
         elif world_model_cfg.obs_type == 'text':
             self.representation_network = HFLanguageRepresentationNetwork(model_path=kwargs['encoder_url'], embedding_size=world_model_cfg.embed_dim, final_norm_option_in_encoder=world_model_cfg.final_norm_option_in_encoder)
-<<<<<<< HEAD
-            # print(self.representation_network.pretrained_model.encoder.layer[0].attention.output.LayerNorm.weight)
-
-            self.tokenizer = Tokenizer(encoder=self.representation_network, decoder_network=None, with_lpips=False,)
-=======
             # print(self.representation_network.model.encoder.layer[0].attention.output.LayerNorm.weight)
             self.decoder_network = T5ForConditionalGeneration.from_pretrained("t5-small").decoder
             self.decoder_network.lm_head = nn.Linear(512, 30522)
             projection = [self.representation_network.pretrained_model.config.hidden_size, self.decoder_network.config.d_model]
             self.tokenizer = Tokenizer(encoder=self.representation_network, decoder_network=self.decoder_network, with_lpips=False, projection=projection)
->>>>>>> 867dc6ff
             self.world_model = WorldModel(config=world_model_cfg, tokenizer=self.tokenizer)
             print(f'{sum(p.numel() for p in self.world_model.parameters())} parameters in agent.world_model')
             print('==' * 20)
