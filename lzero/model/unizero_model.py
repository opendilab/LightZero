from typing import Optional

import torch
import torch.nn as nn
from ding.utils import MODEL_REGISTRY, SequenceType
from easydict import EasyDict

from .common import MZNetworkOutput, RepresentationNetworkUniZero, RepresentationNetworkMLP, LatentDecoder, \
    VectorDecoderForMemoryEnv, LatentEncoderForMemoryEnv, LatentDecoderForMemoryEnv, FeatureAndGradientHook
from .unizero_world_models.tokenizer import Tokenizer
from .unizero_world_models.world_model import WorldModel


# use ModelRegistry to register the model, for more details about ModelRegistry, please refer to DI-engine's document.
@MODEL_REGISTRY.register('UniZeroModel')
class UniZeroModel(nn.Module):

    def __init__(
            self,
            observation_shape: SequenceType = (4, 64, 64),
            action_space_size: int = 6,
            num_res_blocks: int = 1,
            num_channels: int = 64,
            activation: nn.Module = nn.GELU(approximate='tanh'),
            downsample: bool = True,
            norm_type: Optional[str] = 'BN',
            world_model_cfg: EasyDict = None,
            *args,
            **kwargs
    ):
        """
        Overview:
            The definition of data procession in the scalable latent world model of UniZero (https://arxiv.org/abs/2406.10667), including two main parts:
                - initial_inference, which is used to predict the value, policy, and latent state based on the current observation.
                - recurrent_inference, which is used to predict the value, policy, reward, and next latent state based on the current latent state and action.
            The world model consists of three main components:
                - a tokenizer, which encodes observations into embeddings,
                - a transformer, which processes the input sequences,
                - and heads, which generate the logits for observations, rewards, policy, and value.
        Arguments:
            - observation_shape (:obj:`SequenceType`): Observation space shape, e.g. [C, W, H]=[3, 64, 64] for Atari.
            - action_space_size: (:obj:`int`): Action space size, usually an integer number for discrete action space.
            - num_res_blocks (:obj:`int`): The number of res blocks in UniZero model.
            - num_channels (:obj:`int`): The channels of hidden states in representation network.
            - activation (:obj:`Optional[nn.Module]`): Activation function used in network, which often use in-place \
                operation to speedup, e.g. ReLU(inplace=True).
            - downsample (:obj:`bool`): Whether to do downsampling for observations in ``representation_network``, \
                defaults to True. This option is often used in video games like Atari. In board games like go, \
                we don't need this module.
            - norm_type (:obj:`str`): The type of normalization in networks. defaults to 'BN'.
            - world_model_cfg (:obj:`EasyDict`): The configuration of the world model, including the following keys:
                - obs_type (:obj:`str`): The type of observation, which can be 'image', 'vector', or 'image_memory'.
                - embed_dim (:obj:`int`): The dimension of the embedding.
                - group_size (:obj:`int`): The group size of the transformer.
                - max_blocks (:obj:`int`): The maximum number of blocks in the transformer.
                - max_tokens (:obj:`int`): The maximum number of tokens in the transformer.
                - context_length (:obj:`int`): The context length of the transformer.
                - device (:obj:`str`): The device of the model, which can be 'cuda' or 'cpu'.
                - action_space_size (:obj:`int`): The shape of the action.
                - num_layers (:obj:`int`): The number of layers in the transformer.
                - num_heads (:obj:`int`): The number of heads in the transformer.
                - policy_entropy_weight (:obj:`float`): The weight of the policy entropy.
                - analysis_sim_norm (:obj:`bool`): Whether to analyze the similarity of the norm.
        """
        super(UniZeroModel, self).__init__()
        self.action_space_size = action_space_size
        self.activation = activation
        self.downsample = downsample
        world_model_cfg.norm_type = norm_type
        assert world_model_cfg.max_tokens == 2 * world_model_cfg.max_blocks, 'max_tokens should be 2 * max_blocks, because each timestep has 2 tokens: obs and action'

        if world_model_cfg.obs_type == 'vector':
            self.representation_network = RepresentationNetworkMLP(
                observation_shape,
                hidden_channels=world_model_cfg.embed_dim,
                layer_num=2,
                activation=self.activation,
                group_size=world_model_cfg.group_size,
            )
            # TODO: only for MemoryEnv now
            self.decoder_network = VectorDecoderForMemoryEnv(embedding_dim=world_model_cfg.embed_dim, output_shape=25)
            self.tokenizer = Tokenizer(encoder=self.representation_network,
                                       decoder_network=self.decoder_network, with_lpips=False)
            self.world_model = WorldModel(config=world_model_cfg, tokenizer=self.tokenizer)
            print(f'{sum(p.numel() for p in self.world_model.parameters())} parameters in agent.world_model')
            print('==' * 20)
            print(f'{sum(p.numel() for p in self.world_model.transformer.parameters())} parameters in agent.world_model.transformer')
            print(f'{sum(p.numel() for p in self.tokenizer.encoder.parameters())} parameters in agent.tokenizer.encoder')
            print('==' * 20)
        elif world_model_cfg.obs_type == 'image':
            self.representation_network = RepresentationNetworkUniZero(
                observation_shape,
                num_res_blocks,
                num_channels,
                self.downsample,
                activation=self.activation,
                norm_type=norm_type,
                embedding_dim=world_model_cfg.embed_dim,
                group_size=world_model_cfg.group_size,
            )

            # ====== for analysis ======
            if world_model_cfg.analysis_sim_norm:
                self.encoder_hook = FeatureAndGradientHook()
                self.encoder_hook.setup_hooks(self.representation_network)
<<<<<<< HEAD

            self.tokenizer = Tokenizer(encoder=self.representation_network,
                                       decoder_network=self.decoder_network, with_lpips=False,)
            self.world_model = WorldModel(config=world_model_cfg, tokenizer=self.tokenizer)
            print(f'{sum(p.numel() for p in self.world_model.parameters())} parameters in agent.world_model')
            # print(f'{sum(p.numel() for p in self.world_model.parameters()) - sum(p.numel() for p in self.tokenizer.decoder_network.parameters()) - sum(p.numel() for p in self.tokenizer.lpips.parameters())} parameters in agent.world_model - (decoder_network and lpips)')

=======
            self.tokenizer = Tokenizer(encoder=self.representation_network, decoder_network=None, with_lpips=False,)
            self.world_model = WorldModel(config=world_model_cfg, tokenizer=self.tokenizer)
            print(f'{sum(p.numel() for p in self.world_model.parameters())} parameters in agent.world_model')
>>>>>>> 06aee46e
            print('==' * 20)
            print(f'{sum(p.numel() for p in self.world_model.transformer.parameters())} parameters in agent.world_model.transformer')
            print(f'{sum(p.numel() for p in self.tokenizer.encoder.parameters())} parameters in agent.tokenizer.encoder')
            print('==' * 20)
        elif world_model_cfg.obs_type == 'image_memory':
            self.representation_network = LatentEncoderForMemoryEnv(
                image_shape=(3, 5, 5),
                embedding_size=world_model_cfg.embed_dim,
                channels=[16, 32, 64],
                kernel_sizes=[3, 3, 3],
                strides=[1, 1, 1],
                activation=self.activation,
                group_size=world_model_cfg.group_size,
            )
            self.decoder_network = LatentDecoderForMemoryEnv(
                image_shape=(3, 5, 5),
                embedding_size=world_model_cfg.embed_dim,
                channels=[64, 32, 16],
                kernel_sizes=[3, 3, 3],
                strides=[1, 1, 1],
                activation=self.activation,
            )

            if world_model_cfg.analysis_sim_norm:
                # ====== for analysis ======
                self.encoder_hook = FeatureAndGradientHook()
                self.encoder_hook.setup_hooks(self.representation_network)

            self.tokenizer = Tokenizer(encoder=self.representation_network, decoder_network=self.decoder_network)
            self.world_model = WorldModel(config=world_model_cfg, tokenizer=self.tokenizer)
            print(f'{sum(p.numel() for p in self.world_model.parameters())} parameters in agent.world_model')
            print(f'{sum(p.numel() for p in self.world_model.parameters()) - sum(p.numel() for p in self.tokenizer.decoder_network.parameters()) - sum(p.numel() for p in self.tokenizer.lpips.parameters())} parameters in agent.world_model - (decoder_network and lpips)')

            print('==' * 20)
            print(f'{sum(p.numel() for p in self.world_model.transformer.parameters())} parameters in agent.world_model.transformer')
            print(f'{sum(p.numel() for p in self.tokenizer.encoder.parameters())} parameters in agent.tokenizer.encoder')
            print(f'{sum(p.numel() for p in self.tokenizer.decoder_network.parameters())} parameters in agent.tokenizer.decoder_network')
            print('==' * 20)

    def initial_inference(self, obs_batch: torch.Tensor, action_batch=None, current_obs_batch=None, start_pos: int = 0) -> MZNetworkOutput:
        """
        Overview:
            Initial inference of UniZero model, which is the first step of the UniZero model.
            To perform the initial inference, we first use the representation network to obtain the ``latent_state``.
            Then we use the prediction network to predict ``value`` and ``policy_logits`` of the ``latent_state``.
        Arguments:
            - obs_batch (:obj:`torch.Tensor`): The 3D image observation data.
        Returns (MZNetworkOutput):
            - value (:obj:`torch.Tensor`): The output value of input state to help policy improvement and evaluation.
            - reward (:obj:`torch.Tensor`): The predicted reward of input state and selected action. \
                In initial inference, we set it to zero vector.
            - policy_logits (:obj:`torch.Tensor`): The output logit to select discrete action.
            - latent_state (:obj:`torch.Tensor`): The encoding latent state of input state.
        Shapes:
            - obs (:obj:`torch.Tensor`): :math:`(B, num_channel, obs_shape[1], obs_shape[2])`, where B is batch_size.
            - value (:obj:`torch.Tensor`): :math:`(B, value_support_size)`, where B is batch_size.
            - reward (:obj:`torch.Tensor`): :math:`(B, reward_support_size)`, where B is batch_size.
            - policy_logits (:obj:`torch.Tensor`): :math:`(B, action_dim)`, where B is batch_size.
            - latent_state (:obj:`torch.Tensor`): :math:`(B, H_, W_)`, where B is batch_size, H_ is the height of \
                latent state, W_ is the width of latent state.
         """
        batch_size = obs_batch.size(0)
        obs_act_dict = {'obs': obs_batch, 'action': action_batch, 'current_obs': current_obs_batch}
        _, obs_token, logits_rewards, logits_policy, logits_value = self.world_model.forward_initial_inference(obs_act_dict, start_pos)
        latent_state, reward, policy_logits, value = obs_token, logits_rewards, logits_policy, logits_value
        policy_logits = policy_logits.squeeze(1)
        value = value.squeeze(1)

        return MZNetworkOutput(
            value,
            [0. for _ in range(batch_size)],
            policy_logits,
            latent_state,
        )

    def recurrent_inference(self, state_action_history: torch.Tensor, simulation_index=0,
                            latent_state_index_in_search_path=[], start_pos: int = 0) -> MZNetworkOutput:
        """
        Overview:
            Recurrent inference of UniZero model.To perform the recurrent inference, we concurrently predict the latent dynamics (reward/next_latent_state)
            and decision-oriented quantities (value/policy) conditioned on the learned latent history in the world_model.
        Arguments:
            - latent_state (:obj:`torch.Tensor`): The encoding latent state of input state.
            - action (:obj:`torch.Tensor`): The predicted action to rollout.
        Returns (MZNetworkOutput):
            - value (:obj:`torch.Tensor`): The output value of input state to help policy improvement and evaluation.
            - reward (:obj:`torch.Tensor`): The predicted reward of input state and selected action.
            - policy_logits (:obj:`torch.Tensor`): The output logit to select discrete action.
            - latent_state (:obj:`torch.Tensor`): The encoding latent state of input state.
            - next_latent_state (:obj:`torch.Tensor`): The predicted next latent state.
        Shapes:
            - obs (:obj:`torch.Tensor`): :math:`(B, num_channel, obs_shape[1], obs_shape[2])`, where B is batch_size.
            - action (:obj:`torch.Tensor`): :math:`(B, )`, where B is batch_size.
            - value (:obj:`torch.Tensor`): :math:`(B, value_support_size)`, where B is batch_size.
            - reward (:obj:`torch.Tensor`): :math:`(B, reward_support_size)`, where B is batch_size.
            - policy_logits (:obj:`torch.Tensor`): :math:`(B, action_dim)`, where B is batch_size.
            - latent_state (:obj:`torch.Tensor`): :math:`(B, H_, W_)`, where B is batch_size, H_ is the height of \
                latent state, W_ is the width of latent state.
            - next_latent_state (:obj:`torch.Tensor`): :math:`(B, H_, W_)`, where B is batch_size, H_ is the height of \
                latent state, W_ is the width of latent state.
         """
        _, logits_observations, logits_rewards, logits_policy, logits_value = self.world_model.forward_recurrent_inference(
            state_action_history, simulation_index, latent_state_index_in_search_path, start_pos)
        next_latent_state, reward, policy_logits, value = logits_observations, logits_rewards, logits_policy, logits_value
        policy_logits = policy_logits.squeeze(1)
        value = value.squeeze(1)
        reward = reward.squeeze(1)
        return MZNetworkOutput(value, reward, policy_logits, next_latent_state)<|MERGE_RESOLUTION|>--- conflicted
+++ resolved
@@ -103,19 +103,9 @@
             if world_model_cfg.analysis_sim_norm:
                 self.encoder_hook = FeatureAndGradientHook()
                 self.encoder_hook.setup_hooks(self.representation_network)
-<<<<<<< HEAD
-
-            self.tokenizer = Tokenizer(encoder=self.representation_network,
-                                       decoder_network=self.decoder_network, with_lpips=False,)
-            self.world_model = WorldModel(config=world_model_cfg, tokenizer=self.tokenizer)
-            print(f'{sum(p.numel() for p in self.world_model.parameters())} parameters in agent.world_model')
-            # print(f'{sum(p.numel() for p in self.world_model.parameters()) - sum(p.numel() for p in self.tokenizer.decoder_network.parameters()) - sum(p.numel() for p in self.tokenizer.lpips.parameters())} parameters in agent.world_model - (decoder_network and lpips)')
-
-=======
             self.tokenizer = Tokenizer(encoder=self.representation_network, decoder_network=None, with_lpips=False,)
             self.world_model = WorldModel(config=world_model_cfg, tokenizer=self.tokenizer)
             print(f'{sum(p.numel() for p in self.world_model.parameters())} parameters in agent.world_model')
->>>>>>> 06aee46e
             print('==' * 20)
             print(f'{sum(p.numel() for p in self.world_model.transformer.parameters())} parameters in agent.world_model.transformer')
             print(f'{sum(p.numel() for p in self.tokenizer.encoder.parameters())} parameters in agent.tokenizer.encoder')
