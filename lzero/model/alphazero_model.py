"""
Overview:
    BTW, users can refer to the unittest of these model templates to learn how to use them.
"""
from typing import Optional, Tuple

import math
import torch
import torch.nn as nn
import torch.nn.functional as F
from ding.torch_utils import MLP, ResBlock
from ding.utils import MODEL_REGISTRY, SequenceType

from .common import RepresentationNetwork


# use ModelRegistry to register the model, for more details about ModelRegistry, please refer to DI-engine's document.
@MODEL_REGISTRY.register('AlphaZeroModel')
class AlphaZeroModel(nn.Module):

    def __init__(
        self,
        observation_shape: SequenceType = (12, 96, 96),
        action_space_size: int = 6,
        categorical_distribution: bool = False,
        activation: Optional[nn.Module] = nn.ReLU(inplace=True),
        representation_network: nn.Module = None,
        last_linear_layer_init_zero: bool = True,
        downsample: bool = False,
        num_res_blocks: int = 1,
        num_channels: int = 64,
        value_head_channels: int = 16,
        policy_head_channels: int = 16,
        fc_value_layers: SequenceType = [32],
        fc_policy_layers: SequenceType = [32],
        value_support_size: int = 601,
    ):
        """
        Overview:
            The definition of AlphaZero model, which is a general model for AlphaZero algorithm.
        Arguments:
            - observation_shape (:obj:`SequenceType`): Observation space shape, e.g. [C, W, H]=[24, 19, 19] for go.
            - action_space_size: (:obj:`int`): Action space size, usually an integer number for discrete action space.
            - categorical_distribution (:obj:`bool`): Whether to use discrete support to represent categorical \
                distribution for value.
            - activation (:obj:`Optional[nn.Module]`): Activation function used in network, which often use in-place \
                operation to speedup, e.g. ReLU(inplace=True).
            - representation_network (:obj:`nn.Module`): The user-defined representation_network. In some complex \
                environment, we may need to define a customized representation_network.
            - last_linear_layer_init_zero (:obj:`bool`): Whether to use zero initializationss for the last layer of \
                value/policy mlp, default sets it to True.
            - downsample (:obj:`bool`): Whether to do downsampling for observations in ``representation_network``, \
                in board games, this argument is usually set to False.
            - num_res_blocks (:obj:`int`): The number of res blocks in AlphaZero model.
            - num_channels (:obj:`int`): The channels of hidden states.
            - value_head_channels (:obj:`int`): The channels of value head.
            - policy_head_channels (:obj:`int`): The channels of policy head.
            - fc_value_layers (:obj:`SequenceType`): The number of hidden layers used in value head (MLP head).
            - fc_policy_layers (:obj:`SequenceType`): The number of hidden layers used in policy head (MLP head).
            - value_support_size (:obj:`int`): The size of categorical value.
        """
        super(AlphaZeroModel, self).__init__()
        self.categorical_distribution = categorical_distribution
        self.observation_shape = observation_shape
        if self.categorical_distribution:
            self.value_support_size = value_support_size
        else:
            self.value_support_size = 1

        self.last_linear_layer_init_zero = last_linear_layer_init_zero
        self.representation_network = representation_network

        self.action_space_size = action_space_size
        # TODO use more adaptive way to get the flatten output size
        flatten_output_size_for_value_head = (
            (
                value_head_channels * math.ceil(self.observation_shape[1] / 16) *
                math.ceil(self.observation_shape[2] / 16)
            ) if downsample else (value_head_channels * self.observation_shape[1] * self.observation_shape[2])
        )

        flatten_output_size_for_policy_head = (
            (
                policy_head_channels * math.ceil(self.observation_shape[1] / 16) *
                math.ceil(self.observation_shape[2] / 16)
            ) if downsample else (policy_head_channels * self.observation_shape[1] * self.observation_shape[2])
        )

        self.prediction_network = PredictionNetwork(
            action_space_size,
            num_res_blocks,
            num_channels,
            value_head_channels,
            policy_head_channels,
            fc_value_layers,
            fc_policy_layers,
            self.value_support_size,
            flatten_output_size_for_value_head,
            flatten_output_size_for_policy_head,
            last_linear_layer_init_zero=self.last_linear_layer_init_zero,
            activation=activation,
        )

        if self.representation_network is None:
            self.representation_network = RepresentationNetwork(
                self.observation_shape,
                num_res_blocks,
                num_channels,
                downsample,
                activation=activation,
            )
        else:
            self.representation_network = self.representation_network

    def forward(self, state_batch: torch.Tensor) -> Tuple[torch.Tensor, torch.Tensor]:
        """
        Overview:
            The common computation graph of AlphaZero model.
        Arguments:
            - state_batch (:obj:`torch.Tensor`): The input state data, e.g. 2D image with the shape of [C, H, W].
        Returns:
            - logit (:obj:`torch.Tensor`): The output logit to select discrete action.
            - value (:obj:`torch.Tensor`): The output value of input state to help policy improvement and evaluation.
        Shapes:
            - state_batch (:obj:`torch.Tensor`): :math:`(B, C, H, W)`, where B is batch size, C is channel, H is \
                height, W is width.
            - logit (:obj:`torch.Tensor`): :math:`(B, N)`, where B is batch size, N is action space size.
            - value (:obj:`torch.Tensor`): :math:`(B, 1)`, where B is batch size.
        """
        encoded_state = self.representation_network(state_batch)
        logit, value = self.prediction_network(encoded_state)
        return logit, value

    def compute_prob_value(self, state_batch: torch.Tensor) -> Tuple[torch.Tensor, torch.Tensor]:
        """
        Overview:
            The computation graph of AlphaZero model to calculate action selection probability and value.
        Arguments:
            - state_batch (:obj:`torch.Tensor`): The input state data, e.g. 2D image with the shape of [C, H, W].
        Returns:
            - prob (:obj:`torch.Tensor`): The output probability to select discrete action.
            - value (:obj:`torch.Tensor`): The output value of input state to help policy improvement and evaluation.
        Shapes:
            - state_batch (:obj:`torch.Tensor`): :math:`(B, C, H, W)`, where B is batch size, C is channel, H is \
                height, W is width.
            - prob (:obj:`torch.Tensor`): :math:`(B, N)`, where B is batch size, N is action space size.
            - value (:obj:`torch.Tensor`): :math:`(B, 1)`, where B is batch size.
        """
        logit, value = self.forward(state_batch)
        # construct categorical distribution to calculate probability
        dist = torch.distributions.Categorical(logits=logit)
        prob = dist.probs
        return prob, value

    def compute_logp_value(self, state_batch: torch.Tensor) -> Tuple[torch.Tensor, torch.Tensor]:
        """
        Overview:
            The computation graph of AlphaZero model to calculate log probability and value.
        Arguments:
            - state_batch (:obj:`torch.Tensor`): The input state data, e.g. 2D image with the shape of [C, H, W].
        Returns:
            - log_prob (:obj:`torch.Tensor`): The output log probability to select discrete action.
            - value (:obj:`torch.Tensor`): The output value of input state to help policy improvement and evaluation.
        Shapes:
            - state_batch (:obj:`torch.Tensor`): :math:`(B, C, H, W)`, where B is batch size, C is channel, H is \
                height, W is width.
            - log_prob (:obj:`torch.Tensor`): :math:`(B, N)`, where B is batch size, N is action space size.
            - value (:obj:`torch.Tensor`): :math:`(B, 1)`, where B is batch size.
        """
        logit, value = self.forward(state_batch)
        # use log_softmax to calculate log probability
        log_prob = F.log_softmax(logit, dim=-1)
        return log_prob, value


class PredictionNetwork(nn.Module):

    def __init__(
            self,
            action_space_size: int,
            num_res_blocks: int,
            num_channels: int,
            value_head_channels: int,
            policy_head_channels: int,
            fc_value_layers: SequenceType,
            fc_policy_layers: SequenceType,
            output_support_size: int,
            flatten_output_size_for_value_head: int,
            flatten_output_size_for_policy_head: int,
            last_linear_layer_init_zero: bool = True,
            activation: Optional[nn.Module] = nn.ReLU(inplace=True),
    ) -> None:
        """
        Overview:
            Prediction network. Predict the value and policy given the hidden state.
        Arguments:
            - action_space_size: (:obj:`int`): Action space size, usually an integer number for discrete action space.
            - num_res_blocks (:obj:`int`): The number of res blocks in AlphaZero model.
            - in_channels (:obj:`int`): The channels of input, if None, then in_channels = num_channels.
            - num_channels (:obj:`int`): The channels of hidden states.
            - value_head_channels (:obj:`int`): The channels of value head.
            - policy_head_channels (:obj:`int`): The channels of policy head.
            - fc_value_layers (:obj:`SequenceType`): The number of hidden layers used in value head (MLP head).
            - fc_policy_layers (:obj:`SequenceType`): The number of hidden layers used in policy head (MLP head).
            - output_support_size (:obj:`int`): The size of categorical value output.
            - flatten_output_size_for_value_head (:obj:`int`): The size of flatten hidden states, i.e. the input size \
                of the value head.
            - flatten_output_size_for_policy_head (:obj:`int`): The size of flatten hidden states, i.e. the input size \
                of the policy head.
            - last_linear_layer_init_zero (:obj:`bool`): Whether to use zero initializations for the last layer of \
                value/policy mlp, default sets it to True.
            - activation (:obj:`Optional[nn.Module]`): Activation function used in network, which often use in-place \
                operation to speedup, e.g. ReLU(inplace=True).
        """
        super().__init__()
        self.resblocks = nn.ModuleList(
            [
                ResBlock(in_channels=num_channels, activation=activation, norm_type='BN', res_type='basic', bias=False)
                for _ in range(num_res_blocks)
            ]
        )

        self.conv1x1_value = nn.Conv2d(num_channels, value_head_channels, 1)
        self.conv1x1_policy = nn.Conv2d(num_channels, policy_head_channels, 1)
        self.norm_value = nn.BatchNorm2d(value_head_channels)
        self.norm_policy = nn.BatchNorm2d(policy_head_channels)
        self.flatten_output_size_for_value_head = flatten_output_size_for_value_head
        self.flatten_output_size_for_policy_head = flatten_output_size_for_policy_head
        self.fc_value = MLP(
            in_channels=self.flatten_output_size_for_value_head,
            hidden_channels=fc_value_layers[0],
            out_channels=output_support_size,
            layer_num=len(fc_value_layers) + 1,
            activation=activation,
<<<<<<< HEAD
            norm_type='LN',
=======
            norm_type='BN', 
>>>>>>> 4aac8377
            output_activation=False,
            output_norm=False,
            last_linear_layer_init_zero=last_linear_layer_init_zero
        )
        self.fc_policy = MLP(
            in_channels=self.flatten_output_size_for_policy_head,
            hidden_channels=fc_policy_layers[0],
            out_channels=action_space_size,
            layer_num=len(fc_policy_layers) + 1,
            activation=activation,
<<<<<<< HEAD
            norm_type='LN',
=======
            norm_type='BN', 
>>>>>>> 4aac8377
            output_activation=False,
            output_norm=False,
            last_linear_layer_init_zero=last_linear_layer_init_zero
        )

        self.activation = activation

    def forward(self, x: torch.Tensor) -> Tuple[torch.Tensor, torch.Tensor]:
        """
        Overview:
            Use the hidden state to predict the value and policy.
        Arguments:
            - x (:obj:`torch.Tensor`): The hidden state.
        Returns:
            - outputs (:obj:`Tuple[torch.Tensor, torch.Tensor]`): The value and policy.
        Shapes:
            - x (:obj:`torch.Tensor`): :math:`(B, C, H, W)`, where B is batch size, C is channel, H is \
                the height of the encoding state, W is width of the encoding state.
            - logit (:obj:`torch.Tensor`): :math:`(B, N)`, where B is batch size, N is action space size.
            - value (:obj:`torch.Tensor`): :math:`(B, 1)`, where B is batch size.
        """
        for block in self.resblocks:
            x = block(x)

        value = self.conv1x1_value(x)
        value = self.norm_value(value)
        value = self.activation(value)

        policy = self.conv1x1_policy(x)
        policy = self.norm_policy(policy)
        policy = self.activation(policy)

        value = value.reshape(-1, self.flatten_output_size_for_value_head)
        policy = policy.reshape(-1, self.flatten_output_size_for_policy_head)

        value = self.fc_value(value)
        logit = self.fc_policy(policy)
        return logit, value<|MERGE_RESOLUTION|>--- conflicted
+++ resolved
@@ -232,11 +232,7 @@
             out_channels=output_support_size,
             layer_num=len(fc_value_layers) + 1,
             activation=activation,
-<<<<<<< HEAD
-            norm_type='LN',
-=======
             norm_type='BN', 
->>>>>>> 4aac8377
             output_activation=False,
             output_norm=False,
             last_linear_layer_init_zero=last_linear_layer_init_zero
@@ -247,11 +243,7 @@
             out_channels=action_space_size,
             layer_num=len(fc_policy_layers) + 1,
             activation=activation,
-<<<<<<< HEAD
-            norm_type='LN',
-=======
             norm_type='BN', 
->>>>>>> 4aac8377
             output_activation=False,
             output_norm=False,
             last_linear_layer_init_zero=last_linear_layer_init_zero
