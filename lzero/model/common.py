--- conflicted
+++ resolved
@@ -341,18 +341,10 @@
         self.activation = activation
         self.embedding_dim = embedding_dim
 
-<<<<<<< HEAD
         if self.observation_shape[1] == 64:
             self.last_linear = nn.Linear(64 * 8 * 8, self.embedding_dim, bias=False)
 
-        elif self.observation_shape[1] == 84:
-=======
-        
-        if self.observation_shape[1] == 64:
-            self.last_linear = nn.Linear(64 * 8 * 8, self.embedding_dim, bias=False)
-
-        elif self.observation_shape[1] == 96:
->>>>>>> 05a2ec35
+        elif self.observation_shape[1] in [84, 96]:
             self.last_linear = nn.Linear(64 * 6 * 6, self.embedding_dim, bias=False)
 
         self.sim_norm = SimNorm(simnorm_dim=group_size)
