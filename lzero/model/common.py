--- conflicted
+++ resolved
@@ -7,14 +7,11 @@
 """
 import math
 from dataclasses import dataclass
-<<<<<<< HEAD
-import logging
+
 import itertools
-=======
 from typing import Callable, List, Optional
 from typing import Tuple
 
->>>>>>> 06aee46e
 import numpy as np
 import torch
 import torch.nn as nn
@@ -255,21 +252,12 @@
 
 class DownSample(nn.Module):
 
-<<<<<<< HEAD
-    def __init__(
-            self,
-            observation_shape: SequenceType,
-            out_channels: int,
-            activation: nn.Module = nn.ReLU(inplace=True),
-            norm_type: Optional[str] = 'BN',
-    ) -> None:
-=======
+
     def __init__(self, observation_shape: SequenceType, out_channels: int,
                  activation: nn.Module = nn.ReLU(inplace=True),
                  norm_type: Optional[str] = 'BN',
                  num_resblocks: int = 1,
                  ) -> None:
->>>>>>> 06aee46e
         """
         Overview:
             Define downSample convolution network. Encode the observation into hidden state.
@@ -305,17 +293,12 @@
         self.resblocks1 = nn.ModuleList(
             [
                 ResBlock(
-<<<<<<< HEAD
-                    in_channels=out_channels // 2, activation=activation, norm_type='BN', res_type='basic', bias=False
-                ) for _ in range(1)
-=======
                     in_channels=out_channels // 2,
                     activation=activation,
                     norm_type=norm_type,
                     res_type='basic',
                     bias=False
                 ) for _ in range(num_resblocks)
->>>>>>> 06aee46e
             ]
         )
         self.downsample_block = ResBlock(
@@ -328,27 +311,17 @@
         )
         self.resblocks2 = nn.ModuleList(
             [
-<<<<<<< HEAD
-                ResBlock(in_channels=out_channels, activation=activation, norm_type='BN', res_type='basic', bias=False)
-                for _ in range(1)
-=======
                 ResBlock(
                     in_channels=out_channels, activation=activation, norm_type=norm_type, res_type='basic', bias=False
                 ) for _ in range(num_resblocks)
->>>>>>> 06aee46e
             ]
         )
         self.pooling1 = nn.AvgPool2d(kernel_size=3, stride=2, padding=1)
         self.resblocks3 = nn.ModuleList(
             [
-<<<<<<< HEAD
-                ResBlock(in_channels=out_channels, activation=activation, norm_type='BN', res_type='basic', bias=False)
-                for _ in range(1)
-=======
                 ResBlock(
                     in_channels=out_channels, activation=activation, norm_type=norm_type, res_type='basic', bias=False
                 ) for _ in range(1)
->>>>>>> 06aee46e
             ]
         )
         self.pooling2 = nn.AvgPool2d(kernel_size=3, stride=2, padding=1)
@@ -444,19 +417,6 @@
             elif norm_type == 'LN':
                 if downsample:
                     self.norm = nn.LayerNorm(
-<<<<<<< HEAD
-                        [num_channels,
-                         math.ceil(observation_shape[-2] / 16),
-                         math.ceil(observation_shape[-1] / 16)]
-                    )
-                else:
-                    self.norm = nn.LayerNorm([num_channels, observation_shape[-2], observation_shape[-1]])
-
-        self.resblocks = nn.ModuleList(
-            [
-                ResBlock(in_channels=num_channels, activation=activation, norm_type='BN', res_type='basic', bias=False)
-                for _ in range(num_res_blocks)
-=======
                         [num_channels, math.ceil(observation_shape[-2] / 16), math.ceil(observation_shape[-1] / 16)],
                         eps=1e-5)
                 else:
@@ -467,7 +427,6 @@
                 ResBlock(
                     in_channels=num_channels, activation=activation, norm_type=norm_type, res_type='basic', bias=False
                 ) for _ in range(num_res_blocks)
->>>>>>> 06aee46e
             ]
         )
         self.activation = activation
@@ -612,15 +571,6 @@
 class RepresentationNetworkMLP(nn.Module):
 
     def __init__(
-<<<<<<< HEAD
-        self,
-        observation_shape: int,
-        hidden_channels: int = 64,
-        layer_num: int = 2,
-        activation: Optional[nn.Module] = nn.ReLU(inplace=True),
-        last_linear_layer_init_zero: bool = True,
-        norm_type: Optional[str] = 'BN',
-=======
             self,
             observation_shape: int,
             hidden_channels: int = 64,
@@ -628,7 +578,6 @@
             activation: nn.Module = nn.GELU(approximate='tanh'),
             norm_type: Optional[str] = 'BN',
             group_size: int = 8,
->>>>>>> 06aee46e
     ) -> torch.Tensor:
         """
         Overview:
@@ -948,53 +897,21 @@
 
         self.resblocks = nn.ModuleList(
             [
-<<<<<<< HEAD
-                ResBlock(in_channels=num_channels, activation=activation, norm_type='BN', res_type='basic', bias=False)
-                for _ in range(num_res_blocks)
-=======
                 ResBlock(
                     in_channels=num_channels, activation=activation, norm_type=norm_type, res_type='basic', bias=False
                 ) for _ in range(num_res_blocks)
->>>>>>> 06aee46e
             ]
         )
 
         self.conv1x1_value = nn.Conv2d(num_channels, value_head_channels, 1)
         self.conv1x1_policy = nn.Conv2d(num_channels, policy_head_channels, 1)
 
-<<<<<<< HEAD
-=======
-        if observation_shape[1] == 96:
-            latent_shape = (observation_shape[1] / 16, observation_shape[2] / 16)
-        elif observation_shape[1] == 64:
-            latent_shape = (observation_shape[1] / 8, observation_shape[2] / 8)
-
->>>>>>> 06aee46e
         if norm_type == 'BN':
             self.norm_value = nn.BatchNorm2d(value_head_channels)
             self.norm_policy = nn.BatchNorm2d(policy_head_channels)
         elif norm_type == 'LN':
             if downsample:
                 self.norm_value = nn.LayerNorm(
-<<<<<<< HEAD
-                    [value_head_channels,
-                     math.ceil(observation_shape[-2] / 16),
-                     math.ceil(observation_shape[-1] / 16)]
-                )
-                self.norm_policy = nn.LayerNorm(
-                    [
-                        policy_head_channels,
-                        math.ceil(observation_shape[-2] / 16),
-                        math.ceil(observation_shape[-1] / 16)
-                    ]
-                )
-            else:
-                self.norm_value = nn.LayerNorm([value_head_channels, observation_shape[-2], observation_shape[-1]])
-                self.norm_policy = nn.LayerNorm([policy_head_channels, observation_shape[-2], observation_shape[-1]])
-
-        self.flatten_output_size_for_value_head = flatten_output_size_for_value_head
-        self.flatten_output_size_for_policy_head = flatten_output_size_for_policy_head
-=======
                     [value_head_channels, *latent_shape],
                     eps=1e-5)
                 self.norm_policy = nn.LayerNorm([policy_head_channels, *latent_shape], eps=1e-5)
@@ -1007,7 +924,6 @@
         self.flatten_input_size_for_value_head = flatten_input_size_for_value_head
         self.flatten_input_size_for_policy_head = flatten_input_size_for_policy_head
 
->>>>>>> 06aee46e
         self.activation = activation
 
         self.fc_value = MLP_V2(
@@ -1065,18 +981,6 @@
 class PredictionNetworkMLP(nn.Module):
 
     def __init__(
-<<<<<<< HEAD
-        self,
-        action_space_size,
-        num_channels,
-        common_layer_num: int = 2,
-        fc_value_layers: SequenceType = [32],
-        fc_policy_layers: SequenceType = [32],
-        output_support_size: int = 601,
-        last_linear_layer_init_zero: bool = True,
-        activation: Optional[nn.Module] = nn.ReLU(inplace=True),
-        norm_type: Optional[str] = 'BN',
-=======
             self,
             action_space_size,
             num_channels,
@@ -1087,7 +991,6 @@
             last_linear_layer_init_zero: bool = True,
             activation: Optional[nn.Module] = nn.ReLU(inplace=True),
             norm_type: Optional[str] = 'BN',
->>>>>>> 06aee46e
     ):
         """
         Overview:
