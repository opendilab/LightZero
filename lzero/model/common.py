--- conflicted
+++ resolved
@@ -14,22 +14,15 @@
 import torch.nn as nn
 import torch.nn.functional as F
 import torch.nn.init as init
-<<<<<<< HEAD
 from ditk import logging
 # Assuming these imports are valid in the user's environment.
 # If they are not, they should be replaced with the correct ones.
 from ding.torch_utils import MLP, ResBlock
 from ding.torch_utils.network.normalization import build_normalization
 from ding.utils import SequenceType, get_rank, get_world_size
-=======
 from transformers import AutoModelForCausalLM, AutoTokenizer
-from ding.torch_utils import MLP, ResBlock
-from ding.torch_utils.network.normalization import build_normalization
-from ding.utils import SequenceType
-from ditk import logging
 from ding.utils import set_pkg_seed, get_rank, get_world_size
 
->>>>>>> da2a62f9
 
 
 def MLP_V2(
@@ -367,23 +360,6 @@
                 f"Supported heights are 64, 84, 96."
             )
 
-<<<<<<< HEAD
-
-class HFLanguageRepresentationNetwork(nn.Module):
-    """
-    Overview:
-        A language representation network using a pretrained Hugging Face transformer model.
-        It extracts the [CLS] token embedding and processes it through a projection head and a normalization layer.
-    """
-    def __init__(
-        self,
-        model_path: str = 'google-bert/bert-base-uncased',
-        embedding_size: int = 768,
-        group_size: int = 8,
-        norm_type: str = "layernorm",
-        tokenizer: Optional[Callable] = None
-    ):
-=======
 class QwenNetwork(nn.Module):
     def __init__(self,
                  model_path: str = 'Qwen/Qwen3-1.7B',
@@ -502,77 +478,47 @@
                 group_size: int = 8,
                 final_norm_option_in_encoder: str = "layernorm",
                 tokenizer=None):
->>>>>>> da2a62f9
-        """
-        Arguments:
-<<<<<<< HEAD
-            - model_path (:obj:`str`): Path or identifier for the pretrained Hugging Face model.
-            - embedding_size (:obj:`int`): The dimension of the final output embedding.
-            - group_size (:obj:`int`): The group size for SimNorm if `norm_type` is 'simnorm'.
-            - norm_type (:obj:`str`): Normalization type, either 'simnorm' or 'layernorm'.
-            - tokenizer (:obj:`Optional[Callable]`): An optional pretrained tokenizer. If None, it's loaded from `model_path`.
-=======
+        """
+        Arguments:
             - model_path (str): The path to the pretrained Hugging Face model. Default is 'google-bert/bert-base-uncased'.
             - embedding_size (int): The dimension of the output embeddings. Default is 768.
             - group_size (int): The group size for SimNorm when using normalization.
             - final_norm_option_in_encoder (str): The type of normalization to use ("simnorm" or "layernorm"). Default is "layernorm".
             - tokenizer (Optional): An instance of a tokenizer. If None, the tokenizer will be loaded from the pretrained model.
->>>>>>> da2a62f9
         """
         super().__init__()
         from transformers import AutoModel, AutoTokenizer
 
         # In distributed settings, ensure only rank 0 downloads the model/tokenizer.
         if get_rank() == 0:
-<<<<<<< HEAD
-            logging.info(f"Master process is loading model from: {model_path}")
+            self.pretrained_model = AutoModel.from_pretrained(model_path)
+
+        if get_world_size() > 1:
+            # Wait for rank 0 to finish loading the model.
+            torch.distributed.barrier()
+        if get_rank() != 0:
+            self.pretrained_model = AutoModel.from_pretrained(model_path)
+
+        if get_rank() != 0:
+            logging.info(f"Worker process is loading model from cache: {model_path}")
             self.model = AutoModel.from_pretrained(model_path)
             if tokenizer is None:
                 self.tokenizer = AutoTokenizer.from_pretrained(model_path)
         
-=======
-            self.pretrained_model = AutoModel.from_pretrained(model_path)
-
->>>>>>> da2a62f9
-        if get_world_size() > 1:
-            torch.distributed.barrier() # Wait for rank 0 to finish downloading.
-
-        if get_rank() != 0:
-<<<<<<< HEAD
-            logging.info(f"Worker process is loading model from cache: {model_path}")
-            self.model = AutoModel.from_pretrained(model_path)
-            if tokenizer is None:
-=======
-            self.pretrained_model = AutoModel.from_pretrained(model_path)
-
-        if tokenizer is None:
-            # Only rank 0 downloads the tokenizer, and then other processes load it from cache.
-            if get_rank() == 0:
->>>>>>> da2a62f9
-                self.tokenizer = AutoTokenizer.from_pretrained(model_path)
-        
         if tokenizer is not None:
             self.tokenizer = tokenizer
 
         self.embedding_size = embedding_size
         self.embed_proj_head = nn.Linear(self.pretrained_model.config.hidden_size, self.embedding_size)
 
-<<<<<<< HEAD
-        if norm_type.lower() == "simnorm":
-=======
         # # Select the normalization method based on the final_norm_option_in_encoder parameter.
         if final_norm_option_in_encoder.lower() == "simnorm":
->>>>>>> da2a62f9
             self.norm = SimNorm(simnorm_dim=group_size)
         elif final_norm_option_in_encoder.lower() == "layernorm":
             self.norm = nn.LayerNorm(embedding_size)
         else:
-<<<<<<< HEAD
-            raise NotImplementedError(f"Normalization type '{norm_type}' is not implemented.")
-=======
             raise NotImplementedError(f"Normalization type '{final_norm_option_in_encoder}' is not implemented. "
                                       f"Choose 'simnorm' or 'layernorm'.")
->>>>>>> da2a62f9
 
     def forward(self, x: torch.Tensor, no_grad: bool = True) -> torch.Tensor:
         """
@@ -584,25 +530,12 @@
         Returns:
             - (:obj:`torch.Tensor`): The final language embedding of shape (B, embedding_size).
         """
-<<<<<<< HEAD
-        attention_mask = (x != self.tokenizer.pad_token_id)
-        
-        def get_cls_embedding(inputs):
-            outputs = self.model(inputs.long(), attention_mask=attention_mask)
-            return outputs.last_hidden_state[:, 0, :]
-=======
 
         # Construct the attention mask to exclude padding tokens.
         attention_mask = x != self.tokenizer.pad_token_id
->>>>>>> da2a62f9
 
         if no_grad:
             with torch.no_grad():
-<<<<<<< HEAD
-                cls_embedding = get_cls_embedding(x)
-        else:
-            cls_embedding = get_cls_embedding(x)
-=======
                 x = x.long()  # Ensure the input tensor is of type long.
                 outputs = self.pretrained_model(x, attention_mask=attention_mask)
                 # Get the hidden state from the last layer and select the output corresponding to the [CLS] token.
@@ -611,14 +544,10 @@
             x = x.long()
             outputs = self.pretrained_model(x, attention_mask=attention_mask)
             cls_embedding = outputs.last_hidden_state[:, 0, :]
->>>>>>> da2a62f9
 
         cls_embedding = self.embed_proj_head(cls_embedding)
         cls_embedding = self.norm(cls_embedding)
-<<<<<<< HEAD
-=======
-        
->>>>>>> da2a62f9
+        
         return cls_embedding
 
 
@@ -638,25 +567,10 @@
             norm_type: str = 'BN',
             embedding_dim: int = 256,
             group_size: int = 8,
-<<<<<<< HEAD
-            final_norm_type: str = 'SimNorm',
-=======
             final_norm_option_in_encoder: str = 'LayerNorm', # TODO
->>>>>>> da2a62f9
     ) -> None:
         """
         Arguments:
-<<<<<<< HEAD
-            - observation_shape (:obj:`Tuple[int, int, int]`): Shape of the input observation (C, H, W).
-            - num_res_blocks (:obj:`int`): Number of residual blocks.
-            - num_channels (:obj:`int`): Number of channels in the convolutional layers.
-            - downsample (:obj:`bool`): Whether to use the `DownSample` module.
-            - activation (:obj:`nn.Module`): Activation function to use.
-            - norm_type (:obj:`str`): Normalization type for conv layers ('BN' or 'LN').
-            - embedding_dim (:obj:`int`): Dimension of the output latent embedding.
-            - group_size (:obj:`int`): Group size if `final_norm_type` is 'SimNorm'.
-            - final_norm_type (:obj:`str`): Final normalization type ('SimNorm' or 'LayerNorm').
-=======
             - observation_shape (:obj:`SequenceType`): The shape of observation space, e.g. [C, W, H]=[3, 64, 64]
                 for video games like atari, RGB 3 channel.
             - num_res_blocks (:obj:`int`): The number of residual blocks.
@@ -671,7 +585,6 @@
             - group_size (:obj:`int`): The dimension for simplicial normalization.
             - final_norm_option_in_encoder (:obj:`str`): The normalization option for the final layer, defaults to 'SimNorm'. \
                 Options are 'SimNorm' and 'LayerNorm'.
->>>>>>> da2a62f9
         """
         super().__init__()
         if norm_type not in ['BN', 'LN']:
@@ -710,14 +623,9 @@
         self.norm_before_last_linear = nn.LayerNorm([num_channels, spatial_size, spatial_size], eps=1e-5)
         self.last_linear = nn.Linear(linear_in_dim, embedding_dim, bias=False)
 
-<<<<<<< HEAD
-        if final_norm_type == 'LayerNorm':
-            self.final_norm = nn.LayerNorm(embedding_dim, eps=1e-5)
-        elif final_norm_type == 'SimNorm':
-            self.final_norm = SimNorm(simnorm_dim=group_size)
-        else:
-            raise ValueError(f"Unsupported final_norm_type: {final_norm_type}")
-=======
+        elif self.observation_shape[1] in [84, 96]:
+            self.last_linear = nn.Linear(64 * 6 * 6, self.embedding_dim, bias=False)
+
         self.final_norm_option_in_encoder = final_norm_option_in_encoder
         if self.final_norm_option_in_encoder == 'LayerNorm':
             self.final_norm = nn.LayerNorm(self.embedding_dim, eps=1e-5)
@@ -725,7 +633,6 @@
             self.final_norm = SimNorm(simnorm_dim=group_size)
         else:
             raise ValueError(f"Unsupported final_norm_option_in_encoder: {self.final_norm_option_in_encoder}")
->>>>>>> da2a62f9
 
     def forward(self, x: torch.Tensor) -> torch.Tensor:
         """
@@ -742,25 +649,11 @@
         
         for block in self.resblocks:
             x = block(x)
-<<<<<<< HEAD
         
         x = self.norm_before_last_linear(x)
         x = x.view(x.size(0), -1)
         x = self.last_linear(x)
         x = self.final_norm(x)
-=======
-
-        # Important: Transform the output feature plane to the latent state.
-        # For example, for an Atari feature plane of shape (64, 8, 8),
-        # flattening results in a size of 4096, which is then transformed to 768.
-        x = self.last_linear(x.view(x.size(0), -1))
-
-        x = x.view(-1, self.embedding_dim)
-
-        # NOTE: very important for training stability.
-        x = self.final_norm(x)
-
->>>>>>> da2a62f9
         return x
 
 
@@ -853,12 +746,8 @@
             activation: nn.Module = nn.GELU(approximate='tanh'),
             norm_type: Optional[str] = 'BN',
             group_size: int = 8,
-<<<<<<< HEAD
-    ) -> None:
-=======
             final_norm_option_in_encoder: str = 'LayerNorm', # TODO
     ) -> torch.Tensor:
->>>>>>> da2a62f9
         """
         Arguments:
             - observation_dim (:obj:`int`): The dimension of the input vector observation.
@@ -899,13 +788,8 @@
             - output (:obj:`torch.Tensor`): (B, hidden_channels)
         """
         x = self.fc_representation(x)
-<<<<<<< HEAD
-        # TODO: The effectiveness of applying SimNorm here should be empirically validated.
-        x = self.sim_norm(x)
-=======
         x = self.norm(x)
 
->>>>>>> da2a62f9
         return x
 
 
