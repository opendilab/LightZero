"""
Overview:
    In this Python file, we provide a collection of reusable model templates designed to streamline the development
    process for various custom algorithms. By utilizing these pre-built model templates, users can quickly adapt and
    customize their custom algorithms, ensuring efficient and effective development.
    BTW, users can refer to the unittest of these model templates to learn how to use them.
"""
import math
from dataclasses import dataclass
from typing import Optional, Tuple

import numpy as np
import torch
import torch.nn as nn
import torch.nn.functional as F
import torch.nn.init as init
from ding.torch_utils import MLP, ResBlock
from ding.utils import SequenceType
<<<<<<< HEAD
import torch.nn.init as init
import torch.nn.functional as F
=======
from ditk import logging

>>>>>>> 540bdcbd

# use dataclass to make the output of network more convenient to use
@dataclass
class MZRNNNetworkOutput:
    # output format of the MuZeroRNN model
    value: torch.Tensor
    value_prefix: torch.Tensor
    policy_logits: torch.Tensor
    latent_state: torch.Tensor
    predict_next_latent_state: torch.Tensor
    reward_hidden_state: Tuple[torch.Tensor]


@dataclass
class EZNetworkOutput:
    # output format of the EfficientZero model
    value: torch.Tensor
    value_prefix: torch.Tensor
    policy_logits: torch.Tensor
    latent_state: torch.Tensor
    reward_hidden_state: Tuple[torch.Tensor]


@dataclass
class MZNetworkOutput:
    # output format of the MuZero model
    value: torch.Tensor
    reward: torch.Tensor
    policy_logits: torch.Tensor
    latent_state: torch.Tensor


<<<<<<< HEAD

class SimNorm(nn.Module):
    """
    Simplicial normalization.
    Adapted from https://arxiv.org/abs/2204.00616.
    """

    def __init__(self, simnorm_dim):
        super().__init__()
        self.dim = simnorm_dim

    def forward(self, x):
=======
class SimNorm(nn.Module):

    def __init__(self, simnorm_dim: int) -> None:
        """
        Overview:
            Simplicial normalization. Adapted from https://arxiv.org/abs/2204.00616.
        Arguments:
            - simnorm_dim (:obj:`int`): The dimension for simplicial normalization.
        """
        super().__init__()
        self.dim = simnorm_dim

    def forward(self, x: torch.Tensor) -> torch.Tensor:
        """
        Overview:
            Forward pass of the SimNorm layer.
        Arguments:
            - x (:obj:`torch.Tensor`): The input tensor to normalize.
        Returns:
            - x (:obj:`torch.Tensor`): The normalized tensor.
        """
>>>>>>> 540bdcbd
        shp = x.shape
        # Ensure that there is at least one simplex to normalize across.
        if shp[1] != 0:
            x = x.view(*shp[:-1], -1, self.dim)
            x = F.softmax(x, dim=-1)
            return x.view(*shp)
        else:
            return x

<<<<<<< HEAD
    def __repr__(self):
        return f"SimNorm(dim={self.dim})"


=======
    def __repr__(self) -> str:
        """
        Overview:
            String representation of the SimNorm layer.
        Returns:
            - output (:obj:`str`): The string representation.
        """
        return f"SimNorm(dim={self.dim})"


def AvgL1Norm(x, eps=1e-8):
    """
    Overview:
        Normalize the input tensor by the L1 norm.
    Arguments:
        - x (:obj:`torch.Tensor`): The input tensor to normalize.
        - eps (:obj:`float`): The epsilon value to prevent division by zero.
    Returns:
        - :obj:`torch.Tensor`: The normalized tensor.
    """
    return x / x.abs().mean(-1, keepdim=True).clamp(min=eps)


class FeatureAndGradientHook:

    def __init__(self):
        """
        Overview:
            Class to capture features and gradients at SimNorm.
        """
        self.features_before = []
        self.features_after = []
        self.grads_before = []
        self.grads_after = []

    def setup_hooks(self, model):
        # Hooks to capture features and gradients at SimNorm
        self.forward_handler = model.sim_norm.register_forward_hook(self.forward_hook)
        self.backward_handler = model.sim_norm.register_full_backward_hook(self.backward_hook)

    def forward_hook(self, module, input, output):
        with torch.no_grad():
            self.features_before.append(input[0])
            self.features_after.append(output)

    def backward_hook(self, module, grad_input, grad_output):
        with torch.no_grad():
            self.grads_before.append(grad_input[0] if grad_input[0] is not None else None)
            self.grads_after.append(grad_output[0] if grad_output[0] is not None else None)

    def analyze(self):
        # Calculate L2 norms of features
        l2_norm_before = torch.mean(torch.stack([torch.norm(f, p=2, dim=1).mean() for f in self.features_before]))
        l2_norm_after = torch.mean(torch.stack([torch.norm(f, p=2, dim=1).mean() for f in self.features_after]))

        # Calculate norms of gradients
        grad_norm_before = torch.mean(
            torch.stack([torch.norm(g, p=2, dim=1).mean() for g in self.grads_before if g is not None]))
        grad_norm_after = torch.mean(
            torch.stack([torch.norm(g, p=2, dim=1).mean() for g in self.grads_after if g is not None]))

        # Clear stored data and delete tensors to free memory
        self.clear_data()

        # Optionally clear CUDA cache
        if torch.cuda.is_available():
            torch.cuda.empty_cache()

        return l2_norm_before, l2_norm_after, grad_norm_before, grad_norm_after

    def clear_data(self):
        del self.features_before[:]
        del self.features_after[:]
        del self.grads_before[:]
        del self.grads_after[:]

    def remove_hooks(self):
        self.forward_handler.remove()
        self.backward_handler.remove()


>>>>>>> 540bdcbd
class DownSample(nn.Module):

    def __init__(self, observation_shape: SequenceType, out_channels: int,
                 activation: nn.Module = nn.ReLU(inplace=True),
                 norm_type: Optional[str] = 'BN',
                 ) -> None:
        """
        Overview:
            Define downSample convolution network. Encode the observation into hidden state.
            This network is often used in video games like Atari. In board games like go and chess,
            we don't need this module.
        Arguments:
            - observation_shape (:obj:`SequenceType`): The shape of observation space, e.g. [C, W, H]=[12, 96, 96]
                for video games like atari, RGB 3 channel times stack 4 frames.
            - out_channels (:obj:`int`): The output channels of output hidden state.
            - activation (:obj:`nn.Module`): The activation function used in network, defaults to nn.ReLU(inplace=True). \
                Use the inplace operation to speed up.
            - norm_type (:obj:`Optional[str]`): The normalization type used in network, defaults to 'BN'. 
        """
        super().__init__()
        assert norm_type in ['BN', 'LN'], "norm_type must in ['BN', 'LN']"

        self.observation_shape = observation_shape
        self.conv1 = nn.Conv2d(
            observation_shape[0],
            out_channels // 2,
            kernel_size=3,
            stride=2,
            padding=1,
            bias=False,  # disable bias for better convergence
        )
        if norm_type == 'BN':
            self.norm1 = nn.BatchNorm2d(out_channels // 2)
        elif norm_type == 'LN':
            self.norm1 = nn.LayerNorm([out_channels // 2, observation_shape[-2] // 2, observation_shape[-1] // 2],
                                      eps=1e-5)

        self.resblocks1 = nn.ModuleList(
            [
                ResBlock(
                    in_channels=out_channels // 2,
                    activation=activation,
                    norm_type=norm_type,
                    res_type='basic',
                    bias=False
                ) for _ in range(1)
            ]
        )
        self.downsample_block = ResBlock(
            in_channels=out_channels // 2,
            out_channels=out_channels,
            activation=activation,
            norm_type=norm_type,
            res_type='downsample',
            bias=False
        )
        self.resblocks2 = nn.ModuleList(
            [
                ResBlock(
                    in_channels=out_channels, activation=activation, norm_type=norm_type, res_type='basic', bias=False
                ) for _ in range(1)
            ]
        )
        self.pooling1 = nn.AvgPool2d(kernel_size=3, stride=2, padding=1)
        self.resblocks3 = nn.ModuleList(
            [
                ResBlock(
                    in_channels=out_channels, activation=activation, norm_type=norm_type, res_type='basic', bias=False
                ) for _ in range(1)
            ]
        )
        self.pooling2 = nn.AvgPool2d(kernel_size=3, stride=2, padding=1)
        self.activation = activation

    def forward(self, x: torch.Tensor) -> torch.Tensor:
        """
        Shapes:
            - x (:obj:`torch.Tensor`): :math:`(B, C_in, W, H)`, where B is batch size, C_in is channel, W is width, \
                H is height.
            - output (:obj:`torch.Tensor`): :math:`(B, C_out, W_, H_)`, where B is batch size, C_out is channel, W_ is \
                output width, H_ is output height.
        """
        x = self.conv1(x)
        x = self.norm1(x)
        x = self.activation(x)

        for block in self.resblocks1:
            x = block(x)
        x = self.downsample_block(x)
        for block in self.resblocks2:
            x = block(x)
        x = self.pooling1(x)
        for block in self.resblocks3:
            x = block(x)

        if self.observation_shape[1] == 64:
            output = x
        elif self.observation_shape[1] == 96:
            x = self.pooling2(x)
            output = x

        return output


class RepresentationNetworkUniZero(nn.Module):
    
    def __init__(
            self,
            observation_shape: SequenceType = (3, 64, 64),
            num_res_blocks: int = 1,
            num_channels: int = 64,
            downsample: bool = True,
            activation: nn.Module = nn.GELU(approximate='tanh'),
            norm_type: str = 'BN',
            embedding_dim: int = 256,
            group_size: int = 8,
<<<<<<< HEAD
            use_sim_norm: bool = False,
=======
>>>>>>> 540bdcbd
    ) -> None:
        """
        Overview:
            Representation network used in UniZero. Encode the 2D image obs into latent state.
            Currently, the network only supports obs images with both a width and height of 64.
        Arguments:
            - observation_shape (:obj:`SequenceType`): The shape of observation space, e.g. [C, W, H]=[3, 64, 64]
                for video games like atari, RGB 3 channel.
            - num_res_blocks (:obj:`int`): The number of residual blocks.
            - num_channels (:obj:`int`): The channel of output hidden state.
            - downsample (:obj:`bool`): Whether to do downsampling for observations in ``representation_network``, \
                defaults to True. This option is often used in video games like Atari. In board games like go, \
                we don't need this module.
            - activation (:obj:`nn.Module`): The activation function used in network, defaults to nn.ReLU(inplace=True). \
                Use the inplace operation to speed up.
            - norm_type (:obj:`str`): The type of normalization in networks. defaults to 'BN'.
            - embedding_dim (:obj:`int`): The dimension of the latent state.
            - group_size (:obj:`int`): The dimension for simplicial normalization.
        """
        super().__init__()
        assert norm_type in ['BN', 'LN'], "norm_type must in ['BN', 'LN']"
        logging.info(f"Using norm type: {norm_type}")
        logging.info(f"Using activation type: {activation}")

        self.observation_shape = observation_shape
        self.downsample = downsample
        if self.downsample:
            self.downsample_net = DownSample(
                observation_shape,
                num_channels,
                activation=activation,
                norm_type=norm_type,
            )
        else:
            self.conv = nn.Conv2d(observation_shape[0], num_channels, kernel_size=3, stride=1, padding=1, bias=False)

            if norm_type == 'BN':
                self.norm = nn.BatchNorm2d(num_channels)
            elif norm_type == 'LN':
                if downsample:
                    self.norm = nn.LayerNorm(
                        [num_channels, math.ceil(observation_shape[-2] / 16), math.ceil(observation_shape[-1] / 16)],
                        eps=1e-5)
                else:
                    self.norm = nn.LayerNorm([num_channels, observation_shape[-2], observation_shape[-1]], eps=1e-5)

        self.resblocks = nn.ModuleList(
            [
                ResBlock(
                    in_channels=num_channels, activation=activation, norm_type=norm_type, res_type='basic', bias=False
                ) for _ in range(num_res_blocks)
            ]
        )
        self.activation = activation
        self.embedding_dim = embedding_dim

        self.last_linear = nn.Linear(64 * 8 * 8, self.embedding_dim, bias=False)

        self.sim_norm = SimNorm(simnorm_dim=group_size)

        self.use_sim_norm = use_sim_norm

        if self.use_sim_norm:
            self.embedding_dim = embedding_dim
            self.last_linear = nn.Linear(64 * 8 * 8, self.embedding_dim, bias=False)
            # Initialize weights using He initialization
            init.kaiming_normal_(self.last_linear.weight, mode='fan_out', nonlinearity='relu')
            self.sim_norm = SimNorm(simnorm_dim=group_size)

    def forward(self, x: torch.Tensor) -> torch.Tensor:
        """
        Shapes:
            - x (:obj:`torch.Tensor`): :math:`(B, C_in, W, H)`, where B is batch size, C_in is channel, W is width, \
                H is height.
            - output (:obj:`torch.Tensor`): :math:`(B, C_out, W_, H_)`, where B is batch size, C_out is channel, W_ is \
                output width, H_ is output height.
        """
        if self.downsample:
            x = self.downsample_net(x)
        else:
            x = self.conv(x)
            x = self.norm(x)
            x = self.activation(x)
        for block in self.resblocks:
            x = block(x)
<<<<<<< HEAD

=======

        # NOTE: very important. 
        # for atari (64,8,8), flatten_size = 4096 -> 768
        x = self.last_linear(x.reshape(-1, 64 * 8 * 8))
        x = x.view(-1, self.embedding_dim)

        # NOTE: very important for training stability.
        x = self.sim_norm(x)

        return x


class RepresentationNetwork(nn.Module):

    def __init__(
            self,
            observation_shape: SequenceType = (4, 96, 96),
            num_res_blocks: int = 1,
            num_channels: int = 64,
            downsample: bool = True,
            activation: nn.Module = nn.ReLU(inplace=True),
            norm_type: str = 'BN',
            embedding_dim: int = 256,
            group_size: int = 8,
            use_sim_norm: bool = False,
    ) -> None:
        """
        Overview:
            Representation network used in MuZero and derived algorithms. Encode the 2D image obs into latent state.
            Currently, the network only supports obs images with both a width and height of 96.
        Arguments:
            - observation_shape (:obj:`SequenceType`): The shape of observation space, e.g. [C, W, H]=[4, 96, 96]
                for video games like atari, 1 gray channel times stack 4 frames.
            - num_res_blocks (:obj:`int`): The number of residual blocks.
            - num_channels (:obj:`int`): The channel of output hidden state.
            - downsample (:obj:`bool`): Whether to do downsampling for observations in ``representation_network``, \
                defaults to True. This option is often used in video games like Atari. In board games like go, \
                we don't need this module.
            - activation (:obj:`nn.Module`): The activation function used in network, defaults to nn.ReLU(inplace=True). \
                Use the inplace operation to speed up.
            - norm_type (:obj:`str`): The type of normalization in networks. defaults to 'BN'.
            - embedding_dim (:obj:`int`): The dimension of the output hidden state.
            - group_size (:obj:`int`): The size of group in the SimNorm layer.
            - use_sim_norm (:obj:`bool`): Whether to use SimNorm layer, defaults to False.
        """
        super().__init__()
        assert norm_type in ['BN', 'LN'], "norm_type must in ['BN', 'LN']"

        self.downsample = downsample
        if self.downsample:
            self.downsample_net = DownSample(
                observation_shape,
                num_channels,
                activation=activation,
                norm_type=norm_type,
            )
        else:
            self.conv = nn.Conv2d(observation_shape[0], num_channels, kernel_size=3, stride=1, padding=1, bias=False)

            if norm_type == 'BN':
                self.norm = nn.BatchNorm2d(num_channels)
            elif norm_type == 'LN':
                if downsample:
                    self.norm = nn.LayerNorm(
                        [num_channels, math.ceil(observation_shape[-2] / 16), math.ceil(observation_shape[-1] / 16)],
                        eps=1e-5)
                else:
                    self.norm = nn.LayerNorm([num_channels, observation_shape[-2], observation_shape[-1]], eps=1e-5)

        self.resblocks = nn.ModuleList(
            [
                ResBlock(
                    in_channels=num_channels, activation=activation, norm_type=norm_type, res_type='basic', bias=False
                ) for _ in range(num_res_blocks)
            ]
        )
        self.activation = activation

        self.use_sim_norm = use_sim_norm

        if self.use_sim_norm:
            self.embedding_dim = embedding_dim
            self.sim_norm = SimNorm(simnorm_dim=group_size)

    def forward(self, x: torch.Tensor) -> torch.Tensor:
        """
        Shapes:
            - x (:obj:`torch.Tensor`): :math:`(B, C_in, W, H)`, where B is batch size, C_in is channel, W is width, \
                H is height.
            - output (:obj:`torch.Tensor`): :math:`(B, C_out, W_, H_)`, where B is batch size, C_out is channel, W_ is \
                output width, H_ is output height.
        """
        if self.downsample:
            x = self.downsample_net(x)
        else:
            x = self.conv(x)
            x = self.norm(x)
            x = self.activation(x)

        for block in self.resblocks:
            x = block(x)

>>>>>>> 540bdcbd
        if self.use_sim_norm:
            # NOTE: very important. 
            # for atari 64,8,8 = 4096 -> 768
            x = self.sim_norm(x)

        return x


class RepresentationNetworkMLP(nn.Module):

    def __init__(
            self,
            observation_shape: int,
            hidden_channels: int = 64,
            layer_num: int = 2,
<<<<<<< HEAD
            activation: nn.Module = nn.GELU(),
=======
            activation: nn.Module = nn.GELU(approximate='tanh'),
>>>>>>> 540bdcbd
            norm_type: Optional[str] = 'BN',
            group_size: int = 8,
    ) -> torch.Tensor:
        """
        Overview:
            Representation network used in MuZero and derived algorithms. Encode the vector obs into latent state \
                with Multi-Layer Perceptron (MLP).
        Arguments:
            - observation_shape (:obj:`int`): The shape of vector observation space, e.g. N = 10.
            - num_res_blocks (:obj:`int`): The number of residual blocks.
            - hidden_channels (:obj:`int`): The channel of output hidden state.
            - downsample (:obj:`bool`): Whether to do downsampling for observations in ``representation_network``, \
                defaults to True. This option is often used in video games like Atari. In board games like go, \
                we don't need this module.
            - activation (:obj:`nn.Module`): The activation function used in network, defaults to nn.ReLU(inplace=True). \
                Use the inplace operation to speed up.
            - norm_type (:obj:`str`): The type of normalization in networks. defaults to 'BN'.
        """
        super().__init__()
        self.fc_representation = MLP(
            in_channels=observation_shape,
            hidden_channels=hidden_channels,
            out_channels=hidden_channels,
            layer_num=layer_num,
            activation=activation,
            norm_type=norm_type,
            # don't use activation and norm in the last layer of representation network is important for convergence.
            output_activation=False,
            output_norm=False,
            # last_linear_layer_init_zero=True is beneficial for convergence speed.
            last_linear_layer_init_zero=True,
        )
        self.sim_norm = SimNorm(simnorm_dim=group_size)

    def forward(self, x: torch.Tensor) -> torch.Tensor:
        """
        Shapes:
            - x (:obj:`torch.Tensor`): :math:`(B, N)`, where B is batch size, N is the length of vector observation.
            - output (:obj:`torch.Tensor`): :math:`(B, hidden_channels)`, where B is batch size.
        """
        x = self.fc_representation(x)
        x = self.sim_norm(x)
        return x

<<<<<<< HEAD
=======

class LatentDecoder(nn.Module):
    
    def __init__(self, embedding_dim: int, output_shape: SequenceType, num_channels: int = 64, activation: nn.Module = nn.GELU(approximate='tanh')):
        """
        Overview:
            Decoder network used in UniZero. Decode the latent state into 2D image obs.
        Arguments:
            - embedding_dim (:obj:`int`): The dimension of the latent state.
            - output_shape (:obj:`SequenceType`): The shape of observation space, e.g. [C, W, H]=[3, 64, 64]
                for video games like atari, RGB 3 channel times stack 4 frames.
            - num_channels (:obj:`int`): The channel of output hidden state.
            - activation (:obj:`nn.Module`): The activation function used in network, defaults to nn.GELU(approximate='tanh').
        """
        super().__init__()
        self.embedding_dim = embedding_dim
        self.output_shape = output_shape  # (C, H, W)
        self.num_channels = num_channels
        self.activation = activation

        # Assuming that the output shape is (C, H, W) = (12, 96, 96) and embedding_dim is 256
        # We will reverse the process of the representation network
        self.initial_size = (
            num_channels, output_shape[1] // 8, output_shape[2] // 8)  # This should match the last layer of the encoder
        self.fc = nn.Linear(self.embedding_dim, np.prod(self.initial_size))

        # Upsampling blocks
        self.conv_blocks = nn.ModuleList([
            # Block 1: (num_channels, H/8, W/8) -> (num_channels//2, H/4, W/4)
            nn.ConvTranspose2d(num_channels, num_channels // 2, kernel_size=3, stride=2, padding=1, output_padding=1),
            self.activation,
            nn.BatchNorm2d(num_channels // 2),
            # Block 2: (num_channels//2, H/4, W/4) -> (num_channels//4, H/2, W/2)
            nn.ConvTranspose2d(num_channels // 2, num_channels // 4, kernel_size=3, stride=2, padding=1,
                               output_padding=1),
            self.activation,
            nn.BatchNorm2d(num_channels // 4),
            # Block 3: (num_channels//4, H/2, W/2) -> (output_shape[0], H, W)
            nn.ConvTranspose2d(num_channels // 4, output_shape[0], kernel_size=3, stride=2, padding=1,
                               output_padding=1),
        ])
        # TODO: last layer use sigmoid?

    def forward(self, embeddings: torch.Tensor) -> torch.Tensor:
        # Map embeddings back to the image space
        x = self.fc(embeddings)  # (B, embedding_dim) -> (B, C*H/8*W/8)
        x = x.view(-1, *self.initial_size)  # (B, C*H/8*W/8) -> (B, C, H/8, W/8)

        # Apply conv blocks
        for block in self.conv_blocks:
            x = block(x)  # Upsample progressively

        # The output x should have the shape of (B, output_shape[0], output_shape[1], output_shape[2])
        return x


class LatentEncoderForMemoryEnv(nn.Module):

    def __init__(
            self,
            image_shape=(3, 5, 5),
            embedding_size=100,
            channels=[16, 32, 64],
            kernel_sizes=[3, 3, 3],
            strides=[1, 1, 1],
            activation: nn.Module = nn.GELU(approximate='tanh'),
            normalize_pixel=False,
            group_size: int = 8,
            **kwargs,
    ):
        """
        Overview:
            Encoder network used in UniZero in MemoryEnv. Encode the 2D image obs into latent state.
        Arguments:
            - image_shape (:obj:`SequenceType`): The shape of observation space, e.g. [C, W, H]=[3, 64, 64]
                for video games like atari, RGB 3 channel times stack 4 frames.
            - embedding_size (:obj:`int`): The dimension of the latent state.
            - channels (:obj:`List[int]`): The channel of output hidden state.
            - kernel_sizes (:obj:`List[int]`): The kernel size of convolution layers.
            - strides (:obj:`List[int]`): The stride of convolution layers.
            - activation (:obj:`nn.Module`): The activation function used in network, defaults to nn.GELU(approximate='tanh'). \
                Use the inplace operation to speed up.
            - normalize_pixel (:obj:`bool`): Whether to normalize the pixel values to [0, 1], defaults to False.
            - group_size (:obj:`int`): The dimension for simplicial normalization
        """
        super(LatentEncoderForMemoryEnv, self).__init__()
        self.shape = image_shape
        self.channels = [image_shape[0]] + list(channels)

        layers = []
        for i in range(len(self.channels) - 1):
            layers.append(
                nn.Conv2d(
                    self.channels[i], self.channels[i + 1], kernel_sizes[i], strides[i],
                    padding=kernel_sizes[i] // 2  # keep the same size of feature map
                )
            )
            layers.append(nn.BatchNorm2d(self.channels[i + 1]))
            layers.append(activation)

        layers.append(nn.AdaptiveAvgPool2d(1))

        self.cnn = nn.Sequential(*layers)
        self.linear = nn.Sequential(
            nn.Linear(self.channels[-1], embedding_size, bias=False),
        )
        init.kaiming_normal_(self.linear[0].weight, mode='fan_out', nonlinearity='relu')

        self.normalize_pixel = normalize_pixel
        self.sim_norm = SimNorm(simnorm_dim=group_size)

    def forward(self, image):
        if self.normalize_pixel:
            image = image / 255.0
        x = self.cnn(image.float())  # (B, C, 1, 1)
        x = torch.flatten(x, start_dim=1)  # (B, C)
        x = self.linear(x)  # (B, embedding_size)
        x = self.sim_norm(x)
        return x


class LatentDecoderForMemoryEnv(nn.Module):

    def __init__(
            self,
            image_shape=(3, 5, 5),
            embedding_size=256,
            channels=[64, 32, 16],
            kernel_sizes=[3, 3, 3],
            strides=[1, 1, 1],
            activation: nn.Module = nn.LeakyReLU(negative_slope=0.01),
            **kwargs,
    ):
        """
        Overview:
            Decoder network used in UniZero in MemoryEnv. Decode the latent state into 2D image obs.
        Arguments:
            - image_shape (:obj:`SequenceType`): The shape of observation space, e.g. [C, W, H]=[3, 64, 64]
                for video games like atari, RGB 3 channel times stack 4 frames.
            - embedding_size (:obj:`int`): The dimension of the latent state.
            - channels (:obj:`List[int]`): The channel of output hidden state.
            - kernel_sizes (:obj:`List[int]`): The kernel size of convolution layers.
            - strides (:obj:`List[int]`): The stride of convolution layers.
            - activation (:obj:`nn.Module`): The activation function used in network, defaults to nn.LeakyReLU(). \
                Use the inplace operation to speed up.
        """
        super(LatentDecoderForMemoryEnv, self).__init__()
        self.shape = image_shape
        self.channels = list(channels) + [image_shape[0]]

        self.linear = nn.Linear(embedding_size, channels[0] * image_shape[1] * image_shape[2])

        layers = []
        for i in range(len(self.channels) - 1):
            layers.append(
                nn.ConvTranspose2d(
                    self.channels[i], self.channels[i + 1], kernel_sizes[i], strides[i],
                    padding=kernel_sizes[i] // 2, output_padding=strides[i] - 1
                )
            )
            if i < len(self.channels) - 2:
                layers.append(nn.BatchNorm2d(self.channels[i + 1]))
                layers.append(activation)
            else:
                layers.append(nn.Sigmoid())

        self.deconv = nn.Sequential(*layers)

    def forward(self, embedding):
        x = self.linear(embedding)
        x = x.view(-1, self.channels[0], self.shape[1], self.shape[2])
        x = self.deconv(x)  # (B, C, H, W)
        return x


class VectorDecoderForMemoryEnv(nn.Module):

    def __init__(
            self,
            embedding_dim: int,
            output_shape: SequenceType,
            hidden_channels: int = 64,
            layer_num: int = 2,
            activation: nn.Module = nn.LeakyReLU(negative_slope=0.01),  # TODO
            norm_type: Optional[str] = 'BN',
    ) -> torch.Tensor:
        """
        Overview:
            Decoder network used in UniZero in MemoryEnv. Decode the latent state into vector obs.
        Arguments:
            - observation_shape (:obj:`int`): The shape of vector observation space, e.g. N = 10.
            - num_res_blocks (:obj:`int`): The number of residual blocks.
            - hidden_channels (:obj:`int`): The channel of output hidden state.
            - downsample (:obj:`bool`): Whether to do downsampling for observations in ``representation_network``, \
                defaults to True. This option is often used in video games like Atari. In board games like go, \
                we don't need this module.
            - activation (:obj:`nn.Module`): The activation function used in network, defaults to nn.ReLU(). \
                Use the inplace operation to speed up.
            - norm_type (:obj:`str`): The type of normalization in networks. defaults to 'BN'.
        """
        super().__init__()
        self.fc_representation = MLP(
            in_channels=embedding_dim,
            hidden_channels=hidden_channels,
            out_channels=output_shape,
            layer_num=layer_num,
            activation=activation,
            norm_type=norm_type,
            # don't use activation and norm in the last layer of representation network is important for convergence.
            output_activation=False,
            output_norm=False,
            # last_linear_layer_init_zero=True is beneficial for convergence speed.
            last_linear_layer_init_zero=True,
        )

    def forward(self, x: torch.Tensor) -> torch.Tensor:
        """
        Shapes:
            - x (:obj:`torch.Tensor`): :math:`(B, N)`, where B is batch size, N is the length of vector observation.
            - output (:obj:`torch.Tensor`): :math:`(B, hidden_channels)`, where B is batch size.
        """
        x = self.fc_representation(x)
        return x
>>>>>>> 540bdcbd


class PredictionNetwork(nn.Module):

    def __init__(
            self,
            observation_shape: SequenceType,
            action_space_size: int,
            num_res_blocks: int,
            num_channels: int,
            value_head_channels: int,
            policy_head_channels: int,
            fc_value_layers: int,
            fc_policy_layers: int,
            output_support_size: int,
            flatten_output_size_for_value_head: int,
            flatten_output_size_for_policy_head: int,
            downsample: bool = False,
            last_linear_layer_init_zero: bool = True,
            activation: nn.Module = nn.ReLU(inplace=True),
            norm_type: Optional[str] = 'BN',
    ) -> None:
        """
        Overview:
            The definition of policy and value prediction network, which is used to predict value and policy by the
            given latent state.
        Arguments:
            - observation_shape (:obj:`SequenceType`): The shape of observation space, e.g. (C, H, W) for image.
            - action_space_size: (:obj:`int`): Action space size, usually an integer number for discrete action space.
            - num_res_blocks (:obj:`int`): The number of res blocks in AlphaZero model.
            - num_channels (:obj:`int`): The channels of hidden states.
            - value_head_channels (:obj:`int`): The channels of value head.
            - policy_head_channels (:obj:`int`): The channels of policy head.
            - fc_value_layers (:obj:`SequenceType`): The number of hidden layers used in value head (MLP head).
            - fc_policy_layers (:obj:`SequenceType`): The number of hidden layers used in policy head (MLP head).
            - output_support_size (:obj:`int`): The size of categorical value output.
            - self_supervised_learning_loss (:obj:`bool`): Whether to use self_supervised_learning related networks \
            - flatten_output_size_for_value_head (:obj:`int`): The size of flatten hidden states, i.e. the input size \
                of the value head.
            - flatten_output_size_for_policy_head (:obj:`int`): The size of flatten hidden states, i.e. the input size \
                of the policy head.
            - downsample (:obj:`bool`): Whether to do downsampling for observations in ``representation_network``.
            - last_linear_layer_init_zero (:obj:`bool`): Whether to use zero initializations for the last layer of \
                dynamics/prediction mlp, default sets it to True.
            - activation (:obj:`Optional[nn.Module]`): Activation function used in network, which often use in-place \
                operation to speedup, e.g. ReLU(inplace=True).
            - norm_type (:obj:`str`): The type of normalization in networks. defaults to 'BN'.
        """
        super(PredictionNetwork, self).__init__()
        assert norm_type in ['BN', 'LN'], "norm_type must in ['BN', 'LN']"

        self.resblocks = nn.ModuleList(
            [
                ResBlock(
                    in_channels=num_channels, activation=activation, norm_type=norm_type, res_type='basic', bias=False
                ) for _ in range(num_res_blocks)
            ]
        )

        self.conv1x1_value = nn.Conv2d(num_channels, value_head_channels, 1)
        self.conv1x1_policy = nn.Conv2d(num_channels, policy_head_channels, 1)

        if observation_shape[1] == 96:
            latent_shape = (observation_shape[1] / 16, observation_shape[2] / 16)
        elif observation_shape[1] == 64:
            latent_shape = (observation_shape[1] / 8, observation_shape[2] / 8)

        if norm_type == 'BN':
            self.norm_value = nn.BatchNorm2d(value_head_channels)
            self.norm_policy = nn.BatchNorm2d(policy_head_channels)
        elif norm_type == 'LN':
            if downsample:
                self.norm_value = nn.LayerNorm(
                    [value_head_channels, *latent_shape],
                    eps=1e-5)
                self.norm_policy = nn.LayerNorm([policy_head_channels, *latent_shape], eps=1e-5)
            else:
                self.norm_value = nn.LayerNorm([value_head_channels, observation_shape[-2], observation_shape[-1]],
                                               eps=1e-5)
                self.norm_policy = nn.LayerNorm([policy_head_channels, observation_shape[-2], observation_shape[-1]],
                                                eps=1e-5)

        self.flatten_output_size_for_value_head = flatten_output_size_for_value_head
        self.flatten_output_size_for_policy_head = flatten_output_size_for_policy_head

        self.activation = activation

        self.fc_value = MLP(
            in_channels=self.flatten_output_size_for_value_head,
            hidden_channels=fc_value_layers[0],
            out_channels=output_support_size,
            layer_num=len(fc_value_layers) + 1,
            activation=self.activation,
            norm_type=norm_type,
            output_activation=False,
            output_norm=False,
            # last_linear_layer_init_zero=True is beneficial for convergence speed.
            last_linear_layer_init_zero=last_linear_layer_init_zero
        )
        self.fc_policy = MLP(
            in_channels=self.flatten_output_size_for_policy_head,
            hidden_channels=fc_policy_layers[0],
            out_channels=action_space_size,
            layer_num=len(fc_policy_layers) + 1,
            activation=self.activation,
            norm_type=norm_type,
            output_activation=False,
            output_norm=False,
            # last_linear_layer_init_zero=True is beneficial for convergence speed.
            last_linear_layer_init_zero=last_linear_layer_init_zero
        )

    def forward(self, latent_state: torch.Tensor) -> Tuple[torch.Tensor, torch.Tensor]:
        """
        Overview:
            Forward computation of the prediction network.
        Arguments:
            - latent_state (:obj:`torch.Tensor`): input tensor with shape (B, latent_state_dim).
        Returns:
            - policy (:obj:`torch.Tensor`): policy tensor with shape (B, action_space_size).
            - value (:obj:`torch.Tensor`): value tensor with shape (B, output_support_size).
        """
        for res_block in self.resblocks:
            latent_state = res_block(latent_state)

        value = self.conv1x1_value(latent_state)
        value = self.norm_value(value)
        value = self.activation(value)

        policy = self.conv1x1_policy(latent_state)
        policy = self.norm_policy(policy)
        policy = self.activation(policy)

        value = value.reshape(-1, self.flatten_output_size_for_value_head)
        policy = policy.reshape(-1, self.flatten_output_size_for_policy_head)

        value = self.fc_value(value)
        policy = self.fc_policy(policy)
        return policy, value


class PredictionNetworkMLP(nn.Module):

    def __init__(
            self,
            action_space_size,
            num_channels,
            common_layer_num: int = 2,
            fc_value_layers: SequenceType = [32],
            fc_policy_layers: SequenceType = [32],
            output_support_size: int = 601,
            last_linear_layer_init_zero: bool = True,
            activation: Optional[nn.Module] = nn.ReLU(inplace=True),
            norm_type: Optional[str] = 'BN',
    ):
        """
        Overview:
            The definition of policy and value prediction network with Multi-Layer Perceptron (MLP),
            which is used to predict value and policy by the given latent state.
        Arguments:
            - action_space_size: (:obj:`int`): Action space size, usually an integer number. For discrete action \
                space, it is the number of discrete actions.
            - num_channels (:obj:`int`): The channels of latent states.
            - fc_value_layers (:obj:`SequenceType`): The number of hidden layers used in value head (MLP head).
            - fc_policy_layers (:obj:`SequenceType`): The number of hidden layers used in policy head (MLP head).
            - output_support_size (:obj:`int`): The size of categorical value output.
            - last_linear_layer_init_zero (:obj:`bool`): Whether to use zero initializations for the last layer of \
                dynamics/prediction mlp, default sets it to True.
            - activation (:obj:`Optional[nn.Module]`): Activation function used in network, which often use in-place \
                operation to speedup, e.g. ReLU(inplace=True).
            - norm_type (:obj:`str`): The type of normalization in networks. defaults to 'BN'.
        """
        super().__init__()
        self.num_channels = num_channels

        # ******* common backbone ******
        self.fc_prediction_common = MLP(
            in_channels=self.num_channels,
            hidden_channels=self.num_channels,
            out_channels=self.num_channels,
            layer_num=common_layer_num,
            activation=activation,
            norm_type=norm_type,
            output_activation=True,
            output_norm=True,
            # last_linear_layer_init_zero=False is important for convergence
            last_linear_layer_init_zero=False,
        )

        # ******* value and policy head ******
        self.fc_value_head = MLP(
            in_channels=self.num_channels,
            hidden_channels=fc_value_layers[0],
            out_channels=output_support_size,
            layer_num=len(fc_value_layers) + 1,
            activation=activation,
            norm_type=norm_type,
            output_activation=False,
            output_norm=False,
            # last_linear_layer_init_zero=True is beneficial for convergence speed.
            last_linear_layer_init_zero=last_linear_layer_init_zero
        )
        self.fc_policy_head = MLP(
            in_channels=self.num_channels,
            hidden_channels=fc_policy_layers[0],
            out_channels=action_space_size,
            layer_num=len(fc_policy_layers) + 1,
            activation=activation,
            norm_type=norm_type,
            output_activation=False,
            output_norm=False,
            # last_linear_layer_init_zero=True is beneficial for convergence speed.
            last_linear_layer_init_zero=last_linear_layer_init_zero
        )

    def forward(self, latent_state: torch.Tensor):
        """
        Overview:
            Forward computation of the prediction network.
        Arguments:
            - latent_state (:obj:`torch.Tensor`): input tensor with shape (B, latent_state_dim).
        Returns:
            - policy (:obj:`torch.Tensor`): policy tensor with shape (B, action_space_size).
            - value (:obj:`torch.Tensor`): value tensor with shape (B, output_support_size).
        """
        x_prediction_common = self.fc_prediction_common(latent_state)

        value = self.fc_value_head(x_prediction_common)
        policy = self.fc_policy_head(x_prediction_common)
        return policy, value


class PredictionHiddenNetwork(nn.Module):

    def __init__(
            self,
            observation_shape: SequenceType,
            action_space_size: int,
            num_res_blocks: int,
            num_channels: int,
            value_head_channels: int,
            policy_head_channels: int,
            fc_value_layers: int,
            fc_policy_layers: int,
            output_support_size: int,
            flatten_output_size_for_value_head: int,
            flatten_output_size_for_policy_head: int,
            downsample: bool = False,
            last_linear_layer_init_zero: bool = True,
            activation: nn.Module = nn.ReLU(inplace=True),
            norm_type: Optional[str] = 'BN',
            gru_hidden_size: int = 512,
    ) -> None:
        """
        Overview:
            The definition of policy and value prediction network, which is used to predict value and policy by the
            given latent state.
        Arguments:
            - observation_shape (:obj:`SequenceType`): The shape of observation space, e.g. (C, H, W) for image.
            - action_space_size: (:obj:`int`): Action space size, usually an integer number for discrete action space.
            - num_res_blocks (:obj:`int`): The number of res blocks in AlphaZero model.
            - num_channels (:obj:`int`): The channels of hidden states.
            - value_head_channels (:obj:`int`): The channels of value head.
            - policy_head_channels (:obj:`int`): The channels of policy head.
            - fc_value_layers (:obj:`SequenceType`): The number of hidden layers used in value head (MLP head).
            - fc_policy_layers (:obj:`SequenceType`): The number of hidden layers used in policy head (MLP head).
            - output_support_size (:obj:`int`): The size of categorical value output.
            - self_supervised_learning_loss (:obj:`bool`): Whether to use self_supervised_learning related networks \
            - flatten_output_size_for_value_head (:obj:`int`): The size of flatten hidden states, i.e. the input size \
                of the value head.
            - flatten_output_size_for_policy_head (:obj:`int`): The size of flatten hidden states, i.e. the input size \
                of the policy head.
            - downsample (:obj:`bool`): Whether to do downsampling for observations in ``representation_network``.
            - last_linear_layer_init_zero (:obj:`bool`): Whether to use zero initializations for the last layer of \
                dynamics/prediction mlp, default sets it to True.
            - activation (:obj:`Optional[nn.Module]`): Activation function used in network, which often use in-place \
                operation to speedup, e.g. ReLU(inplace=True).
            - norm_type (:obj:`str`): The type of normalization in networks. defaults to 'BN'.
        """
        super(PredictionHiddenNetwork, self).__init__()
        assert norm_type in ['BN', 'LN'], "norm_type must in ['BN', 'LN']"

        self.observation_shape = observation_shape
        self.gru_hidden_size = gru_hidden_size
        self.resblocks = nn.ModuleList(
            [
                ResBlock(
                    in_channels=num_channels, activation=activation, norm_type=norm_type, res_type='basic', bias=False
                ) for _ in range(num_res_blocks)
            ]
        )

        self.conv1x1_value = nn.Conv2d(num_channels, value_head_channels, 1)
        self.conv1x1_policy = nn.Conv2d(num_channels, policy_head_channels, 1)

        if norm_type == 'BN':
            self.norm_value = nn.BatchNorm2d(value_head_channels)
            self.norm_policy = nn.BatchNorm2d(policy_head_channels)
        elif norm_type == 'LN':
            if downsample:
                self.norm_value = nn.LayerNorm(
                    [value_head_channels, math.ceil(observation_shape[-2] / 16), math.ceil(observation_shape[-1] / 16)],
                    eps=1e-5)
                self.norm_policy = nn.LayerNorm([policy_head_channels, math.ceil(observation_shape[-2] / 16),
                                                 math.ceil(observation_shape[-1] / 16)], eps=1e-5)
            else:
                self.norm_value = nn.LayerNorm([value_head_channels, observation_shape[-2], observation_shape[-1]],
                                               eps=1e-5)
                self.norm_policy = nn.LayerNorm([policy_head_channels, observation_shape[-2], observation_shape[-1]],
                                                eps=1e-5)

        self.flatten_output_size_for_value_head = flatten_output_size_for_value_head
        self.flatten_output_size_for_policy_head = flatten_output_size_for_policy_head

        self.activation = activation

        self.fc_value = MLP(
            in_channels=self.flatten_output_size_for_value_head + self.gru_hidden_size,
            hidden_channels=fc_value_layers[0],
            out_channels=output_support_size,
            layer_num=len(fc_value_layers) + 1,
            activation=self.activation,
            norm_type=norm_type,
            output_activation=False,
            output_norm=False,
            # last_linear_layer_init_zero=True is beneficial for convergence speed.
            last_linear_layer_init_zero=last_linear_layer_init_zero
        )
        self.fc_policy = MLP(
            in_channels=self.flatten_output_size_for_policy_head + self.gru_hidden_size,
            hidden_channels=fc_policy_layers[0],
            out_channels=action_space_size,
            layer_num=len(fc_policy_layers) + 1,
            activation=self.activation,
            norm_type=norm_type,
            output_activation=False,
            output_norm=False,
            # last_linear_layer_init_zero=True is beneficial for convergence speed.
            last_linear_layer_init_zero=last_linear_layer_init_zero
        )

    def forward(self, latent_state: torch.Tensor, world_model_latent_history: torch.Tensor) -> Tuple[
        torch.Tensor, torch.Tensor]:
        """
        Overview:
            Forward computation of the prediction network.
        Arguments:
            - latent_state (:obj:`torch.Tensor`): input tensor with shape (B, latent_state_dim).
        Returns:
            - policy (:obj:`torch.Tensor`): policy tensor with shape (B, action_space_size).
            - value (:obj:`torch.Tensor`): value tensor with shape (B, output_support_size).
        """
        for res_block in self.resblocks:
            latent_state = res_block(latent_state)

        value = self.conv1x1_value(latent_state)
        value = self.norm_value(value)
        value = self.activation(value)

        policy = self.conv1x1_policy(latent_state)
        policy = self.norm_policy(policy)
        policy = self.activation(policy)

        latent_state_value = value.reshape(-1, self.flatten_output_size_for_value_head)
        latent_state_policy = policy.reshape(-1, self.flatten_output_size_for_policy_head)

        # TODO: world_model_latent_history.squeeze(0) shape: (num_layers * num_directions, batch_size, hidden_size) ->  ( batch_size, hidden_size)
        latent_history_value = torch.cat([latent_state_value, world_model_latent_history.squeeze(0)], dim=1)
        latent_history_policy = torch.cat([latent_state_policy, world_model_latent_history.squeeze(0)], dim=1)

        value = self.fc_value(latent_history_value)
        policy = self.fc_policy(latent_history_policy)
        return policy, value

<|MERGE_RESOLUTION|>--- conflicted
+++ resolved
@@ -16,13 +16,8 @@
 import torch.nn.init as init
 from ding.torch_utils import MLP, ResBlock
 from ding.utils import SequenceType
-<<<<<<< HEAD
-import torch.nn.init as init
-import torch.nn.functional as F
-=======
 from ditk import logging
 
->>>>>>> 540bdcbd
 
 # use dataclass to make the output of network more convenient to use
 @dataclass
@@ -55,20 +50,6 @@
     latent_state: torch.Tensor
 
 
-<<<<<<< HEAD
-
-class SimNorm(nn.Module):
-    """
-    Simplicial normalization.
-    Adapted from https://arxiv.org/abs/2204.00616.
-    """
-
-    def __init__(self, simnorm_dim):
-        super().__init__()
-        self.dim = simnorm_dim
-
-    def forward(self, x):
-=======
 class SimNorm(nn.Module):
 
     def __init__(self, simnorm_dim: int) -> None:
@@ -90,7 +71,6 @@
         Returns:
             - x (:obj:`torch.Tensor`): The normalized tensor.
         """
->>>>>>> 540bdcbd
         shp = x.shape
         # Ensure that there is at least one simplex to normalize across.
         if shp[1] != 0:
@@ -100,12 +80,6 @@
         else:
             return x
 
-<<<<<<< HEAD
-    def __repr__(self):
-        return f"SimNorm(dim={self.dim})"
-
-
-=======
     def __repr__(self) -> str:
         """
         Overview:
@@ -187,7 +161,6 @@
         self.backward_handler.remove()
 
 
->>>>>>> 540bdcbd
 class DownSample(nn.Module):
 
     def __init__(self, observation_shape: SequenceType, out_channels: int,
@@ -304,10 +277,6 @@
             norm_type: str = 'BN',
             embedding_dim: int = 256,
             group_size: int = 8,
-<<<<<<< HEAD
-            use_sim_norm: bool = False,
-=======
->>>>>>> 540bdcbd
     ) -> None:
         """
         Overview:
@@ -393,9 +362,6 @@
             x = self.activation(x)
         for block in self.resblocks:
             x = block(x)
-<<<<<<< HEAD
-
-=======
 
         # NOTE: very important. 
         # for atari (64,8,8), flatten_size = 4096 -> 768
@@ -498,7 +464,6 @@
         for block in self.resblocks:
             x = block(x)
 
->>>>>>> 540bdcbd
         if self.use_sim_norm:
             # NOTE: very important. 
             # for atari 64,8,8 = 4096 -> 768
@@ -514,11 +479,7 @@
             observation_shape: int,
             hidden_channels: int = 64,
             layer_num: int = 2,
-<<<<<<< HEAD
-            activation: nn.Module = nn.GELU(),
-=======
             activation: nn.Module = nn.GELU(approximate='tanh'),
->>>>>>> 540bdcbd
             norm_type: Optional[str] = 'BN',
             group_size: int = 8,
     ) -> torch.Tensor:
@@ -563,8 +524,6 @@
         x = self.sim_norm(x)
         return x
 
-<<<<<<< HEAD
-=======
 
 class LatentDecoder(nn.Module):
     
@@ -788,7 +747,6 @@
         """
         x = self.fc_representation(x)
         return x
->>>>>>> 540bdcbd
 
 
 class PredictionNetwork(nn.Module):
