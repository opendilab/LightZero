"""
Overview:
    In this Python file, we provide a collection of reusable model templates designed to streamline the development
    process for various custom algorithms. By utilizing these pre-built model templates, users can quickly adapt and
    customize their custom algorithms, ensuring efficient and effective development.
    BTW, users can refer to the unittest of these model templates to learn how to use them.
"""
import math
from typing import Optional, Tuple
from dataclasses import dataclass
import numpy as np
import torch
import torch.nn as nn
from ding.torch_utils import MLP, ResBlock
from ding.utils import SequenceType


# use dataclass to make the output of network more convenient to use
@dataclass
class EZNetworkOutput:
    # output format of the EfficientZero model
    value: torch.Tensor
    value_prefix: torch.Tensor
    policy_logits: torch.Tensor
    latent_state: torch.Tensor
    reward_hidden_state: Tuple[torch.Tensor]


@dataclass
class MZNetworkOutput:
    # output format of the MuZero model
    value: torch.Tensor
    reward: torch.Tensor
    policy_logits: torch.Tensor
    latent_state: torch.Tensor


class DownSample(nn.Module):
            
    def __init__(self, observation_shape: SequenceType, out_channels: int, activation: nn.Module = nn.ReLU(inplace=True),
                 norm_type: Optional[str] = 'BN',
                 ) -> None:
        """
        Overview:
            Define downSample convolution network. Encode the observation into hidden state.
            This network is often used in video games like Atari. In board games like go and chess,
            we don't need this module.
        Arguments:
            - observation_shape (:obj:`SequenceType`): The shape of observation space, e.g. [C, W, H]=[12, 96, 96]
                for video games like atari, RGB 3 channel times stack 4 frames.
            - out_channels (:obj:`int`): The output channels of output hidden state.
            - activation (:obj:`nn.Module`): The activation function used in network, defaults to nn.ReLU(). \
                Use the inplace operation to speed up.
            - norm_type (:obj:`Optional[str]`): The normalization type used in network, defaults to 'BN'. 
        """
        super().__init__()
        assert norm_type in ['BN', 'LN'], "norm_type must in ['BN', 'LN']"

        self.conv1 = nn.Conv2d(
            observation_shape[0],
            out_channels // 2,
            kernel_size=3,
            stride=2,
            padding=1,
            bias=False,  # disable bias for better convergence
        )
        if norm_type == 'BN':
            self.norm1 = nn.BatchNorm2d(out_channels // 2)
        elif norm_type == 'LN':
            self.norm1 = nn.LayerNorm([out_channels // 2, observation_shape[-2] // 2, observation_shape[-1] // 2])

        self.resblocks1 = nn.ModuleList(
            [
                ResBlock(
                    in_channels=out_channels // 2,
                    activation=activation,
                    norm_type='BN',
                    res_type='basic',
                    bias=False
                ) for _ in range(1)
            ]
        )
        self.conv2 = nn.Conv2d(
            out_channels // 2,
            out_channels,
            kernel_size=3,
            stride=2,
            padding=1,
            bias=False,
        )
        self.downsample_block = ResBlock(
            in_channels=out_channels // 2,
            out_channels=out_channels,
            activation=activation,
            norm_type='BN',
            res_type='downsample',
            bias=False
        )
        self.resblocks2 = nn.ModuleList(
            [
                ResBlock(
                    in_channels=out_channels, activation=activation, norm_type='BN', res_type='basic', bias=False
                ) for _ in range(1)
            ]
        )
        self.pooling1 = nn.AvgPool2d(kernel_size=3, stride=2, padding=1)
        self.resblocks3 = nn.ModuleList(
            [
                ResBlock(
                    in_channels=out_channels, activation=activation, norm_type='BN', res_type='basic', bias=False
                ) for _ in range(1)
            ]
        )
        self.pooling2 = nn.AvgPool2d(kernel_size=3, stride=2, padding=1)
        self.activation = activation

    def forward(self, x: torch.Tensor) -> torch.Tensor:
        """
        Shapes:
            - x (:obj:`torch.Tensor`): :math:`(B, C_in, W, H)`, where B is batch size, C_in is channel, W is width, \
                H is height.
            - output (:obj:`torch.Tensor`): :math:`(B, C_out, W_, H_)`, where B is batch size, C_out is channel, W_ is \
                output width, H_ is output height.
        """
        x = self.conv1(x)
        x = self.norm1(x)
        x = self.activation(x)

        for block in self.resblocks1:
            x = block(x)
        x = self.downsample_block(x)
        for block in self.resblocks2:
            x = block(x)
        x = self.pooling1(x)
        for block in self.resblocks3:
            x = block(x)
        output = self.pooling2(x)
        return output


class RepresentationNetwork(nn.Module):

    def __init__(
            self,
            observation_shape: SequenceType = (12, 96, 96),
            num_res_blocks: int = 1,
            num_channels: int = 64,
            downsample: bool = True,
            activation: nn.Module = nn.ReLU(inplace=True),
            norm_type: str = 'BN',
    ) -> None:
        """
        Overview:
            Representation network used in MuZero and derived algorithms. Encode the 2D image obs into hidden state.
        Arguments:
            - observation_shape (:obj:`SequenceType`): The shape of observation space, e.g. [C, W, H]=[12, 96, 96]
                for video games like atari, RGB 3 channel times stack 4 frames.
            - num_res_blocks (:obj:`int`): The number of residual blocks.
            - num_channels (:obj:`int`): The channel of output hidden state.
            - downsample (:obj:`bool`): Whether to do downsampling for observations in ``representation_network``, \
                defaults to True. This option is often used in video games like Atari. In board games like go, \
                we don't need this module.
            - activation (:obj:`nn.Module`): The activation function used in network, defaults to nn.ReLU(). \
                Use the inplace operation to speed up.
            - norm_type (:obj:`str`): The type of normalization in networks. defaults to 'BN'.
        """
        super().__init__()
        assert norm_type in ['BN', 'LN'], "norm_type must in ['BN', 'LN']"

        self.downsample = downsample
        if self.downsample:
            self.downsample_net = DownSample(
                observation_shape,
                num_channels,
                activation=activation,
                norm_type=norm_type,
            )
        else:
            self.conv = nn.Conv2d(observation_shape[0], num_channels, kernel_size=3, stride=1, padding=1, bias=False)

            if norm_type == 'BN':
                self.norm = nn.BatchNorm2d(num_channels)
            elif norm_type == 'LN':
                if downsample:
                    self.norm = nn.LayerNorm([num_channels, math.ceil(observation_shape[-2] / 16), math.ceil(observation_shape[-1] / 16)])
                else:
                    self.norm = nn.LayerNorm([num_channels, observation_shape[-2], observation_shape[-1]])
            
        self.resblocks = nn.ModuleList(
            [
                ResBlock(
                    in_channels=num_channels, activation=activation, norm_type='BN', res_type='basic', bias=False
                ) for _ in range(num_res_blocks)
            ]
        )
        self.activation = activation

    def forward(self, x: torch.Tensor) -> torch.Tensor:
        """
        Shapes:
            - x (:obj:`torch.Tensor`): :math:`(B, C_in, W, H)`, where B is batch size, C_in is channel, W is width, \
                H is height.
            - output (:obj:`torch.Tensor`): :math:`(B, C_out, W_, H_)`, where B is batch size, C_out is channel, W_ is \
                output width, H_ is output height.
        """
        if self.downsample:
            x = self.downsample_net(x)
        else:
            x = self.conv(x)
            x = self.norm(x)
            x = self.activation(x)

        for block in self.resblocks:
            x = block(x)
        return x

    def get_param_mean(self) -> float:
        """
        Overview:
            Get the mean of parameters in the network for debug and visualization.
        Returns:
            - mean (:obj:`float`): The mean of parameters in the network.
        """
        mean = []
        for name, param in self.named_parameters():
            mean += np.abs(param.detach().cpu().numpy().reshape(-1)).tolist()
        mean = sum(mean) / len(mean)
        return mean


class RepresentationNetworkMLP(nn.Module):

    def __init__(
            self,
            observation_shape: int,
            hidden_channels: int = 64,
            layer_num: int = 2,
            activation: Optional[nn.Module] = nn.ReLU(inplace=True),
            last_linear_layer_init_zero: bool = True,
            norm_type: Optional[str] = 'BN',
    ) -> torch.Tensor:
        """
        Overview:
            Representation network used in MuZero and derived algorithms. Encode the vector obs into latent state \
                with Multi-Layer Perceptron (MLP).
        Arguments:
            - observation_shape (:obj:`int`): The shape of vector observation space, e.g. N = 10.
            - num_res_blocks (:obj:`int`): The number of residual blocks.
            - hidden_channels (:obj:`int`): The channel of output hidden state.
            - downsample (:obj:`bool`): Whether to do downsampling for observations in ``representation_network``, \
                defaults to True. This option is often used in video games like Atari. In board games like go, \
                we don't need this module.
            - activation (:obj:`nn.Module`): The activation function used in network, defaults to nn.ReLU(). \
                Use the inplace operation to speed up.
            - last_linear_layer_init_zero (:obj:`bool`): Whether to initialize the last linear layer with zeros, \
                which can provide stable zero outputs in the beginning, defaults to True.
            - norm_type (:obj:`str`): The type of normalization in networks. defaults to 'BN'.
        """
        super().__init__()
        self.fc_representation = MLP(
            in_channels=observation_shape,
            hidden_channels=hidden_channels,
            out_channels=hidden_channels,
            layer_num=layer_num,
            activation=activation,
            norm_type=norm_type,
<<<<<<< HEAD
            output_activation=False,
            output_norm=False,
            last_linear_layer_init_zero=last_linear_layer_init_zero
=======
            # don't use activation and norm in the last layer of representation network is important for convergence.
            output_activation=False,
            output_norm=False,
            # last_linear_layer_init_zero=True is beneficial for convergence speed.
            last_linear_layer_init_zero=True,
>>>>>>> 4aac8377
        )

    def forward(self, x: torch.Tensor) -> torch.Tensor:
        """
        Shapes:
            - x (:obj:`torch.Tensor`): :math:`(B, N)`, where B is batch size, N is the length of vector observation.
            - output (:obj:`torch.Tensor`): :math:`(B, hidden_channels)`, where B is batch size.
        """
        return self.fc_representation(x)


class PredictionNetwork(nn.Module):

    def __init__(
            self,
            observation_shape: SequenceType,
            action_space_size: int,
            num_res_blocks: int,
            num_channels: int,
            value_head_channels: int,
            policy_head_channels: int,
            fc_value_layers: int,
            fc_policy_layers: int,
            output_support_size: int,
            flatten_output_size_for_value_head: int,
            flatten_output_size_for_policy_head: int,
            downsample: bool = False,
            last_linear_layer_init_zero: bool = True,
            activation: nn.Module = nn.ReLU(inplace=True),
            norm_type: Optional[str] = 'BN',
    ) -> None:
        """
        Overview:
            The definition of policy and value prediction network, which is used to predict value and policy by the
            given latent state.
        Arguments:
            - observation_shape (:obj:`SequenceType`): The shape of observation space, e.g. (C, H, W) for image.
            - action_space_size: (:obj:`int`): Action space size, usually an integer number for discrete action space.
            - num_res_blocks (:obj:`int`): The number of res blocks in AlphaZero model.
            - num_channels (:obj:`int`): The channels of hidden states.
            - value_head_channels (:obj:`int`): The channels of value head.
            - policy_head_channels (:obj:`int`): The channels of policy head.
            - fc_value_layers (:obj:`SequenceType`): The number of hidden layers used in value head (MLP head).
            - fc_policy_layers (:obj:`SequenceType`): The number of hidden layers used in policy head (MLP head).
            - output_support_size (:obj:`int`): The size of categorical value output.
            - self_supervised_learning_loss (:obj:`bool`): Whether to use self_supervised_learning related networks \
            - flatten_output_size_for_value_head (:obj:`int`): The size of flatten hidden states, i.e. the input size \
                of the value head.
            - flatten_output_size_for_policy_head (:obj:`int`): The size of flatten hidden states, i.e. the input size \
                of the policy head.
            - downsample (:obj:`bool`): Whether to do downsampling for observations in ``representation_network``.
            - last_linear_layer_init_zero (:obj:`bool`): Whether to use zero initializations for the last layer of \
                dynamics/prediction mlp, default sets it to True.
            - activation (:obj:`Optional[nn.Module]`): Activation function used in network, which often use in-place \
                operation to speedup, e.g. ReLU(inplace=True).
            - norm_type (:obj:`str`): The type of normalization in networks. defaults to 'BN'.
        """
        super(PredictionNetwork, self).__init__()
        assert norm_type in ['BN', 'LN'], "norm_type must in ['BN', 'LN']"

        self.resblocks = nn.ModuleList(
            [
                ResBlock(
                    in_channels=num_channels, activation=activation, norm_type='BN', res_type='basic', bias=False
                ) for _ in range(num_res_blocks)
            ]
        )

        self.conv1x1_value = nn.Conv2d(num_channels, value_head_channels, 1)
        self.conv1x1_policy = nn.Conv2d(num_channels, policy_head_channels, 1)
        
        if norm_type == 'BN':
            self.norm_value = nn.BatchNorm2d(value_head_channels)
            self.norm_policy = nn.BatchNorm2d(policy_head_channels)
        elif norm_type == 'LN':
            if downsample:
                self.norm_value = nn.LayerNorm([value_head_channels, math.ceil(observation_shape[-2] / 16), math.ceil(observation_shape[-1] / 16)])
                self.norm_policy = nn.LayerNorm([policy_head_channels, math.ceil(observation_shape[-2] / 16), math.ceil(observation_shape[-1] / 16)])
            else:
                self.norm_value = nn.LayerNorm([value_head_channels, observation_shape[-2], observation_shape[-1]])
                self.norm_policy = nn.LayerNorm([policy_head_channels, observation_shape[-2], observation_shape[-1]])
        
        self.flatten_output_size_for_value_head = flatten_output_size_for_value_head
        self.flatten_output_size_for_policy_head = flatten_output_size_for_policy_head
        self.activation = activation

        self.fc_value = MLP(
            in_channels=self.flatten_output_size_for_value_head,
            hidden_channels=fc_value_layers[0],
            out_channels=output_support_size,
            layer_num=len(fc_value_layers) + 1,
            activation=self.activation,
<<<<<<< HEAD
            norm_type='BN',
            output_activation=False,
            output_norm=False,
=======
            norm_type=norm_type,
            output_activation=False,
            output_norm=False,
            # last_linear_layer_init_zero=True is beneficial for convergence speed.
>>>>>>> 4aac8377
            last_linear_layer_init_zero=last_linear_layer_init_zero
        )
        self.fc_policy = MLP(
            in_channels=self.flatten_output_size_for_policy_head,
            hidden_channels=fc_policy_layers[0],
            out_channels=action_space_size,
            layer_num=len(fc_policy_layers) + 1,
            activation=self.activation,
<<<<<<< HEAD
            norm_type='BN',
            output_activation=False,
            output_norm=False,
=======
            norm_type=norm_type,
            output_activation=False,
            output_norm=False,
            # last_linear_layer_init_zero=True is beneficial for convergence speed.
>>>>>>> 4aac8377
            last_linear_layer_init_zero=last_linear_layer_init_zero
        )

    def forward(self, latent_state: torch.Tensor) -> Tuple[torch.Tensor, torch.Tensor]:
        """
        Overview:
            Forward computation of the prediction network.
        Arguments:
            - latent_state (:obj:`torch.Tensor`): input tensor with shape (B, latent_state_dim).
        Returns:
            - policy (:obj:`torch.Tensor`): policy tensor with shape (B, action_space_size).
            - value (:obj:`torch.Tensor`): value tensor with shape (B, output_support_size).
        """
        for res_block in self.resblocks:
            latent_state = res_block(latent_state)

        value = self.conv1x1_value(latent_state)
        value = self.norm_value(value)
        value = self.activation(value)

        policy = self.conv1x1_policy(latent_state)
        policy = self.norm_policy(policy)
        policy = self.activation(policy)

        value = value.reshape(-1, self.flatten_output_size_for_value_head)
        policy = policy.reshape(-1, self.flatten_output_size_for_policy_head)

        value = self.fc_value(value)
        policy = self.fc_policy(policy)
        return policy, value


class PredictionNetworkMLP(nn.Module):

    def __init__(
            self,
            action_space_size,
            num_channels,
            common_layer_num: int = 2,
            fc_value_layers: SequenceType = [32],
            fc_policy_layers: SequenceType = [32],
            output_support_size: int = 601,
            last_linear_layer_init_zero: bool = True,
            activation: Optional[nn.Module] = nn.ReLU(inplace=True),
            norm_type: Optional[str] = 'BN',
    ):
        """
        Overview:
            The definition of policy and value prediction network with Multi-Layer Perceptron (MLP),
            which is used to predict value and policy by the given latent state.
        Arguments:
            - action_space_size: (:obj:`int`): Action space size, usually an integer number. For discrete action \
                space, it is the number of discrete actions.
            - num_channels (:obj:`int`): The channels of latent states.
            - fc_value_layers (:obj:`SequenceType`): The number of hidden layers used in value head (MLP head).
            - fc_policy_layers (:obj:`SequenceType`): The number of hidden layers used in policy head (MLP head).
            - output_support_size (:obj:`int`): The size of categorical value output.
            - last_linear_layer_init_zero (:obj:`bool`): Whether to use zero initializations for the last layer of \
                dynamics/prediction mlp, default sets it to True.
            - activation (:obj:`Optional[nn.Module]`): Activation function used in network, which often use in-place \
                operation to speedup, e.g. ReLU(inplace=True).
            - norm_type (:obj:`str`): The type of normalization in networks. defaults to 'BN'.
        """
        super().__init__()
        self.num_channels = num_channels

        # ******* common backbone ******
        self.fc_prediction_common = MLP(
            in_channels=self.num_channels,
            hidden_channels=self.num_channels,
            out_channels=self.num_channels,
            layer_num=common_layer_num,
            activation=activation,
<<<<<<< HEAD
            norm_type='BN',
            output_activation=False,
            last_linear_layer_init_zero=last_linear_layer_init_zero
=======
            norm_type=norm_type,
            output_activation=True,
            output_norm=True,
            # last_linear_layer_init_zero=False is important for convergence
            last_linear_layer_init_zero=False,
>>>>>>> 4aac8377
        )

        # ******* value and policy head ******
        self.fc_value_head = MLP(
            in_channels=self.num_channels,
            hidden_channels=fc_value_layers[0],
            out_channels=output_support_size,
            layer_num=len(fc_value_layers) + 1,
            activation=activation,
<<<<<<< HEAD
            norm_type='BN',
            output_activation=False,
=======
            norm_type=norm_type,
            output_activation=False,
            output_norm=False,
            # last_linear_layer_init_zero=True is beneficial for convergence speed.
>>>>>>> 4aac8377
            last_linear_layer_init_zero=last_linear_layer_init_zero
        )
        self.fc_policy_head = MLP(
            in_channels=self.num_channels,
            hidden_channels=fc_policy_layers[0],
            out_channels=action_space_size,
            layer_num=len(fc_policy_layers) + 1,
            activation=activation,
<<<<<<< HEAD
            norm_type='BN',
            output_activation=False,
=======
            norm_type=norm_type,
            output_activation=False,
            output_norm=False,
            # last_linear_layer_init_zero=True is beneficial for convergence speed.
>>>>>>> 4aac8377
            last_linear_layer_init_zero=last_linear_layer_init_zero
        )

    def forward(self, latent_state: torch.Tensor):
        """
        Overview:
            Forward computation of the prediction network.
        Arguments:
            - latent_state (:obj:`torch.Tensor`): input tensor with shape (B, latent_state_dim).
        Returns:
            - policy (:obj:`torch.Tensor`): policy tensor with shape (B, action_space_size).
            - value (:obj:`torch.Tensor`): value tensor with shape (B, output_support_size).
        """
        x_prediction_common = self.fc_prediction_common(latent_state)

        value = self.fc_value_head(x_prediction_common)
        policy = self.fc_policy_head(x_prediction_common)
        return policy, value<|MERGE_RESOLUTION|>--- conflicted
+++ resolved
@@ -264,17 +264,11 @@
             layer_num=layer_num,
             activation=activation,
             norm_type=norm_type,
-<<<<<<< HEAD
-            output_activation=False,
-            output_norm=False,
-            last_linear_layer_init_zero=last_linear_layer_init_zero
-=======
             # don't use activation and norm in the last layer of representation network is important for convergence.
             output_activation=False,
             output_norm=False,
             # last_linear_layer_init_zero=True is beneficial for convergence speed.
             last_linear_layer_init_zero=True,
->>>>>>> 4aac8377
         )
 
     def forward(self, x: torch.Tensor) -> torch.Tensor:
@@ -367,16 +361,10 @@
             out_channels=output_support_size,
             layer_num=len(fc_value_layers) + 1,
             activation=self.activation,
-<<<<<<< HEAD
-            norm_type='BN',
-            output_activation=False,
-            output_norm=False,
-=======
             norm_type=norm_type,
             output_activation=False,
             output_norm=False,
             # last_linear_layer_init_zero=True is beneficial for convergence speed.
->>>>>>> 4aac8377
             last_linear_layer_init_zero=last_linear_layer_init_zero
         )
         self.fc_policy = MLP(
@@ -385,16 +373,10 @@
             out_channels=action_space_size,
             layer_num=len(fc_policy_layers) + 1,
             activation=self.activation,
-<<<<<<< HEAD
-            norm_type='BN',
-            output_activation=False,
-            output_norm=False,
-=======
             norm_type=norm_type,
             output_activation=False,
             output_norm=False,
             # last_linear_layer_init_zero=True is beneficial for convergence speed.
->>>>>>> 4aac8377
             last_linear_layer_init_zero=last_linear_layer_init_zero
         )
 
@@ -468,17 +450,11 @@
             out_channels=self.num_channels,
             layer_num=common_layer_num,
             activation=activation,
-<<<<<<< HEAD
-            norm_type='BN',
-            output_activation=False,
-            last_linear_layer_init_zero=last_linear_layer_init_zero
-=======
             norm_type=norm_type,
             output_activation=True,
             output_norm=True,
             # last_linear_layer_init_zero=False is important for convergence
             last_linear_layer_init_zero=False,
->>>>>>> 4aac8377
         )
 
         # ******* value and policy head ******
@@ -488,15 +464,10 @@
             out_channels=output_support_size,
             layer_num=len(fc_value_layers) + 1,
             activation=activation,
-<<<<<<< HEAD
-            norm_type='BN',
-            output_activation=False,
-=======
             norm_type=norm_type,
             output_activation=False,
             output_norm=False,
             # last_linear_layer_init_zero=True is beneficial for convergence speed.
->>>>>>> 4aac8377
             last_linear_layer_init_zero=last_linear_layer_init_zero
         )
         self.fc_policy_head = MLP(
@@ -505,15 +476,10 @@
             out_channels=action_space_size,
             layer_num=len(fc_policy_layers) + 1,
             activation=activation,
-<<<<<<< HEAD
-            norm_type='BN',
-            output_activation=False,
-=======
             norm_type=norm_type,
             output_activation=False,
             output_norm=False,
             # last_linear_layer_init_zero=True is beneficial for convergence speed.
->>>>>>> 4aac8377
             last_linear_layer_init_zero=last_linear_layer_init_zero
         )
 
