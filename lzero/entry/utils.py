--- conflicted
+++ resolved
@@ -4,11 +4,8 @@
 import psutil
 from pympler.asizeof import asizeof
 from tensorboardX import SummaryWriter
-<<<<<<< HEAD
 from typing import Optional, Callable
 import torch
-=======
->>>>>>> 3a2654ed
 
 
 def initialize_zeros_batch(observation_shape, batch_size, device):
