import logging
import os
from functools import partial
from typing import Tuple, Optional

import torch
import wandb
from ding.config import compile_config
from ding.envs import create_env_manager
from ding.envs import get_vec_env_setting
from ding.policy import create_policy
from ding.rl_utils import get_epsilon_greedy_fn
from ding.utils import set_pkg_seed, get_rank
from ding.worker import BaseLearner
from tensorboardX import SummaryWriter
from torch.utils.tensorboard import SummaryWriter

from lzero.entry.utils import log_buffer_memory_usage
from lzero.policy import visit_count_temperature
from lzero.policy.random_policy import LightZeroRandomPolicy
from lzero.worker import MuZeroEvaluator as Evaluator
from lzero.worker import MuZeroCollector as Collector
from .utils import random_collect


def train_unizero(
        input_cfg: Tuple[dict, dict],
        seed: int = 0,
        model: Optional[torch.nn.Module] = None,
        model_path: Optional[str] = None,
        max_train_iter: Optional[int] = int(1e10),
        max_env_step: Optional[int] = int(1e10),
) -> 'Policy':
    """
    Overview:
        The train entry for UniZero, proposed in our paper UniZero: Generalized and Efficient Planning with Scalable Latent World Models.
        UniZero aims to enhance the planning capabilities of reinforcement learning agents by addressing the limitations found in MuZero-style algorithms,
        particularly in environments requiring the capture of long-term dependencies. More details can be found in https://arxiv.org/abs/2406.10667.
    Arguments:
        - input_cfg (:obj:`Tuple[dict, dict]`): Config in dict type.
            ``Tuple[dict, dict]`` type means [user_config, create_cfg].
        - seed (:obj:`int`): Random seed.
        - model (:obj:`Optional[torch.nn.Module]`): Instance of torch.nn.Module.
        - model_path (:obj:`Optional[str]`): The pretrained model path, which should
            point to the ckpt file of the pretrained model, and an absolute path is recommended.
            In LightZero, the path is usually something like ``exp_name/ckpt/ckpt_best.pth.tar``.
        - max_train_iter (:obj:`Optional[int]`): Maximum policy update iterations in training.
        - max_env_step (:obj:`Optional[int]`): Maximum collected environment interaction steps.
    Returns:
        - policy (:obj:`Policy`): Converged policy.
    """

    cfg, create_cfg = input_cfg

    # Ensure the specified policy type is supported
    assert create_cfg.policy.type in ['unizero', 'sampled_unizero'], "train_unizero entry now only supports the following algo.: 'unizero', 'sampled_unizero'"

    # Import the correct GameBuffer class based on the policy type
    game_buffer_classes = {'unizero': 'UniZeroGameBuffer', 'sampled_unizero': 'SampledUniZeroGameBuffer'}

    GameBuffer = getattr(__import__('lzero.mcts', fromlist=[game_buffer_classes[create_cfg.policy.type]]),
                         game_buffer_classes[create_cfg.policy.type])

    # Set device based on CUDA availability
    cfg.policy.device = cfg.policy.model.world_model_cfg.device if torch.cuda.is_available() else 'cpu'
    logging.info(f'cfg.policy.device: {cfg.policy.device}')

    # Compile the configuration
    cfg = compile_config(cfg, seed=seed, env=None, auto=True, create_cfg=create_cfg, save_cfg=True)

    # Create main components: env, policy
    env_fn, collector_env_cfg, evaluator_env_cfg = get_vec_env_setting(cfg.env)
    collector_env = create_env_manager(cfg.env.manager, [partial(env_fn, cfg=c) for c in collector_env_cfg])
    evaluator_env = create_env_manager(cfg.env.manager, [partial(env_fn, cfg=c) for c in evaluator_env_cfg])

    collector_env.seed(cfg.seed)
    evaluator_env.seed(cfg.seed, dynamic_seed=False)
    set_pkg_seed(cfg.seed, use_cuda=torch.cuda.is_available())

    if cfg.policy.use_wandb:
        # Initialize wandb
        wandb.init(
            project="LightZero",
            config=cfg,
            sync_tensorboard=False,
            monitor_gym=False,
            save_code=True,
        )

    policy = create_policy(cfg.policy, model=model, enable_field=['learn', 'collect', 'eval'])

    # Load pretrained model if specified
    if model_path is not None:
        logging.info(f'Loading model from {model_path} begin...')
        policy.learn_mode.load_state_dict(torch.load(model_path, map_location=cfg.policy.device))
        logging.info(f'Loading model from {model_path} end!')

    # Create worker components: learner, collector, evaluator, replay buffer, commander
    tb_logger = SummaryWriter(os.path.join('./{}/log/'.format(cfg.exp_name), 'serial')) if get_rank() == 0 else None
    learner = BaseLearner(cfg.policy.learn.learner, policy.learn_mode, tb_logger, exp_name=cfg.exp_name)

    # MCTS+RL algorithms related core code
    policy_config = cfg.policy
    replay_buffer = GameBuffer(policy_config)
    collector = Collector(env=collector_env, policy=policy.collect_mode, tb_logger=tb_logger, exp_name=cfg.exp_name,
                          policy_config=policy_config)
    evaluator = Evaluator(eval_freq=cfg.policy.eval_freq, n_evaluator_episode=cfg.env.n_evaluator_episode,
                          stop_value=cfg.env.stop_value, env=evaluator_env, policy=policy.eval_mode,
                          tb_logger=tb_logger, exp_name=cfg.exp_name, policy_config=policy_config)

    # Learner's before_run hook
    learner.call_hook('before_run')
    if policy_config.use_wandb:
        policy.set_train_iter_env_step(learner.train_iter, collector.envstep)

    # Collect random data before training
    if cfg.policy.random_collect_episode_num > 0:
        random_collect(cfg.policy, policy, LightZeroRandomPolicy, collector, collector_env, replay_buffer)

    batch_size = policy._cfg.batch_size

<<<<<<< HEAD
    # TODO: for visualize
    # stop, reward = evaluator.eval(learner.save_checkpoint, learner.train_iter, collector.envstep)
    # import sys; sys.exit(0)

=======
>>>>>>> 5614025d
    while True:
        # Log buffer memory usage
        log_buffer_memory_usage(learner.train_iter, replay_buffer, tb_logger)

        # Set temperature for visit count distributions
        collect_kwargs = {
            'temperature': visit_count_temperature(
                policy_config.manual_temperature_decay,
                policy_config.fixed_temperature_value,
                policy_config.threshold_training_steps_for_final_temperature,
                trained_steps=learner.train_iter
            ),
            'epsilon': 0.0  # Default epsilon value
        }

        # Configure epsilon for epsilon-greedy exploration
        if policy_config.eps.eps_greedy_exploration_in_collect:
            epsilon_greedy_fn = get_epsilon_greedy_fn(
                start=policy_config.eps.start,
                end=policy_config.eps.end,
                decay=policy_config.eps.decay,
                type_=policy_config.eps.type
            )
            collect_kwargs['epsilon'] = epsilon_greedy_fn(collector.envstep)

        # Evaluate policy performance
        if evaluator.should_eval(learner.train_iter):
            stop, reward = evaluator.eval(learner.save_checkpoint, learner.train_iter, collector.envstep)
            if stop:
                break

        # Collect new data
        new_data = collector.collect(train_iter=learner.train_iter, policy_kwargs=collect_kwargs)

        # Determine updates per collection
        update_per_collect = cfg.policy.update_per_collect
        if update_per_collect is None:
            # update_per_collect is None, then update_per_collect is set to the number of collected transitions multiplied by the replay_ratio.
            # The length of game_segment (i.e., len(game_segment.action_segment)) can be smaller than cfg.policy.game_segment_length if it represents the final segment of the game.
            # On the other hand, its length will be less than cfg.policy.game_segment_length + padding_length when it is not the last game segment. Typically, padding_length is the sum of unroll_steps and td_steps.
            collected_transitions_num = sum(min(len(game_segment), cfg.policy.game_segment_length) for game_segment in new_data[0])
            update_per_collect = int(collected_transitions_num * cfg.policy.replay_ratio)

        # Update replay buffer
        replay_buffer.push_game_segments(new_data)
        replay_buffer.remove_oldest_data_to_fit()

        # Train the policy if sufficient data is available
        if collector.envstep > cfg.policy.train_start_after_envsteps:
            if cfg.policy.sample_type == 'episode':
                data_sufficient = replay_buffer.get_num_of_game_segments() > batch_size
            else:
                data_sufficient = replay_buffer.get_num_of_transitions() > batch_size
            if not data_sufficient:
                logging.warning(
                    f'The data in replay_buffer is not sufficient to sample a mini-batch: '
                    f'batch_size: {batch_size}, replay_buffer: {replay_buffer}. Continue to collect now ....'
                )
                continue

            for i in range(update_per_collect):
                train_data = replay_buffer.sample(batch_size, policy)
                if cfg.policy.reanalyze_ratio > 0 and i % 20 == 0:
                    # Clear caches and precompute positional embedding matrices
                    policy.recompute_pos_emb_diff_and_clear_cache()  # TODO

<<<<<<< HEAD
=======
                if policy_config.use_wandb:
                    policy.set_train_iter_env_step(learner.train_iter, collector.envstep)

                train_data.append({'train_which_component': 'transformer'})
>>>>>>> 5614025d
                log_vars = learner.train(train_data, collector.envstep)

                if cfg.policy.use_priority:
                    replay_buffer.update_priority(train_data, log_vars[0]['value_priority_orig'])

        policy.recompute_pos_emb_diff_and_clear_cache()

        # Check stopping criteria
        if collector.envstep >= max_env_step or learner.train_iter >= max_train_iter:
            break

    learner.call_hook('after_run')
    wandb.finish()
    return policy<|MERGE_RESOLUTION|>--- conflicted
+++ resolved
@@ -119,13 +119,10 @@
 
     batch_size = policy._cfg.batch_size
 
-<<<<<<< HEAD
     # TODO: for visualize
     # stop, reward = evaluator.eval(learner.save_checkpoint, learner.train_iter, collector.envstep)
     # import sys; sys.exit(0)
 
-=======
->>>>>>> 5614025d
     while True:
         # Log buffer memory usage
         log_buffer_memory_usage(learner.train_iter, replay_buffer, tb_logger)
@@ -192,13 +189,10 @@
                     # Clear caches and precompute positional embedding matrices
                     policy.recompute_pos_emb_diff_and_clear_cache()  # TODO
 
-<<<<<<< HEAD
-=======
                 if policy_config.use_wandb:
                     policy.set_train_iter_env_step(learner.train_iter, collector.envstep)
 
                 train_data.append({'train_which_component': 'transformer'})
->>>>>>> 5614025d
                 log_vars = learner.train(train_data, collector.envstep)
 
                 if cfg.policy.use_priority:
