import copy
<<<<<<< HEAD
import random
=======
import os
>>>>>>> 0fe817e1
from datetime import datetime
from typing import Union, Optional, Dict

import gymnasium as gym
import numpy as np
from ding.envs import BaseEnv, BaseEnvTimestep
from ding.envs import ObsPlusPrevActRewWrapper
from ding.torch_utils import to_ndarray
from ding.utils import ENV_REGISTRY
from easydict import EasyDict
import matplotlib.pyplot as plt
from matplotlib import animation


@ENV_REGISTRY.register('cartpole_lightzero')
class CartPoleEnv(BaseEnv):
    """
    LightZero version of the classic CartPole environment. This class includes methods for resetting, closing, and
    stepping through the environment, as well as seeding for reproducibility, saving replay videos, and generating random
    actions. It also includes properties for accessing the observation space, action space, and reward space of the
    environment.
    """

    config = dict(
        # env_id (str): The name of the CartPole environment.
        env_id="CartPole-v0",
<<<<<<< HEAD
        # enable_chance (bool): Whether to enable chance in observation.
        # If enabled, one of the first 3 values of observation will be multiplied by 2.
        # used for testing chance encoder in stochastic_muzero.
        # chance space is 3.
        enable_chance=False,
        # replay_path (str): The path to save the replay video. If None, the replay will not be saved.
        # Only effective when env_manager.type is 'base'.
        replay_path=None,
=======
        # save_replay_gif (bool): If True, saves the replay as a gif.
        save_replay_gif=False,
        # replay_path_gif (str or None): The path to save the gif replay. If None, gif will not be saved.
        replay_path_gif=None,
>>>>>>> 0fe817e1
    )

    @classmethod
    def default_config(cls: type) -> EasyDict:
        cfg = EasyDict(copy.deepcopy(cls.config))
        cfg.cfg_type = cls.__name__ + 'Dict'
        return cfg

    def __init__(self, cfg: dict = {}) -> None:
        """
        Initializes the CartPole environment with the given configuration.

        Args:
            cfg (dict): Configuration dict that includes `env_id`, `save_replay_gif`, and `replay_path_gif`.
        """
        self._cfg = cfg
        self._enable_chance = self._cfg.get('enable_chance', False)
        self._init_flag = False
        self._replay_path_gif = cfg.get('replay_path_gif', None)
        self._save_replay_gif = cfg.get('save_replay_gif', False)
        self._save_replay_count = 0

        # Define observation, action, and reward spaces.
        self._observation_space = gym.spaces.Box(
            low=np.array([-4.8, float("-inf"), -0.42, float("-inf")]),
            high=np.array([4.8, float("inf"), 0.42, float("inf")]),
            shape=(4,),
            dtype=np.float32
        )
        self._action_space = gym.spaces.Discrete(2)
        self._reward_space = gym.spaces.Box(low=0.0, high=1.0, shape=(1,), dtype=np.float32)

    def reset(self) -> Dict[str, np.ndarray]:
        """
        Reset the environment and return the initial observation.

        Returns:
            Dict[str, np.ndarray]: The initial observation from the environment.
        """
        if not self._init_flag:
            self._env = gym.make(self._cfg['env_id'], render_mode="rgb_array")
            # If replay saving as GIF is enabled, prepare for recording.
            if self._save_replay_gif:
                self._frames = []
            if hasattr(self._cfg, 'obs_plus_prev_action_reward') and self._cfg.obs_plus_prev_action_reward:
                self._env = ObsPlusPrevActRewWrapper(self._env)
            self._init_flag = True

        obs, _ = self._env.reset()
        self._eval_episode_return = 0
        obs = to_ndarray(obs)

        # Initialize the action mask and return the observation.
        action_mask = np.ones(self.action_space.n, 'int8')
        obs = {'observation': obs, 'action_mask': action_mask, 'to_play': -1}

        # this is to artificially introduce randomness in order to evaluate the performance of
        # stochastic_muzero on state input
        if self._enable_chance:
            chance_value = random.randint(0, 2)
            obs['observation'][chance_value] *= 2
            obs['chance'] = chance_value

        return obs

    def step(self, action: Union[int, np.ndarray]) -> BaseEnvTimestep:
        """
        Overview:
            Perform a step in the environment using the provided action, and return the next state of the environment.
            The next state is encapsulated in a BaseEnvTimestep object, which includes the new observation, reward,
            done flag, and info dictionary.
        Arguments:
            - action (:obj:`Union[int, np.ndarray]`): The action to be performed in the environment. If the action is
              a 1-dimensional numpy array, it is squeezed to a 0-dimension array.
        Returns:
            - timestep (:obj:`BaseEnvTimestep`): An object containing the new observation, reward, done flag,
              and info dictionary.
        .. note::
            - The cumulative reward (`_eval_episode_return`) is updated with the reward obtained in this step.
            - If the episode ends (done is True), the total reward for the episode is stored in the info dictionary
              under the key 'eval_episode_return'.
            - An action mask is created with ones, which represents the availability of each action in the action space.
            - Observations are returned in a dictionary format containing 'observation', 'action_mask', and 'to_play'.
        """
        if isinstance(action, np.ndarray) and action.shape == (1,):
            action = action.squeeze()  # Handle 0-dim array

        obs, rew, terminated, truncated, info = self._env.step(action)
        done = terminated or truncated

        # Record the frame if replay saving as GIF is enabled.
        if self._save_replay_gif:
            self._frames.append(self._env.render())

        # Update rewards and check if the episode is done.
        self._eval_episode_return += rew
        if done:
            info['eval_episode_return'] = self._eval_episode_return
            if self._save_replay_gif:
                self.save_gif_replay()

        action_mask = np.ones(self.action_space.n, 'int8')
        obs = {'observation': obs, 'action_mask': action_mask, 'to_play': -1}

        # this is to artificially introduce randomness in order to evaluate the performance of
        # stochastic_muzero on state input
        if self._enable_chance:
            chance_value = random.randint(0, 2)
            obs['observation'][chance_value] *= 2
            obs['chance'] = chance_value

        return BaseEnvTimestep(obs, rew, done, info)

    def save_gif_replay(self) -> None:
        """
        Save the recorded frames as a GIF replay.
        """
        if not os.path.exists(self._replay_path_gif):
            os.makedirs(self._replay_path_gif)

        timestamp = datetime.now().strftime("%Y%m%d%H%M%S")
        gif_filename = f'{self._cfg["env_id"]}_episode_{self._save_replay_count}_{timestamp}.gif'
        gif_path = os.path.join(self._replay_path_gif, gif_filename)

        # Create the GIF using the recorded frames.
        self.display_frames_as_gif(self._frames, gif_path)
        print(f"Replay saved as {gif_path}")
        self._save_replay_count += 1

    @staticmethod
    def display_frames_as_gif(frames: list, path: str) -> None:
        """
        Convert a list of frames into a GIF and save it.

        Args:
            frames (list): List of frames to be saved as a GIF.
            path (str): Path where the GIF will be saved.
        """
        patch = plt.imshow(frames[0])
        plt.axis('off')

        def animate(i):
            patch.set_data(frames[i])

        anim = animation.FuncAnimation(plt.gcf(), animate, frames=len(frames), interval=50)
        anim.save(path, writer='imagemagick', fps=20)

    def close(self) -> None:
        """
        Close the environment and reset the initialization flag.
        """
        if self._init_flag:
            self._env.close()
        self._init_flag = False

    def seed(self, seed: int, dynamic_seed: bool = True) -> None:
        """
        Set the random seed for the environment.

        Args:
            seed (int): The seed value.
            dynamic_seed (bool): Whether to use dynamic seed generation.
        """
        self._seed = seed
        self._dynamic_seed = dynamic_seed
        np.random.seed(self._seed)

    def random_action(self) -> np.ndarray:
        """
        Generate a random action from the action space.

        Returns:
            np.ndarray: A random action.
        """
        random_action = self.action_space.sample()
        random_action = to_ndarray([random_action], dtype=np.int64)
        return random_action

    @property
    def observation_space(self) -> gym.spaces.Space:
        """
        Returns the observation space of the environment.
        """
        return self._observation_space

    @property
    def action_space(self) -> gym.spaces.Space:
        """
        Returns the action space of the environment.
        """
        return self._action_space

    @property
    def reward_space(self) -> gym.spaces.Space:
        """
        Returns the reward space of the environment.
        """
        return self._reward_space

    def __repr__(self) -> str:
        """
        String representation of the environment.
        """
        return f"LightZero CartPole Env({self._cfg['env_id']})"<|MERGE_RESOLUTION|>--- conflicted
+++ resolved
@@ -1,9 +1,5 @@
 import copy
-<<<<<<< HEAD
 import random
-=======
-import os
->>>>>>> 0fe817e1
 from datetime import datetime
 from typing import Union, Optional, Dict
 
@@ -30,21 +26,15 @@
     config = dict(
         # env_id (str): The name of the CartPole environment.
         env_id="CartPole-v0",
-<<<<<<< HEAD
         # enable_chance (bool): Whether to enable chance in observation.
         # If enabled, one of the first 3 values of observation will be multiplied by 2.
         # used for testing chance encoder in stochastic_muzero.
         # chance space is 3.
         enable_chance=False,
-        # replay_path (str): The path to save the replay video. If None, the replay will not be saved.
-        # Only effective when env_manager.type is 'base'.
-        replay_path=None,
-=======
         # save_replay_gif (bool): If True, saves the replay as a gif.
         save_replay_gif=False,
         # replay_path_gif (str or None): The path to save the gif replay. If None, gif will not be saved.
         replay_path_gif=None,
->>>>>>> 0fe817e1
     )
 
     @classmethod
