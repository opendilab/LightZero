--- conflicted
+++ resolved
@@ -8,12 +8,7 @@
 num_simulations = 25
 update_per_collect = None
 replay_ratio = 0.25
-<<<<<<< HEAD
 max_env_step = int(2e5)
-=======
-max_env_step = int(1e5)
-reanalyze_ratio = 0
->>>>>>> 06aee46e
 batch_size = 256
 num_unroll_steps = 5
 # ==============================================================
