# pylint: disable=g-bad-file-header
# Copyright 2019 DeepMind Technologies Limited. All Rights Reserved.
#
# Licensed under the Apache License, Version 2.0 (the "License");
# you may not use this file except in compliance with the License.
# You may obtain a copy of the License at
#
#    http://www.apache.org/licenses/LICENSE-2.0
#
# Unless required by applicable law or agreed to in writing, software
# distributed under the License is distributed on an "AS IS" BASIS,
# WITHOUT WARRANTIES OR CONDITIONS OF ANY KIND, either express or  implied.
# See the License for the specific language governing permissions and
# limitations under the License.
# ============================================================================
"""Visual match task.

The game is split up into three phases:
1. (exploration phase) player is in one room and there's a colour in the other,
2. (distractor phase) player is collecting apples,
3. (reward phase) player sees three doors of different colours and has to select
    the one of the same color as the colour in the first phase.
"""

try:
    from pycolab import ascii_art
    from pycolab import storytelling
except ImportError:
    raise ImportError("Please install the pycolab package: pip install pycolab")

from zoo.memory.envs.pycolab_tvt import common, game, objects


SYMBOLS_TO_SHUFFLE = ["b", "c", "e"]

EXPLORE_GRID = [
    "  ppppppp  ",
    "  p     p  ",
    "  p     p  ",
    "  pp   pp  ",
    "  p+++++p  ",
    "  p+++++p  ",
    "  ppppppp  ",
]
PASSIVE_EXPLORE_GRID = [
    "           ",
    "    ppp    ",
    "    p+p    ",
    "    ppp    ",
    "           ",
    "           ",
    "           ",
]

REWARD_GRID = [
    "###########",
    "# b  c  e #",
    "#         #",
    "#         #",
    "####   ####",
    "   # + #   ",
    "   #####   ",
]

MAX_FRAMES_PER_PHASE = {"explore": 15, "distractor": 30, "reward": 15}


class Game(game.AbstractGame):
    """Image Match Passive Game."""

    def __init__(
        self,
        rng,
        num_apples=10,
        apple_reward=(0, 0),
        fix_apple_reward_in_episode=False,
        final_reward=10.0,
        respawn_every=common.DEFAULT_APPLE_RESPAWN_TIME,
        crop=True,
        max_frames=MAX_FRAMES_PER_PHASE,
        EXPLORE_GRID=PASSIVE_EXPLORE_GRID,
    ):
        self._rng = rng
        self._num_apples = num_apples
        self._apple_reward = apple_reward
        self._fix_apple_reward_in_episode = fix_apple_reward_in_episode
        self._final_reward = final_reward
        self._max_frames = max_frames
        self._crop = crop
        self._respawn_every = respawn_every
        self._EXPLORE_GRID = EXPLORE_GRID
        self._episode_length = sum(self._max_frames.values())
        self._num_actions = common.NUM_ACTIONS
        self._colours = common.FIXED_COLOURS.copy()
        # NOTE: randomize the colours of the symbols
        # shuffled_symbol_colour_map = common.get_shuffled_symbol_colour_map(rng, SYMBOLS_TO_SHUFFLE)
        # print(f'shuffled_symbol_colour_map: {shuffled_symbol_colour_map}')
<<<<<<< HEAD

        shuffled_symbol_colour_map = {'b': (0, 0, 1000), 'c': (0, 1000, 0), 'e': (1000, 0, 0)}
        print(f'fixed_symbol_colour_map: {shuffled_symbol_colour_map}')

=======
        shuffled_symbol_colour_map = {'b': (0, 0, 1000), 'c': (0, 1000, 0), 'e': (1000, 0, 0)}
        print(f'fixed_symbol_colour_map: {shuffled_symbol_colour_map}')
>>>>>>> 5614025d
        self._colours.update(shuffled_symbol_colour_map)
        self._extra_observation_fields = ["chapter_reward_as_string"]

    @property
    def extra_observation_fields(self):
        """The field names of extra observations."""
        return self._extra_observation_fields

    @property
    def num_actions(self):
        """Number of possible actions in the game."""
        return self._num_actions

    @property
    def episode_length(self):
        return self._episode_length

    @property
    def colours(self):
        """Symbol to colour map for key to door."""
        return self._colours

    def _make_explore_phase(self, target_char):
        # Keep only one coloured position and one player position.
        grid = common.keep_n_characters_in_grid(
            self._EXPLORE_GRID, "p", 1, common.BORDER
        )  # keeps only 1 p, and replaces the rest with common.BORDER
        grid = common.keep_n_characters_in_grid(
            grid, "p", 0, target_char
        )  # removes p and replaces it with the appropriate color
        grid = common.keep_n_characters_in_grid(grid, common.PLAYER, 1)

        return ascii_art.ascii_art_to_game(
            grid,
            what_lies_beneath=" ",
            sprites={
                common.PLAYER: ascii_art.Partial(
                    common.PlayerSprite, impassable=common.BORDER + target_char
                ),
                target_char: objects.ObjectSprite,
                common.TIMER: ascii_art.Partial(
                    common.TimerSprite, self._max_frames["explore"]
                ),
            },
            update_schedule=[common.PLAYER, target_char, common.TIMER],
            z_order=[target_char, common.PLAYER, common.TIMER],
        )

    def _make_distractor_phase(self):
        return common.distractor_phase(
            player_sprite=common.PlayerSprite,
            num_apples=self._num_apples,
            max_frames=self._max_frames["distractor"],
            apple_reward=self._apple_reward,
            fix_apple_reward_in_episode=self._fix_apple_reward_in_episode,
            respawn_every=self._respawn_every,
        )

    def _make_reward_phase(self, target_char):
        return ascii_art.ascii_art_to_game(
            REWARD_GRID,
            what_lies_beneath=" ",
            sprites={
                common.PLAYER: common.PlayerSprite,
                "b": objects.ObjectSprite,
                "c": objects.ObjectSprite,
                "e": objects.ObjectSprite,
                common.TIMER: ascii_art.Partial(
                    common.TimerSprite,
                    self._max_frames["reward"],
                    track_chapter_reward=True,
                ),
                target_char: ascii_art.Partial(
                    objects.ObjectSprite, reward=self._final_reward
                ),
            },
            update_schedule=[common.PLAYER, "b", "c", "e", common.TIMER],
            z_order=[common.PLAYER, "b", "c", "e", common.TIMER],
        )

    def make_episode(self):
        """Factory method for generating new episodes of the game."""
        if self._crop:
            croppers = common.get_cropper()
        else:
            croppers = None
        # NOTE: random target_char
        target_char = self._rng.choice(SYMBOLS_TO_SHUFFLE)
        print(f"self._rng: {self._rng}")
        print(f"symbols_to_shuffle: {SYMBOLS_TO_SHUFFLE}")
        print(f"target_char: {target_char}")
        return storytelling.Story(
            [
                lambda: self._make_explore_phase(target_char),
                self._make_distractor_phase,
                lambda: self._make_reward_phase(target_char),
            ],
            croppers=croppers,
        )<|MERGE_RESOLUTION|>--- conflicted
+++ resolved
@@ -95,15 +95,8 @@
         # NOTE: randomize the colours of the symbols
         # shuffled_symbol_colour_map = common.get_shuffled_symbol_colour_map(rng, SYMBOLS_TO_SHUFFLE)
         # print(f'shuffled_symbol_colour_map: {shuffled_symbol_colour_map}')
-<<<<<<< HEAD
-
         shuffled_symbol_colour_map = {'b': (0, 0, 1000), 'c': (0, 1000, 0), 'e': (1000, 0, 0)}
         print(f'fixed_symbol_colour_map: {shuffled_symbol_colour_map}')
-
-=======
-        shuffled_symbol_colour_map = {'b': (0, 0, 1000), 'c': (0, 1000, 0), 'e': (1000, 0, 0)}
-        print(f'fixed_symbol_colour_map: {shuffled_symbol_colour_map}')
->>>>>>> 5614025d
         self._colours.update(shuffled_symbol_colour_map)
         self._extra_observation_fields = ["chapter_reward_as_string"]
 
