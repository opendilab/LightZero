--- conflicted
+++ resolved
@@ -1,28 +1,8 @@
 from easydict import EasyDict
-import torch
-torch.cuda.set_device(7)
-# torch.cuda.set_device(0)
-
 
 env_id = 'visual_match'  # The name of the environment, options: 'visual_match', 'key_to_door'
-# env_id = 'key_to_door'  # The name of the environment, options: 'visual_match', 'key_to_door'
-
-# memory_length = 60
-# memory_length = 100
-# memory_length = 120
-# memory_length = 250
-memory_length = 500
-
-
-
-# to_test [2, 30, 50, 100]
-# hard [250, 500, 750, 1000]
-
-# max_env_step = int(1e6)
-
+memory_length = 60
 max_env_step = int(3e6)
-# max_env_step = int(5e6)
-
 
 # ==============================================================
 # begin of the most frequently changed config specified by the user
@@ -38,50 +18,27 @@
 reanalyze_ratio = 0
 td_steps = 5
 game_segment_length = 30+memory_length
-# num_unroll_steps = 30+memory_length
 num_unroll_steps = 16+memory_length
-# num_unroll_steps = 5
-
-# debug
-# collector_env_num = 1
-# n_episode = 1
-# evaluator_env_num = 1
-# num_simulations = 5
-# update_per_collect = 2
-# batch_size = 2
-
 policy_entropy_loss_weight = 1e-4
-# threshold_training_steps_for_final_temperature = int(5e5)
 threshold_training_steps_for_final_temperature = int(1e5)
-
-# eps_greedy_exploration_in_collect = False
 eps_greedy_exploration_in_collect = True
 # ==============================================================
 # end of the most frequently changed config specified by the user
 # ==============================================================
 
 memory_muzero_config = dict(
-<<<<<<< HEAD
-    # mcts_ctree.py muzero_collector muzero_evaluator
-    exp_name=f'data_memory_{env_id}_fixscale/{env_id}_memlen-{memory_length}_muzero_ns{num_simulations}_upc{update_per_collect}_rer{reanalyze_ratio}_'
-=======
     exp_name=f'data_muzero/{env_id}_memlen-{memory_length}_muzero_ns{num_simulations}_upc{update_per_collect}_rr{reanalyze_ratio}_'
->>>>>>> 3a2654ed
              f'collect-eps-{eps_greedy_exploration_in_collect}_temp-final-steps-{threshold_training_steps_for_final_temperature}'
              f'_pelw{policy_entropy_loss_weight}_seed{seed}_evalnum{evaluator_env_num}',
     env=dict(
         stop_value=int(1e6),
-        # env_id=env_id,
-        # flate_observation=True,  # Whether to flatten the observation
-        # obs_max_scale=100,
         env_id=env_id,
-        # rgb_img_observation=True,  # Whether to return RGB image observation
         rgb_img_observation=False,  # Whether to return RGB image observation
         scale_rgb_img_observation=True,  # Whether to scale the RGB image observation to [0, 1]
         flatten_observation=True,  # Whether to flatten the observation
         max_frames={
-            # "explore": 15,  # ========
-            "explore": 1,
+            # "explore": 15,  # for key_to_door
+            "explore": 1,  # for visual_match
             "distractor": memory_length,
             "reward": 15
         },  # Maximum frames per phase
@@ -91,18 +48,6 @@
         manager=dict(shared_memory=False, ),
     ),
     policy=dict(
-        analysis_sim_norm=False, # TODO
-        cal_dormant_ratio=False, # TODO
-        learn=dict(
-            learner=dict(
-                hook=dict(
-                    load_ckpt_before_run='',
-                    log_show_after_iter=100,
-                    save_ckpt_after_iter=500000,  # default is 10000
-                    save_ckpt_after_run=True,
-                ),
-            ),
-        ),
         num_unroll_steps=num_unroll_steps,
         model=dict(
             analysis_sim_norm=False,
@@ -116,14 +61,10 @@
         ),
         eps=dict(
             eps_greedy_exploration_in_collect=eps_greedy_exploration_in_collect,
-            # decay=int(2e3),  # NOTE: 2k env steps
-            # decay=int(2e4),  # NOTE: 20k env steps  for visual_match 
             decay=int(5e4),  # NOTE: 50k env steps  for key_to_door
         ),
         policy_entropy_loss_weight=policy_entropy_loss_weight,
         td_steps=td_steps,
-        # manual_temperature_decay=True,
-        # threshold_training_steps_for_final_temperature=threshold_training_steps_for_final_temperature,
         cuda=True,
         env_type='not_board_games',
         game_segment_length=game_segment_length,
@@ -165,13 +106,9 @@
 create_config = memory_muzero_create_config
 
 if __name__ == "__main__":
-    # from lzero.entry import train_muzero
-    # train_muzero([main_config, create_config], seed=seed, max_env_step=max_env_step)
-    # seeds = [0]  # You can add more seed values here
     seeds = [0,1]  # You can add more seed values here
-    # seeds = [2,3]  # You can add more seed values here
     for seed in seeds:
         # Update exp_name to include the current seed TODO
-        main_config.exp_name=f'data_paper_{env_id}_0517/muzero/{env_id}_memlen-{memory_length}_muzero_H{num_unroll_steps}_bs{batch_size}_collectenv{collector_env_num}_eval{evaluator_env_num}_seed{seed}'
+        main_config.exp_name=f'data_{env_id}/{env_id}_memlen-{memory_length}_muzero_H{num_unroll_steps}_bs{batch_size}_seed{seed}'
         from lzero.entry import train_muzero
         train_muzero([main_config, create_config], seed=seed, max_env_step=max_env_step)