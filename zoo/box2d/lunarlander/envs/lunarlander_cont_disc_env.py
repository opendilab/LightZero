--- conflicted
+++ resolved
@@ -1,16 +1,8 @@
-<<<<<<< HEAD
-from typing import Any, List, Union, Optional
-import gymnasium as gym
-=======
 from datetime import datetime
 
-import gym
+import gymnasium as gym
 import copy
->>>>>>> 95c12aae
 import os
-from itertools import product
-
-import gym
 import numpy as np
 from ding.envs import BaseEnvTimestep
 from ding.envs import ObsPlusPrevActRewWrapper
