import pytest
import numpy as np
from easydict import EasyDict
from zoo.smac.envs.smac_env_lightzero_env import SMACLZEnv

agent_num = 3


@pytest.mark.envtest
class TestSmacEnv:

<<<<<<< HEAD
    def test_samc(self):
=======
    def test_smac(self):
>>>>>>> 4eac16fa
        cfg = dict(
            map_name='3s_vs_5z',
            difficulty=7,
            reward_type='original',
            agent_num=agent_num,
        )
        cfg = EasyDict(cfg)
        smac_env = SMACLZEnv(cfg)
        smac_env.seed(0)
        obs = smac_env.reset()
        assert isinstance(obs, dict)
        while True:
<<<<<<< HEAD
            # access random action according to samc_env.action_mask (shape: (agent_num, 14), bool)
            random_actions = np.zeros(agent_num, dtype=int)
            for agent in range(agent_num):
                available_actions = np.where(samc_env.action_mask[agent])[0]
                if available_actions.size > 0:
                    random_actions[agent] = np.random.choice(available_actions)
                else:
                    # Handle case where no actions are available (all False)
                    random_actions[agent] = -1  # or any other placeholder value
            # random_action = np.random.randint(1, 6, size=(agent_num, ))

            timestep = samc_env.step(random_actions)
            assert isinstance(obs, dict)
            assert set(['agent_state', 'global_state', 'agent_specifig_global_state']).issubset(timestep.obs['observation']['states'])
            assert timestep.reward.shape == (1, )
            if timestep.done:
                assert 'eval_episode_return' in timestep.info, timestep.info
                break
=======
            random_action = np.random.randint(0, 6, size=(agent_num,))
            timestep = smac_env.step(random_action)
            assert isinstance(obs, dict)
            assert set(['agent_state', 'global_state', 'agent_specific_global_state']).issubset(
                timestep.obs['observation'])
            assert timestep.reward.shape == (1,)
            if timestep.done:
                assert 'eval_episode_return' in timestep.info, timestep.info
                break
        print(smac_env.observation_space, smac_env.action_space, smac_env.reward_space)
>>>>>>> 4eac16fa
        print('eval_episode_return: {}'.format(timestep.info['eval_episode_return']))
        smac_env.close()
<|MERGE_RESOLUTION|>--- conflicted
+++ resolved
@@ -9,11 +9,7 @@
 @pytest.mark.envtest
 class TestSmacEnv:
 
-<<<<<<< HEAD
-    def test_samc(self):
-=======
     def test_smac(self):
->>>>>>> 4eac16fa
         cfg = dict(
             map_name='3s_vs_5z',
             difficulty=7,
@@ -26,11 +22,10 @@
         obs = smac_env.reset()
         assert isinstance(obs, dict)
         while True:
-<<<<<<< HEAD
             # access random action according to samc_env.action_mask (shape: (agent_num, 14), bool)
             random_actions = np.zeros(agent_num, dtype=int)
             for agent in range(agent_num):
-                available_actions = np.where(samc_env.action_mask[agent])[0]
+                available_actions = np.where(smac_env.action_mask[agent])[0]
                 if available_actions.size > 0:
                     random_actions[agent] = np.random.choice(available_actions)
                 else:
@@ -38,24 +33,14 @@
                     random_actions[agent] = -1  # or any other placeholder value
             # random_action = np.random.randint(1, 6, size=(agent_num, ))
 
-            timestep = samc_env.step(random_actions)
+            timestep = smac_env.step(random_actions)
             assert isinstance(obs, dict)
-            assert set(['agent_state', 'global_state', 'agent_specifig_global_state']).issubset(timestep.obs['observation']['states'])
+            assert set(['agent_state', 'global_state', 'agent_specific_global_state']).issubset(timestep.obs['observation']['states'])
             assert timestep.reward.shape == (1, )
             if timestep.done:
                 assert 'eval_episode_return' in timestep.info, timestep.info
                 break
-=======
-            random_action = np.random.randint(0, 6, size=(agent_num,))
-            timestep = smac_env.step(random_action)
-            assert isinstance(obs, dict)
-            assert set(['agent_state', 'global_state', 'agent_specific_global_state']).issubset(
-                timestep.obs['observation'])
-            assert timestep.reward.shape == (1,)
-            if timestep.done:
-                assert 'eval_episode_return' in timestep.info, timestep.info
-                break
-        print(smac_env.observation_space, smac_env.action_space, smac_env.reward_space)
->>>>>>> 4eac16fa
         print('eval_episode_return: {}'.format(timestep.info['eval_episode_return']))
         smac_env.close()
+
+# test_smac()