--- conflicted
+++ resolved
@@ -20,15 +20,9 @@
 collector_env_num = 2
 n_episode = 2
 evaluator_env_num = 5
-<<<<<<< HEAD
-num_simulations = 25
-update_per_collect = 50
-batch_size = 256
-=======
 num_simulations = 5
 update_per_collect = 4
 batch_size = 4
->>>>>>> 33d9f611
 max_env_step = int(2e6)
 reanalyze_ratio = 0.3
 # ==============================================================
