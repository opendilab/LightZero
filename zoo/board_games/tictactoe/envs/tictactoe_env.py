--- conflicted
+++ resolved
@@ -5,12 +5,8 @@
 from functools import lru_cache
 from typing import List
 
-<<<<<<< HEAD
 import gymnasium as gym
-=======
-import gym
 import matplotlib.pyplot as plt
->>>>>>> 95c12aae
 import numpy as np
 from ding.envs.env.base_env import BaseEnv, BaseEnvTimestep
 from ding.utils.registry_factory import ENV_REGISTRY
