import copy
import sys
from typing import List

import gym
import numpy as np
from ding.envs.env.base_env import BaseEnv, BaseEnvTimestep
from ding.utils.registry_factory import ENV_REGISTRY
from ditk import logging
from easydict import EasyDict
from zoo.board_games.alphabeta_pruning_bot import AlphaBetaPruningBot


@ENV_REGISTRY.register('tictactoe')
class TicTacToeEnv(BaseEnv):

    config = dict(
        battle_mode='self_play_mode',
        mcts_mode='self_play_mode',  # only used in AlphaZero
        bot_action_type='v0',  # {'v0', 'alpha_beta_pruning'}
        agent_vs_human=False,
        prob_random_agent=0,
        prob_expert_agent=0,
        channel_last=True,
        scale=True,
        stop_value=1,
    )

    @classmethod
    def default_config(cls: type) -> EasyDict:
        cfg = EasyDict(copy.deepcopy(cls.config))
        cfg.cfg_type = cls.__name__ + 'Dict'
        return cfg

    def __init__(self, cfg=None):
        self.cfg = cfg
        self.channel_last = cfg.channel_last
        self.scale = cfg.scale
        self.battle_mode = cfg.battle_mode
<<<<<<< HEAD
=======
        # ``self.mcts_mode`` is only used in AlphaZero
>>>>>>> a6534f6b
        self.mcts_mode = cfg.get('mcts_mode', cfg.battle_mode)
        self.board_size = 3
        self.players = [1, 2]
        self.total_num_actions = 9
        self.prob_random_agent = cfg.prob_random_agent
        self.prob_expert_agent = cfg.prob_expert_agent
        assert (self.prob_random_agent >= 0 and self.prob_expert_agent == 0) or (
                    self.prob_random_agent == 0 and self.prob_expert_agent >= 0), \
            f'self.prob_random_agent:{self.prob_random_agent}, self.prob_expert_agent:{self.prob_expert_agent}'
        self._env = self
        self.agent_vs_human = cfg.agent_vs_human
        self.bot_action_type = cfg.bot_action_type
        if 'alpha_beta_pruning' in self.bot_action_type:
            self.alpha_beta_pruning_player = AlphaBetaPruningBot(self, cfg, 'alpha_beta_pruning_player')

    def reset(self, start_player_index=0, init_state=None):
        """
        Overview:
            Env reset and custom state start by init_state
        Arguments:
            start_player_index: players = [1,2], player_index = [0,1]
            init_state: custom start state.
        """
        if self.scale:
            self._observation_space = gym.spaces.Box(
                low=0, high=1, shape=(self.board_size, self.board_size, 3), dtype=np.float32
            )
        else:
            self._observation_space = gym.spaces.Box(
                low=0, high=2, shape=(self.board_size, self.board_size, 3), dtype=np.uint8
            )
        self._action_space = gym.spaces.Discrete(self.board_size ** 2)
        self._reward_space = gym.spaces.Box(low=0, high=1, shape=(1, ), dtype=np.float32)
        self.start_player_index = start_player_index
        self._current_player = self.players[self.start_player_index]
        if init_state is not None:
            self.board = np.array(copy.deepcopy(init_state), dtype="int32")
        else:
            self.board = np.zeros((self.board_size, self.board_size), dtype="int32")
        action_mask = np.zeros(self.total_num_actions, 'int8')
        action_mask[self.legal_actions] = 1
        if self.battle_mode == 'self_play_mode' or self.battle_mode == 'eval_mode':
            # In contrast with ``play_with_bot_mode``, in ``self_play_mode`` and ``eval_mode``,
            # we make ``to_play=self.current_player`` in obs, which is used to differentiate
            # the alternation of 2 players in the game when do Q calculation.
            obs = {
                'observation': self.current_state()[1],
                'action_mask': action_mask,
                'board': copy.deepcopy(self.board),
                'current_player_index': self.start_player_index,
                'to_play': self.current_player
            }
        else:
            obs = {
                'observation': self.current_state()[1],
                'action_mask': action_mask,
                'board': copy.deepcopy(self.board),
                'current_player_index': self.start_player_index,
                'to_play': -1
            }
        return obs

    def reset_v2(self, start_player_index=0, init_state=None):
        """
        Overview:
            only used in alpha-beta pruning bot.
        """
        self.start_player_index = start_player_index
        self._current_player = self.players[self.start_player_index]
        if init_state is not None:
            self.board = np.array(init_state, dtype="int32")
        else:
            self.board = np.zeros((self.board_size, self.board_size), dtype="int32")

    def step(self, action):
        if self.battle_mode == 'self_play_mode':
            if self.prob_random_agent > 0:
                if np.random.rand() < self.prob_random_agent:
                    action = self.random_action()
            elif self.prob_expert_agent > 0:
                if np.random.rand() < self.prob_expert_agent:
                    action = self.bot_action()

            timestep = self._player_step(action)
            # print(self.board)
            return timestep
        elif self.battle_mode == 'play_with_bot_mode':
            # player 1 battle with expert player 2

            # player 1's turn
            timestep_player1 = self._player_step(action)
            # self.env.render()
            if timestep_player1.done:
                # in play_with_bot_mode, we set to_play as -1, because we don't consider the alternation between players
                timestep_player1.obs['to_play'] = -1
                return timestep_player1

            # player 2's turn
            bot_action = self.bot_action()
            # print('player 2 (computer player): ' + self.action_to_string(bot_action))
            timestep_player2 = self._player_step(bot_action)
            # the final_eval_reward is calculated from Player 1's perspective
            timestep_player2.info['final_eval_reward'] = -timestep_player2.reward
            timestep_player2 = timestep_player2._replace(reward=-timestep_player2.reward)

            timestep = timestep_player2
            # in play_with_bot_mode, we set to_play as -1, because we don't consider the alternation between players
            timestep.obs['to_play'] = -1
            return timestep
        elif self.battle_mode == 'eval_mode':
            # player 1 battle with expert player 2

            # player 1's turn
            timestep_player1 = self._player_step(action)
            # self.env.render()
            if timestep_player1.done:
                return timestep_player1

            # player 2's turn
            if self.agent_vs_human:
                bot_action = self.human_to_action()
            else:
                bot_action = self.bot_action()
            # print('player 2 (computer player): ' + self.action_to_string(bot_action))
            timestep_player2 = self._player_step(bot_action)
            # the final_eval_reward is calculated from Player 1's perspective
            timestep_player2.info['final_eval_reward'] = -timestep_player2.reward
            timestep_player2 = timestep_player2._replace(reward=-timestep_player2.reward)

            timestep = timestep_player2
            return timestep

    def _player_step(self, action):
        if action in self.legal_actions:
            row, col = self.action_to_coord(action)
            self.board[row, col] = self.current_player
        else:
            logging.warning(
                f"You input illegal action: {action}, the legal_actions are {self.legal_actions}. "
                f"Now we randomly choice a action from self.legal_actions."
            )
            action = np.random.choice(self.legal_actions)
            row, col = self.action_to_coord(action)
            self.board[row, col] = self.current_player

        # Check whether the game is ended or not and give the winner
        done, winner = self.get_done_winner()

        reward = np.array(float(winner == self.current_player)).astype(np.float32)
        info = {'next player to play': self.to_play}
        """
        NOTE: here exchange the player
        """
        self.current_player = self.to_play

        if done:
            info['final_eval_reward'] = reward
            # print('tictactoe one episode done: ', info)

        action_mask = np.zeros(self.total_num_actions, 'int8')
        action_mask[self.legal_actions] = 1
        obs = {
            'observation': self.current_state()[1],
            'action_mask': action_mask,
            'board': copy.deepcopy(self.board),
            'current_player_index': self.players.index(self.current_player),
            'to_play': self.current_player
        }
        return BaseEnvTimestep(obs, reward, done, info)

    def current_state(self):
        """
        Overview:
            obtain the state from the view of current player.
            self.board is nd-array, 0 indicates that no stones is placed here,
            1 indicates that player 1's stone is placed here, 2 indicates player 2's stone is placed here
        Returns:
            - current_state (:obj:`array`):
                the 0 dim means which positions is occupied by self.current_player,
                the 1 dim indicates which positions are occupied by self.to_play,
                the 2 dim indicates which player is the to_play player, 1 means player 1, 2 means player 2
        """
        board_curr_player = np.where(self.board == self.current_player, 1, 0)
        board_opponent_player = np.where(self.board == self.to_play, 1, 0)
        board_to_play = np.full((self.board_size, self.board_size), self.current_player)
        raw_obs = np.array([board_curr_player, board_opponent_player, board_to_play], dtype=np.float32)
        if self.scale:
            scale_obs = copy.deepcopy(raw_obs / 2)
        else:
            scale_obs = copy.deepcopy(raw_obs)
        if self.channel_last:
            # move channel dim to last axis
            # (C, W, H) -> (W, H, C)
            return np.transpose(raw_obs, [1, 2, 0]), np.transpose(scale_obs, [1, 2, 0])
        else:
            # (C, W, H)
            return raw_obs, scale_obs

    def get_done_winner(self):
        """
        Overview:
             Check if the game is over and who the winner is. Return 'done' and 'winner'.
        Returns:
            - outputs (:obj:`Tuple`): Tuple containing 'done' and 'winner',
                - if player 1 win,     'done' = True, 'winner' = 1
                - if player 2 win,     'done' = True, 'winner' = 2
                - if draw,             'done' = True, 'winner' = -1
                - if game is not over, 'done' = False, 'winner' = -1
        """
        have_winner, winner = self._get_have_winner_and_winner()
        if have_winner:
            done, winner = True, winner
        elif len(self.legal_actions) == 0:
            # the agent don't have legal_actions to move, so the episode is done
            # winner = -1 indicates draw.
            done, winner = True, -1
        else:
            # episode is not done.
            done, winner = False, -1

        return done, winner

    def get_done_reward(self):
        """
        Overview:
             Check if the game is over and what is the reward in the perspective of player 1.
             Return 'done' and 'reward'.
        Returns:
            - outputs (:obj:`Tuple`): Tuple containing 'done' and 'reward',
                - if player 1 win,     'done' = True, 'reward' = 1
                - if player 2 win,     'done' = True, 'reward' = -1
                - if draw,             'done' = True, 'reward' = 0
                - if game is not over, 'done' = False,'reward' = None
        """
        done, winner = self.get_done_winner()
        if winner == 1:
            reward = 1
        elif winner == 2:
            reward = -1
        elif winner == -1 and done:
            reward = 0
        elif winner == -1 and not done:
            # episode is not done
            reward = None
        return done, reward

    def _get_have_winner_and_winner(self):
        # has_legal_actions i.e. not done
        # Horizontal and vertical checks
        for i in range(self.board_size):
            if len(set(self.board[i, :])) == 1 and (self.board[i, 0] != 0):
                return True, self.board[i, 0]
            if len(set(self.board[:, i])) == 1 and (self.board[0, i] != 0):
                return True, self.board[0, i]

        # Diagonal checks
        if self.board[0, 0] == self.board[1, 1] == self.board[2, 2] != 0:
            return True, self.board[0, 0]
        if self.board[2, 0] == self.board[1, 1] == self.board[0, 2] != 0:
            return True, self.board[2, 0]

        winner = -1
        have_winner = False
        return have_winner, winner

    @property
    def legal_actions(self):
        legal_actions = []
        for i in range(self.board_size):
            for j in range(self.board_size):
                if self.board[i][j] == 0:
                    legal_actions.append(self.coord_to_action(i, j))
        return legal_actions

    def random_action(self):
        action_list = self.legal_actions
        return np.random.choice(action_list)

    def bot_action(self):
        if self.bot_action_type == 'v0':
            return self.rule_bot_v0()
        elif self.bot_action_type == 'alpha_beta_pruning':
            return self.bot_action_alpha_beta_pruning()

    def bot_action_alpha_beta_pruning(self):
        action = self.alpha_beta_pruning_player.get_best_action(self.board, player_index=self.current_player_index)
        return action

    def rule_bot_v0(self):
        """
        Overview:
            Hard coded expert agent for tictactoe env.
            First random sample a action from legal_actions, then take the action that will lead a connect3 of current player's pieces.
        Returns:
            - action (:obj:`int`): the expert action to take in the current game state.
        """
        # To easily calculate expert action, we convert the chessboard notation:
        # from player 1:  1, player 2: 2
        # to   player 1: -1, player 2: 1
        # TODO: more elegant implementation
        board = copy.deepcopy(self.board)
        for i in range(board.shape[0]):
            for j in range(board.shape[1]):
                if board[i][j] == 1:
                    board[i][j] = -1
                elif board[i][j] == 2:
                    board[i][j] = 1

        # first random sample a action from legal_actions
        action = np.random.choice(self.legal_actions)

        # Horizontal and vertical checks
        for i in range(3):
            if abs(sum(board[i, :])) == 2:
                # if i-th horizontal line has two same pieces and one empty position
                # find the index in the i-th horizontal line
                ind = np.where(board[i, :] == 0)[0][0]
                # convert ind to action
                action = np.ravel_multi_index((np.array([i]), np.array([ind])), (3, 3))[0]
                if self.current_player_to_compute_bot_action * sum(board[i, :]) > 0:
                    # only take the action that will lead a connect3 of current player's pieces
                    return action

            if abs(sum(board[:, i])) == 2:
                # if i-th vertical line has two same pieces and one empty position
                # find the index in the i-th vertical line
                ind = np.where(board[:, i] == 0)[0][0]
                # convert ind to action
                action = np.ravel_multi_index((np.array([ind]), np.array([i])), (3, 3))[0]
                if self.current_player_to_compute_bot_action * sum(board[:, i]) > 0:
                    # only take the action that will lead a connect3 of current player's pieces
                    return action

        # Diagonal checks
        diag = board.diagonal()
        anti_diag = np.fliplr(board).diagonal()
        if abs(sum(diag)) == 2:
            # if diagonal has two same pieces and one empty position
            # find the index in the diag vector
            ind = np.where(diag == 0)[0][0]
            # convert ind to action
            action = np.ravel_multi_index((np.array([ind]), np.array([ind])), (3, 3))[0]
            if self.current_player_to_compute_bot_action * sum(diag) > 0:
                # only take the action that will lead a connect3 of current player's pieces
                return action

        if abs(sum(anti_diag)) == 2:
            # if anti-diagonal has two same pieces and one empty position
            # find the index in the anti_diag vector
            ind = np.where(anti_diag == 0)[0][0]
            # convert ind to action
            action = np.ravel_multi_index((np.array([ind]), np.array([2 - ind])), (3, 3))[0]
            if self.current_player_to_compute_bot_action * sum(anti_diag) > 0:
                # only take the action that will lead a connect3 of current player's pieces
                return action

        return action

    @property
    def current_player(self):
        return self._current_player

    @property
    def current_player_index(self):
        """
        current_player_index = 0, current_player = 1
        current_player_index = 1, current_player = 2
        """
        return 0 if self._current_player == 1 else 1

    @property
    def to_play(self):
        return self.players[0] if self.current_player == self.players[1] else self.players[1]

    @property
    def current_player_to_compute_bot_action(self):
        """
        Overview: to compute expert action easily.
        """
        return -1 if self.current_player == 1 else 1

    def human_to_action(self):
        """
        Overview:
            For multiplayer games, ask the user for a legal action
            and return the corresponding action number.
        Returns:
            An integer from the action space.
        """
        print(self.board)
        while True:
            try:
                row = int(
                    input(
                        f"Enter the row (1, 2, or 3, from up to bottom) to play for the player {self.current_player}: "
                    )
                )
                col = int(
                    input(
                        f"Enter the column (1, 2 or 3, from left to right) to play for the player {self.current_player}: "
                    )
                )
                choice = self.coord_to_action(row - 1, col - 1)
                if (choice in self.legal_actions and 1 <= row and 1 <= col and row <= self.board_size
                        and col <= self.board_size):
                    break
                else:
                    print("Wrong input, try again")
            except KeyboardInterrupt:
                print("exit")
                sys.exit(0)
            except Exception as e:
                print("Wrong input, try again")
        return choice

    def coord_to_action(self, i, j):
        """
        Overview:
            convert coordinate i, j to action index a in [0, board_size**2)
        """
        return i * self.board_size + j

    def action_to_coord(self, a):
        """
        Overview:
            convert action index a in [0, board_size**2) to coordinate (i, j)
        """
        return a // self.board_size, a % self.board_size

    def action_to_string(self, action_number):
        """
        Overview:
            Convert an action number to a string representing the action.
        Arguments:
            - action_number: an integer from the action space.
        Returns:
            - String representing the action.
        """
        row = action_number // self.board_size + 1
        col = action_number % self.board_size + 1
        return f"Play row {row}, column {col}"

    def simulate_action(self, action):
        """
        Overview:
            execute action and get next_simulator_env. used in AlphaZero.
        Returns:
            Returns TicTacToeEnv instance.
        """
        if action not in self.legal_actions:
            raise ValueError("action {0} on board {1} is not legal".format(action, self.board))
        new_board = copy.deepcopy(self.board)
        row, col = self.action_to_coord(action)
        new_board[row, col] = self.current_player
        if self.start_player_index == 0:
            start_player_index = 1  # self.players = [1, 2], start_player = 2, start_player_index = 1
        else:
            start_player_index = 0  # self.players = [1, 2], start_player = 1, start_player_index = 0
        next_simulator_env = copy.deepcopy(self)
        next_simulator_env.reset(start_player_index, init_state=new_board)  # index
        return next_simulator_env

    def simulate_action_v2(self, board, start_player_index, action):
        """
        Overview:
            execute action from board and get new_board, new_legal_actions. used in AlphaZero.
        Returns:
            - new_board (:obj:`np.array`):
            - new_legal_actions (:obj:`np.array`):
        """
        self.reset(start_player_index, init_state=board)  # index
        if action not in self.legal_actions:
            raise ValueError("action {0} on board {1} is not legal".format(action, self.board))
        row, col = self.action_to_coord(action)
        self.board[row, col] = self.current_player
        new_legal_actions = copy.deepcopy(self.legal_actions)
        new_board = copy.deepcopy(self.board)
        return new_board, new_legal_actions

    def clone(self):
        return copy.deepcopy(self)

    def seed(self, seed: int, dynamic_seed: bool = True) -> None:
        self._seed = seed
        self._dynamic_seed = dynamic_seed
        np.random.seed(self._seed)

    def render(self, mode="human"):
        print(self.board)

    @property
    def observation_space(self) -> gym.spaces.Space:
        return self._observation_space

    @property
    def action_space(self) -> gym.spaces.Space:
        return self._action_space

    @property
    def reward_space(self) -> gym.spaces.Space:
        return self._reward_space

    @current_player.setter
    def current_player(self, value):
        self._current_player = value

    @staticmethod
    def create_collector_env_cfg(cfg: dict) -> List[dict]:
        collector_env_num = cfg.pop('collector_env_num')
        cfg = copy.deepcopy(cfg)
        return [cfg for _ in range(collector_env_num)]

    @staticmethod
    def create_evaluator_env_cfg(cfg: dict) -> List[dict]:
        evaluator_env_num = cfg.pop('evaluator_env_num')
        cfg = copy.deepcopy(cfg)
        # When we collect and train agent in ``self_play_mode``, in eval phase,
        # we use ``eval_mode`` to make agent paly with the built-in bot to
        # evaluate the performance of the current agent.
        if cfg.battle_mode == 'self_play_mode':
            cfg.battle_mode = 'eval_mode'
        return [cfg for _ in range(evaluator_env_num)]

    def __repr__(self) -> str:
        return "LightZero TicTacToe Env"

    def close(self) -> None:
        pass<|MERGE_RESOLUTION|>--- conflicted
+++ resolved
@@ -37,10 +37,7 @@
         self.channel_last = cfg.channel_last
         self.scale = cfg.scale
         self.battle_mode = cfg.battle_mode
-<<<<<<< HEAD
-=======
         # ``self.mcts_mode`` is only used in AlphaZero
->>>>>>> a6534f6b
         self.mcts_mode = cfg.get('mcts_mode', cfg.battle_mode)
         self.board_size = 3
         self.players = [1, 2]
