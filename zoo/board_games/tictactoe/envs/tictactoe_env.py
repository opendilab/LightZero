"""
Adapt TicTacToe to BaseGameEnv interface from https://github.com/werner-duvaud/muzero-general
"""
import copy
import sys
from typing import List

import gym
import numpy as np
from ding.envs.env.base_env import BaseEnvTimestep
from ding.utils.registry_factory import ENV_REGISTRY
from ditk import logging
from easydict import EasyDict


from zoo.board_games.base_game_env import BaseGameEnv


@ENV_REGISTRY.register('tictactoe')
class TicTacToeEnv(BaseGameEnv):

    config = dict(
        prob_random_agent=0,
        prob_expert_agent=0,
        battle_mode='one_player_mode',
    )

    @classmethod
    def default_config(cls: type) -> EasyDict:
        cfg = EasyDict(copy.deepcopy(cls.config))
        cfg.cfg_type = cls.__name__ + 'Dict'
        return cfg

    def __init__(self, cfg=None):
        self.battle_mode = cfg.battle_mode
        self.board_size = 3
        self.players = [1, 2]
        self.total_num_actions = 9
        self.prob_random_agent = cfg.prob_random_agent
        self.prob_expert_agent = cfg.prob_expert_agent
        assert (self.prob_random_agent >= 0 and self.prob_expert_agent == 0) or (self.prob_random_agent == 0 and self.prob_expert_agent >= 0), \
            f'self.prob_random_agent:{self.prob_random_agent}, self.prob_expert_agent:{self.prob_expert_agent}'

    @property
    def current_player(self):
        return self._current_player

    @property
    def to_play(self):
        return self.players[0] if self.current_player == self.players[1] else self.players[1]

    @property
    def current_player_to_compute_expert_action(self):
        """
        Overview: to compute expert action easily.
        """
        return -1 if self.current_player == 1 else 1

    def reset(self, start_player_index=0, init_state=None):
        """
        Overview: 
            Env reset and custom state start by init_state
        Arguments:
<<<<<<< HEAD
            start_player_index: players = [1,2], plater_index = [0,1]
=======
            start_player_index: players = [1,2], player_index = [0,1]
>>>>>>> 48eddc38
            inti_state: custom state start
        """
        self._observation_space = gym.spaces.Box(
            low=0, high=2, shape=(self.board_size, self.board_size, 3), dtype=np.uint8
        )
        self._action_space = gym.spaces.Discrete(self.board_size ** 2)
        self._reward_space = gym.spaces.Box(low=0, high=1, shape=(1, ), dtype=np.float32)
        self.start_player_index = start_player_index
        self._current_player = self.players[self.start_player_index]
        if init_state is not None:
            self.board = np.array(init_state, dtype="int32")
        else:
            self.board = np.zeros((self.board_size, self.board_size), dtype="int32")
        action_mask = np.zeros(self.total_num_actions, 'int8')
        action_mask[self.legal_actions] = 1
        if self.battle_mode == 'two_player_mode' or self.battle_mode == 'eval_mode':
            obs = {'observation': self.current_state(), 'action_mask': action_mask, 'to_play': self.current_player}
        else:
            obs = {'observation': self.current_state(), 'action_mask': action_mask, 'to_play': None}
        return obs

    def step(self, action):
        if self.battle_mode == 'two_player_mode':
            if self.prob_random_agent > 0:
                if np.random.rand() < self.prob_random_agent:
                    action = self.random_action()
            elif self.prob_expert_agent > 0:
                if np.random.rand() < self.prob_expert_agent:
                    action = self.expert_action()

            timestep = self._player_step(action)
            # print(self.board)
            return timestep
        elif self.battle_mode == 'one_player_mode':
            # player 1 battle with expert player 2

            # player 1's turn
            timestep_player1 = self._player_step(action)
            # self.env.render()
            if timestep_player1.done:
                # in one_player_mode, we set to_play as None, because we don't consider the alternation between players
                timestep_player1.obs['to_play'] = None
                return timestep_player1

            # player 2's turn
            expert_action = self.expert_action()
            # print('player 2 (computer player): ' + self.action_to_string(expert_action))
            timestep_player2 = self._player_step(expert_action)
            # the final_eval_reward is calculated from Player 1's perspective
            timestep_player2.info['final_eval_reward'] = -timestep_player2.reward
            timestep_player2 = timestep_player2._replace(reward=-timestep_player2.reward)

            timestep = timestep_player2
            # in one_player_mode, we set to_play as None, because we don't consider the alternation between players
            timestep.obs['to_play'] = None
            return timestep
        elif self.battle_mode == 'eval_mode':
            # player 1 battle with expert player 2

            # player 1's turn
            timestep_player1 = self._player_step(action)
            # self.env.render()
            if timestep_player1.done:
                return timestep_player1

            # player 2's turn
            expert_action = self.expert_action()
            # print('player 2 (computer player): ' + self.action_to_string(expert_action))
            timestep_player2 = self._player_step(expert_action)
            # the final_eval_reward is calculated from Player 1's perspective
            timestep_player2.info['final_eval_reward'] = -timestep_player2.reward
            timestep_player2 = timestep_player2._replace(reward=-timestep_player2.reward)

            timestep = timestep_player2
            return timestep

    def _player_step(self, action):
        if action in self.legal_actions:
            row, col = self.action_to_coord(action)
            self.board[row, col] = self.current_player
        else:
            logging.warning(
                f"You input illegal action: {action}, the legal_actions are {self.legal_actions}. "
                f"Now we randomly choice a action from self.legal_actions."
            )
            action = np.random.choice(self.legal_actions)
            row, col = self.action_to_coord(action)
            self.board[row, col] = self.current_player

        # Check whether the game is ended or not and give the winner
        have_winner, winner = self.have_winner()
        if have_winner:
            done, winner = True, winner
        elif len(self.legal_actions) == 0:
            # the agent don't have legal_actions to move, so episode is done
            # winner=-1 indicates draw
            done, winner = True, -1
        else:
            # episode is not done
            done, winner = False, -1

        reward = np.array(float(winner == self.current_player)).astype(np.float32)
        info = {'next player to play': self.to_play}
        """
        NOTE: here exchange the player
        """
        self.current_player = self.to_play

        if done:
            info['final_eval_reward'] = reward
            # print('tictactoe one episode done: ', info)

        action_mask = np.zeros(self.total_num_actions, 'int8')
        action_mask[self.legal_actions] = 1
        obs = {'observation': self.current_state(), 'action_mask': action_mask, 'to_play': self.current_player}
        return BaseEnvTimestep(obs, reward, done, info)

    def current_state(self):
        """
        Overview:
            obtain the state from the view of current player.
            self.board is nd-array, 0 indicates that no stones is placed here,
            1 indicates that player 1's stone is placed here, 2 indicates player 2's stone is placed here
        Returns:
            - current_state (:obj:`array`):
                the 0 dim means which positions is occupied by self.current_player,
                the 1 dim indicates which positions are occupied by self.to_play,
                the 2 dim indicates which player is the to_play player, 1 means player 1, 2 means player 2
        """
        board_curr_player = np.where(self.board == self.current_player, 1, 0)
        board_opponent_player = np.where(self.board == self.to_play, 1, 0)
        board_to_play = np.full((self.board_size, self.board_size), self.current_player)
        return np.array([board_curr_player, board_opponent_player, board_to_play], dtype=np.float32)

    def coord_to_action(self, i, j):
        """
        Overview:
            convert coordinate i, j to action index a in [0, board_size**2)
        """
        return i * self.board_size + j

    def action_to_coord(self, a):
        """
        Overview:
            convert action index a in [0, board_size**2) to coordinate (i, j)
        """
        return a // self.board_size, a % self.board_size

    def have_winner(self):
        # Horizontal and vertical checks
        for i in range(self.board_size):
            if len(set(self.board[i, :])) == 1 and (self.board[i, 0] != 0):
                return True, self.board[i, 0]
            if len(set(self.board[:, i])) == 1 and (self.board[0, i] != 0):
                return True, self.board[0, i]

        # Diagonal checks
        if self.board[0, 0] == self.board[1, 1] == self.board[2, 2] != 0:
            return True, self.board[0, 0]
        if self.board[2, 0] == self.board[1, 1] == self.board[0, 2] != 0:
            return True, self.board[2, 0]

        return False, -1

    @property
    def legal_actions(self):
        legal_actions = []
        for i in range(self.board_size):
            for j in range(self.board_size):
                if self.board[i][j] == 0:
                    legal_actions.append(self.coord_to_action(i, j))
        return legal_actions

    def random_action(self):
        action_list = self.legal_actions
        return np.random.choice(action_list)

    def expert_action(self):
        """
        Overview:
            Hard coded expert agent for tictactoe env
        Returns:
            - action (:obj:`int`): the expert action to take in the current game state.
        """
        # To easily calculate expert action, we convert the chessboard notation:
        # from player 1:  1, player 2: 2
        # to   player 1: -1, player 2: 1
        # TODO: more elegant implementation
        board = copy.deepcopy(self.board)
        for i in range(board.shape[0]):
            for j in range(board.shape[1]):
                if board[i][j] == 1:
                    board[i][j] = -1
                elif board[i][j] == 2:
                    board[i][j] = 1

        action = np.random.choice(self.legal_actions)
        # Horizontal and vertical checks
        for i in range(3):
            if abs(sum(board[i, :])) == 2:
                ind = np.where(board[i, :] == 0)[0][0]
                action = np.ravel_multi_index((np.array([i]), np.array([ind])), (3, 3))[0]
                if self.current_player_to_compute_expert_action * sum(board[i, :]) > 0:
                    return action

            if abs(sum(board[:, i])) == 2:
                ind = np.where(board[:, i] == 0)[0][0]
                action = np.ravel_multi_index((np.array([ind]), np.array([i])), (3, 3))[0]
                if self.current_player_to_compute_expert_action * sum(board[:, i]) > 0:
                    return action

        # Diagonal checks
        diag = board.diagonal()
        anti_diag = np.fliplr(board).diagonal()
        if abs(sum(diag)) == 2:
            ind = np.where(diag == 0)[0][0]
            action = np.ravel_multi_index((np.array([ind]), np.array([ind])), (3, 3))[0]
            if self.current_player_to_compute_expert_action * sum(diag) > 0:
                return action

        if abs(sum(anti_diag)) == 2:
            ind = np.where(anti_diag == 0)[0][0]
            action = np.ravel_multi_index((np.array([ind]), np.array([2 - ind])), (3, 3))[0]
            if self.current_player_to_compute_expert_action * sum(anti_diag) > 0:
                return action

        return action

    def human_to_action(self):
        """
        Overview:
            For multiplayer games, ask the user for a legal action
            and return the corresponding action number.
        Returns:
            An integer from the action space.
        """
        while True:
            try:
                row = int(
                    input(
                        f"Enter the row (1, 2, or 3, from up to bottom) to play for the player {self.current_player}: "
                    )
                )
                col = int(
                    input(
                        f"Enter the column (1, 2 or 3, from left to right) to play for the player {self.current_player}: "
                    )
                )
                choice = self.coord_to_action(row - 1, col - 1)
                if (choice in self.legal_actions and 1 <= row and 1 <= col and row <= self.board_size
                        and col <= self.board_size):
                    break
                else:
                    print("Wrong input, try again")
            except KeyboardInterrupt:
                print("exit")
                sys.exit(0)
            except Exception as e:
                print("Wrong input, try again")
        return choice

    def render(self, mode="human"):
        print(self.board)

    def action_to_string(self, action_number):
        """
        Overview:
            Convert an action number to a string representing the action.
        Arguments:
            - action_number: an integer from the action space.
        Returns:
            - String representing the action.
        """
        row = action_number // self.board_size + 1
        col = action_number % self.board_size + 1
        return f"Play row {row}, column {col}"
    
    def is_game_over(self):
        """
        Overview:
            To judge game whether over, and get reward
        Returns:
            [game_over, reward]
            if winner = 1  reward = 1
            if winner = 2  reward = -1
            if winner = -1 reward = 0
        """
        # Check whether the game is ended or not and give the winner
        #print('next_to_play={}'.format(self.current_player))
        have_winner, winner = self.have_winner()
        #print('winner={}'.format(winner))
        reward = {1:1, 2:-1, -1:0}
        if have_winner:
            return True, reward[winner]
        elif len(self.legal_actions) == 0:
            # the agent don't have legal_actions to move, so episode is done
            # winner=-1 indicates draw
            return True, reward[winner]
        else:
            # episode is not done
            return False, None

    def simulate_action(self, action):
        """
        Overview:
            simulate action and get next_simulator_env
        Returns:
            Returns TicTacToeEnv
        -------
        """
        if action not in self.legal_actions:
            raise ValueError("action {0} on board {1} is not legal". format(action, self.board))
        new_board = copy.deepcopy(self.board)
        row, col = self.action_to_coord(action)
        new_board[row, col] = self.current_player
        if self.start_player_index == 0:
            start_player_index = 1   # self.players = [1, 2], start_player = 2, start_player_index = 1
        else:
            start_player_index = 0   # self.players = [1, 2], start_player = 1, start_player_index = 0
        next_simulator_env = copy.deepcopy(self)
        next_simulator_env.reset(start_player_index, init_state=new_board) # index
        return next_simulator_env

    @property
    def observation_space(self) -> gym.spaces.Space:
        return self._observation_space

    @property
    def action_space(self) -> gym.spaces.Space:
        return self._action_space

    @property
    def reward_space(self) -> gym.spaces.Space:
        return self._reward_space

    def seed(self, seed: int, dynamic_seed: bool = True) -> None:
        self._seed = seed
        self._dynamic_seed = dynamic_seed
        np.random.seed(self._seed)

    def close(self) -> None:
        pass

    @current_player.setter
    def current_player(self, value):
        self._current_player = value

    @staticmethod
    def create_collector_env_cfg(cfg: dict) -> List[dict]:
        collector_env_num = cfg.pop('collector_env_num')
        cfg = copy.deepcopy(cfg)
        return [cfg for _ in range(collector_env_num)]

    @staticmethod
    def create_evaluator_env_cfg(cfg: dict) -> List[dict]:
        evaluator_env_num = cfg.pop('evaluator_env_num')
        cfg = copy.deepcopy(cfg)
        # NOTE: when collect and train in two_player_mode,
        # in eval phase, we use 'eval_mode' to evaluate the current agent with bot,
        # in contrast with 'one_player_mode', in 'eval_mode', we include the to_play in obs,
        # which is used in q calculation to differentiate between 2 players of the game.
        if cfg.battle_mode == 'two_player_mode':
            cfg.battle_mode = 'eval_mode'
        return [cfg for _ in range(evaluator_env_num)]

    def __repr__(self) -> str:
        return "DI-engine TicTacToe Env"<|MERGE_RESOLUTION|>--- conflicted
+++ resolved
@@ -61,11 +61,7 @@
         Overview: 
             Env reset and custom state start by init_state
         Arguments:
-<<<<<<< HEAD
-            start_player_index: players = [1,2], plater_index = [0,1]
-=======
             start_player_index: players = [1,2], player_index = [0,1]
->>>>>>> 48eddc38
             inti_state: custom state start
         """
         self._observation_space = gym.spaces.Box(
