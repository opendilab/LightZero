--- conflicted
+++ resolved
@@ -47,13 +47,8 @@
         env_name="Connect4",
         battle_mode='self_play_mode',
         mcts_mode='self_play_mode',  # only used in AlphaZero
-<<<<<<< HEAD
         # bot_action_type='mcts',
         bot_action_type='rule',
-        env_type='board_games',
-=======
-        bot_action_type='rule',
->>>>>>> 054c34b4
         agent_vs_human=False,
         prob_random_agent=0,
         prob_expert_agent=0,
@@ -238,10 +233,11 @@
             # player 1 battle with expert player 2
 
             # player 1's turn
+            print('player 1 (agent player): ' + self.action_to_string(action))
             # print(f'evaluating now, the battle mode is {self.battle_mode}, the action is {action}')
             flag = "agent"
             timestep_player1 = self._player_step(action, flag)
-            # self.env.render()
+            self.render()
             if timestep_player1.done:
                 # NOTE: in eval_mode, we must set to_play as -1, because we don't consider the alternation between players.
                 # And the to_play is used in MCTS.
@@ -254,9 +250,10 @@
             else:
                 # print(f'evaluating now, the battle mode is {self.battle_mode}, here comes the bot action{self.bot_action()}')
                 bot_action = self.bot_action()
-            # print('player 2 (computer player): ' + self.action_to_string(bot_action))
+            print('player 2 (computer player): ' + self.action_to_string(bot_action))
             flag = "bot"
             timestep_player2 = self._player_step(bot_action, flag)
+            self.render()
             # the eval_episode_return is calculated from Player 1's perspective
             timestep_player2.info['eval_episode_return'] = -timestep_player2.reward
             timestep_player2 = timestep_player2._replace(reward=-timestep_player2.reward)
@@ -322,17 +319,10 @@
         if init_state is None:
             self.board = [0] * (6 * 7)
         else:
-<<<<<<< HEAD
-            print("before:", self.board)
-            self.board = init_state.reshape(-1)
-            print("after:", self.board)
+            # print("before:", self.board)
+            self.board = init_state
+            # print("after:", self.board)
         self.players = [1, 2]
-=======
-            # print("before:",self.board)
-            self.board = init_state
-            # print("after:",self.board)
-        self.players = [1,2]
->>>>>>> 054c34b4
         self.start_player_index = start_player_index
         self._current_player = self.players[self.start_player_index]
 
@@ -464,6 +454,8 @@
 
     def bot_action(self):
         if self.bot_action_type == 'rule':
+            if np.random.rand() < self.prob_random_agent:
+                return self.random_action()
             return self.rule_bot.get_rule_bot_action(self.board, self._current_player)
         # elif self.bot_action_type == 'alpha_beta_pruning':
         #     return self.alpha_beta_bot.get_best_action(self.board, player_index=self.current_player_index)
@@ -489,7 +481,7 @@
         Returns:
             An integer from the action space.
         """
-        print(np.array(self.board).reshape(6, 7))
+        # print(np.array(self.board).reshape(6, 7))
         while True:
             try:
                 column = int(
