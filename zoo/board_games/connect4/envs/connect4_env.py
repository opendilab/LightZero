--- conflicted
+++ resolved
@@ -428,13 +428,8 @@
         Arguments:
             - mode (:obj:`str`): The rendering mode. Options are 'state_realtime_mode', 'image_realtime_mode', or 'image_savefile_mode'.
         """
-<<<<<<< HEAD
         # In 'print' mode ,print the current game board for rendering.
         if mode == "state_realtime_mode":
-=======
-        # In 'print' mode, print the current game board for rendering.
-        if mode == "print":
->>>>>>> 1cc5b797
             print(np.array(self.board).reshape(6, 7))
             return
         # In other two modes, use a screen for rendering. 
