"""
Overview:
    Adapt the connect4 environment in PettingZoo (https://github.com/Farama-Foundation/PettingZoo) to the BaseEnv interface.
    Connect Four is a 2-player turn based game, where players must connect four of their tokens vertically, horizontally or diagonally. 
    The players drop their respective token in a column of a standing grid, where each token will fall until it reaches the bottom of the column or reaches an existing token. 
    Players cannot place a token in a full column, and the game ends when either a player has made a sequence of 4 tokens, or when all 7 columns have been filled.
Observation Space:
    The observation in the Connect4 environment is a dictionary with five elements, which contains key information about the current state. 
    - observation (:obj:`array`): An array that represents information about the current state, with a shape of (3, 6, 7). 
        The length of the first dimension is 3, which stores three two-dimensional game boards with shapes (6, 7).
        These boards represent the positions occupied by the current player, the positions occupied by the opponent player, and the identity of the current player, respectively.
    - action_mask (:obj:`array`): A mask for the actions, indicating which actions are executable. It is a one-dimensional array of length 7, corresponding to columns 1 to 7 of the game board. 
        It has a value of 1 for the columns where a move can be made, and a value of 0 for other positions.
    - board (:obj:`array`): A visual representation of the current game board, represented as a 6x7 array, in which the positions where player 1 and player 2 have placed their tokens are marked with values 1 and 2, respectively. 
    - current_player_index (:obj:`int`): The index of the current player, with player 1 having an index of 0 and player 2 having an index of 1. 
    - to_play (:obj:`int`): The player who needs to take an action in the current state, with a value of 1 or 2.
Action Space:
    A set of integers from 0 to 6 (inclusive), where the action represents which column a token should be dropped in.
Reward Space:
    For the ``self_play_mode``, a reward of 1 is returned at the time step when the game terminates, and a reward of 0 is returned at all other time steps.
    For the ``play_with_bot_mode``, at the time step when the game terminates, if the bot wins, the reward is -1; if the agent wins, the reward is 1; and in all other cases, the reward is 0.
"""

import os
import sys
import copy
from ditk import logging
from typing import List

import numpy as np
import pygame
from ding.envs import BaseEnv, BaseEnvTimestep
from ding.utils import ENV_REGISTRY
from gym import spaces
from easydict import EasyDict

# from pettingzoo.utils.agent_selector import agent_selector
from zoo.board_games.alphabeta_pruning_bot import AlphaBetaPruningBot
from zoo.board_games.connect4.envs.rule_bot import Connect4RuleBot

from zoo.board_games.mcts_bot import MCTSBot


@ENV_REGISTRY.register('connect4')
class Connect4Env(BaseEnv):
    config = dict(
        env_name="Connect4",
        battle_mode='self_play_mode',
        mcts_mode='self_play_mode',  # only used in AlphaZero
        # bot_action_type='mcts',
        bot_action_type='rule',
        agent_vs_human=False,
        prob_random_agent=0,
        prob_expert_agent=0,
        prob_random_action_in_bot=0.,
        channel_last=True,
        scale=False,
        stop_value=2,
    )

    @classmethod
    def default_config(cls: type) -> EasyDict:
        cfg = EasyDict(copy.deepcopy(cls.config))
        cfg.cfg_type = cls.__name__ + 'Dict'
        return cfg

    def __init__(self, cfg=None) -> None:

        self.cfg = cfg
        self.channel_last = cfg.channel_last
        self.scale = cfg.scale
        self.battle_mode = cfg.battle_mode
        self.mcts_mode = cfg.mcts_mode
        # The mode of interaction between the agent and the environment.
        assert self.battle_mode in ['self_play_mode', 'play_with_bot_mode', 'eval_mode']
        self.prob_random_agent = cfg.prob_random_agent
        self.prob_expert_agent = cfg.prob_expert_agent
        assert (self.prob_random_agent >= 0 and self.prob_expert_agent == 0) or (
                self.prob_random_agent == 0 and self.prob_expert_agent >= 0), \
            f'self.prob_random_agent:{self.prob_random_agent}, self.prob_expert_agent:{self.prob_expert_agent}'
        self.prob_random_action_in_bot = cfg.prob_random_action_in_bot
        self.agent_vs_human = cfg.agent_vs_human
        self.bot_action_type = cfg.bot_action_type
        # if 'alpha_beta_pruning' in self.bot_action_type:
        #     self.alpha_beta_bot = AlphaBetaPruningBot(self, cfg, 'alpha_beta_pruning_player')

        self._current_player = 1
        self.board = [0] * (6 * 7)
        self.players = [1, 2]

        if self.bot_action_type == 'mcts':
            self.mcts_bot = MCTSBot(self, 'mcts_player', 200)
        elif self.bot_action_type == 'rule':
            self.rule_bot = Connect4RuleBot(self, self._current_player)

        self._env = self

        # self.possible_agents = self.agents[:]

        # self.action_spaces = {i: spaces.Discrete(7) for i in self.players}
        # self.observation_spaces = {
        #     i: spaces.Dict(
        #         {
        #             "observation": spaces.Box(
        #                 low=0, high=1, shape=(6, 7, 2), dtype=np.int8
        #             ),
        #             "action_mask": spaces.Box(low=0, high=1, shape=(7,), dtype=np.int8),
        #         }
        #     )
        #     for i in self.players
        # }

    def current_state(self):
        """
        Overview:
            obtain the state from the view of current player.
            self.board is nd-array, 0 indicates that no stones is placed here,
            1 indicates that player 1's stone is placed here, 2 indicates player 2's stone is placed here
        Returns:
            - current_state (:obj:`array`):
                the 0 dim means which positions is occupied by self.current_player,
                the 1 dim indicates which positions are occupied by self.to_play,
                the 2 dim indicates which player is the to_play player, 1 means player 1, 2 means player 2
        """
        board_vals = np.array(self.board).reshape(6, 7)
        board_curr_player = np.where(board_vals == self.current_player, 1, 0)
        board_opponent_player = np.where(board_vals == self.next_player, 1, 0)
        board_to_play = np.full((6, 7), self.current_player)
        raw_obs = np.array([board_curr_player, board_opponent_player, board_to_play], dtype=np.float32)
        if self.scale:
            scale_obs = copy.deepcopy(raw_obs / 2)
        else:
            scale_obs = copy.deepcopy(raw_obs)
        if self.channel_last:
            # move channel dim to last axis
            # (C, W, H) -> (W, H, C)
            return np.transpose(raw_obs, [1, 2, 0]), np.transpose(scale_obs, [1, 2, 0])
        else:
            # (C, W, H)
            return raw_obs, scale_obs

    def observe(self):
        legal_moves = self.legal_actions

        action_mask = np.zeros(7, "int8")
        for i in legal_moves:
            action_mask[i] = 1

        if self.battle_mode == 'play_with_bot_mode' or self.battle_mode == 'eval_mode':
            return {"observation": self.current_state()[1], 
                    "action_mask": action_mask,
                    "board": copy.deepcopy(self.board),
                    "current_player_index": self.players.index(self._current_player),
                    "to_play": -1
                    }
        elif self.battle_mode == 'self_play_mode':
            return {"observation": self.current_state()[1], 
                    "action_mask": action_mask,
                    "board": copy.deepcopy(self.board),
                    "current_player_index": self.players.index(self._current_player),
                    "to_play": self._current_player
                    }

    @property
    def legal_actions(self):
        return [i for i in range(7) if self.board[i] == 0]

    # action in this case is a value from 0 to 6 indicating position to move on the flat representation of the connect4 board
    def step(self, action):
        if self.battle_mode == 'self_play_mode':
            if self.prob_random_agent > 0:
                if np.random.rand() < self.prob_random_agent:
                    action = self.random_action()
            elif self.prob_expert_agent > 0:
                if np.random.rand() < self.prob_expert_agent:
                    action = self.bot_action()

            # print(f'self playing now, the action is {action}')
            flag = "agent"
            timestep = self._player_step(action, flag)
            if timestep.done:
                # The eval_episode_return is calculated from Player 1's perspective。
                # 不是很明白episode_reward在train的时候是怎么被调用的#########################
                timestep.info['eval_episode_return'] = -timestep.reward if timestep.obs[
                                                                               'to_play'] == 1 else timestep.reward
            return timestep
        elif self.battle_mode == 'play_with_bot_mode':
            # player 1 battle with expert player 2

            # player 1's turn
            # print(f'playing with bot now, the action from algorithm is {action}')
            flag = "bot_agent"
            timestep_player1 = self._player_step(action, flag)
            # self.env.render()
            if timestep_player1.done:
                # NOTE: in play_with_bot_mode, we must set to_play as -1, because we don't consider the alternation between players.
                # And the to_play is used in MCTS.
                timestep_player1.obs['to_play'] = -1
                return timestep_player1

            # player 2's turn
            bot_action = self.bot_action()
            # print('player 2 (computer player): ' + self.action_to_string(bot_action))
            # print(f'playing with bot now, the action from bot is {action}')
            flag = "bot_bot"
            timestep_player2 = self._player_step(bot_action, flag)
            # the eval_episode_return is calculated from Player 1's perspective
            timestep_player2.info['eval_episode_return'] = -timestep_player2.reward
            timestep_player2 = timestep_player2._replace(reward=-timestep_player2.reward)

            timestep = timestep_player2
            # NOTE: in play_with_bot_mode, we must set to_play as -1, because we don't consider the alternation between players.
            # And the to_play is used in MCTS.
            timestep.obs['to_play'] = -1

            return timestep
        elif self.battle_mode == 'eval_mode':
            # player 1 battle with expert player 2

            # player 1's turn
            print('player 1 (agent player): ' + self.action_to_string(action))
            # print(f'evaluating now, the battle mode is {self.battle_mode}, the action is {action}')
            flag = "eval_agent"
            timestep_player1 = self._player_step(action, flag)
            self.render()
            if timestep_player1.done:
                # NOTE: in eval_mode, we must set to_play as -1, because we don't consider the alternation between players.
                # And the to_play is used in MCTS.
                timestep_player1.obs['to_play'] = -1
                return timestep_player1

            # player 2's turn
            if self.agent_vs_human:
                bot_action = self.human_to_action()
            else:
                # print(f'evaluating now, the battle mode is {self.battle_mode}, here comes the bot action{self.bot_action()}')
                bot_action = self.bot_action()
<<<<<<< HEAD
            # print('player 2 (computer player): ' + self.action_to_string(bot_action))
            flag = "eval_bot"
=======
            print('player 2 (computer player): ' + self.action_to_string(bot_action))
            flag = "bot"
>>>>>>> 79eb2ee7
            timestep_player2 = self._player_step(bot_action, flag)
            self.render()
            # the eval_episode_return is calculated from Player 1's perspective
            timestep_player2.info['eval_episode_return'] = -timestep_player2.reward
            timestep_player2 = timestep_player2._replace(reward=-timestep_player2.reward)

            timestep = timestep_player2
            # NOTE: in eval_mode, we must set to_play as -1, because we don't consider the alternation between players.
            # And the to_play is used in MCTS.
            timestep.obs['to_play'] = -1

            return timestep

    def _player_step(self, action, flag):
        if action in self.legal_actions:
            piece = self.players.index(self._current_player) + 1
            for i in list(filter(lambda x: x % 7 == action, list(range(41, -1, -1)))):
                if self.board[i] == 0:
                    self.board[i] = piece
                    break
        else:
            print(np.array(self.board).reshape(6, 7))
            logging.warning(
                f"You input illegal action: {action}, the legal_actions are {self.legal_actions}. "
                f"flag is {flag}."
                f"Now we randomly choice a action from self.legal_actions."
            )
            action = self.random_action()
            print("the random action is", action)
            piece = self.players.index(self._current_player) + 1
            for i in list(filter(lambda x: x % 7 == action, list(range(41, -1, -1)))):
                if self.board[i] == 0:
                    self.board[i] = piece
                    break

        done, winner = self.get_done_winner()
        # check if there is a winner
        if not winner == -1:
            # self.rewards[self.agent_selection] += 1
            # self.rewards[next_agent] -= 1
            reward = np.array(1).astype(np.float32)
            # self.dones = {i: True for i in self.agents}
        # check if there is a tie
        # elif all(x in [1, 2] for x in self.board):
        #     # once either play wins or there is a draw, game over, both players are done
        #     # self.dones = {i: True for i in self.agents}
        #     reward = np.array(0).astype(np.float32)
        #     done = True
        else:
            reward = np.array(0).astype(np.float32)

        info = {}

        self._current_player = self.next_player

        if done:
            # 稀疏奖励，不需要累加，直接取最后一步的奖励
            info['eval_episode_return'] = reward
            # print('tictactoe one episode done: ', info)

        obs = self.observe()

        return BaseEnvTimestep(obs, reward, done, info)

    def reset(self, start_player_index=0, init_state=None):
        # reset environment
        if init_state is None:
            self.board = [0] * (6 * 7)
        else:
            # print("before:", self.board)
            self.board = init_state
            # print("after:", self.board)
        self.players = [1, 2]
        self.start_player_index = start_player_index
        self._current_player = self.players[self.start_player_index]

        self._action_space = spaces.Discrete(7)
        self._reward_space = spaces.Discrete(3)
        self._observation_space = spaces.Dict(
            {
                "observation": spaces.Box(low=0, high=1, shape=(3, 6, 7), dtype=np.int8),
                "action_mask": spaces.Box(low=0, high=1, shape=(7,), dtype=np.int8),
                "board": spaces.Box(low=0, high=2, shape=(6, 7), dtype=np.int8),
                "current_player_index": spaces.Discrete(2),
                "to_play": spaces.Discrete(2),
            }
        )

        # self.rewards = {i: 0 for i in self.agents}
        # self._cumulative_rewards = {name: 0 for name in self.agents}
        # self.dones = {i: False for i in self.agents}
        # self.infos = {i: {} for i in self.agents}

        # self._agent_selector = agent_selector(self.agents)

        # for agent, reward in self.rewards.items():
        #     self._cumulative_rewards[agent] += reward

        obs = self.observe()
        return obs

    def reset_v2(self, start_player_index=0, init_state=None):
        """
        Overview:
            only used in alpha-beta pruning bot.
        """
        self.start_player_index = start_player_index
        self._current_player = self.players[self.start_player_index]
        if init_state is not None:
            self.board = np.array(init_state, dtype="int32")
        else:
            self.board = [0] * (6 * 7)

    def render(self):
        print(np.array(self.board).reshape(6, 7))

    def close(self):
        pass

    def get_done_winner(self):
        # TODO
        board = copy.deepcopy(np.array(self.board)).reshape(6, 7)
        for piece in [1, 2]:
            # Check horizontal locations for win
            column_count = 7
            row_count = 6

            for c in range(column_count - 3):
                for r in range(row_count):
                    if (
                            board[r][c] == piece
                            and board[r][c + 1] == piece
                            and board[r][c + 2] == piece
                            and board[r][c + 3] == piece
                    ):
                        return True, piece

            # Check vertical locations for win
            for c in range(column_count):
                for r in range(row_count - 3):
                    if (
                            board[r][c] == piece
                            and board[r + 1][c] == piece
                            and board[r + 2][c] == piece
                            and board[r + 3][c] == piece
                    ):
                        return True, piece

            # Check positively sloped diagonals
            for c in range(column_count - 3):
                for r in range(row_count - 3):
                    if (
                            board[r][c] == piece
                            and board[r + 1][c + 1] == piece
                            and board[r + 2][c + 2] == piece
                            and board[r + 3][c + 3] == piece
                    ):
                        return True, piece

            # Check negatively sloped diagonals
            for c in range(column_count - 3):
                for r in range(3, row_count):
                    if (
                            board[r][c] == piece
                            and board[r - 1][c + 1] == piece
                            and board[r - 2][c + 2] == piece
                            and board[r - 3][c + 3] == piece
                    ):
                        return True, piece

        if all(x in [1, 2] for x in self.board):
            return True, -1

        return False, -1

    def get_done_reward(self):
        """
        Overview:
             Check if the game is over and what is the reward in the perspective of player 1.
             Return 'done' and 'reward'.
        Returns:
            - outputs (:obj:`Tuple`): Tuple containing 'done' and 'reward',
                - if player 1 win,     'done' = True, 'reward' = 1
                - if player 2 win,     'done' = True, 'reward' = -1
                - if draw,             'done' = True, 'reward' = 0
                - if game is not over, 'done' = False,'reward' = None
        """
        done, winner = self.get_done_winner()
        if winner == 1:
            reward = 1
        elif winner == 2:
            reward = -1
        elif winner == -1 and done:
            reward = 0
        elif winner == -1 and not done:
            # episode is not done
            reward = None
        return done, reward

    def random_action(self):
        action_list = self.legal_actions
        return np.random.choice(action_list)

    def bot_action(self):
        if np.random.rand() < self.prob_random_action_in_bot:
            return self.random_action()
        else:
            if self.bot_action_type == 'rule':
                return self.rule_bot.get_rule_bot_action(self.board, self._current_player)
            # elif self.bot_action_type == 'alpha_beta_pruning':
            #     return self.alpha_beta_bot.get_best_action(self.board, player_index=self.current_player_index)
            elif self.bot_action_type == 'mcts':
                return self.mcts_bot.get_actions(self.board, player_index=self.current_player_index)

    def action_to_string(self, action):
        """
        Overview:
            Convert an action number to a string representing the action.
        Arguments:
            - action: an integer from the action space.
        Returns:
            - String representing the action.
        """
        return f"Play column {action + 1}"

    def human_to_action(self):
        """
        Overview:
            For multiplayer games, ask the user for a legal action
            and return the corresponding action number.
        Returns:
            An integer from the action space.
        """
        # print(np.array(self.board).reshape(6, 7))
        while True:
            try:
                column = int(
                    input(
                        f"Enter the column to play for the player {self.current_player}: "
                    )
                )
                action = column - 1
                if action in self.legal_actions:
                    break
                else:
                    print("Wrong input, try again")
            except KeyboardInterrupt:
                print("exit")
                sys.exit(0)
            except Exception as e:
                print("Wrong input, try again")
        return action

    def seed(self, seed: int, dynamic_seed: bool = True) -> None:
        self._seed = seed
        self._dynamic_seed = dynamic_seed
        np.random.seed(self._seed)

    def __repr__(self) -> str:
        return "LightZero Connect4 Env"

    @property
    def current_player(self):
        return self._current_player

    @property
    def current_player_index(self):
        """
        Overview:
            current_player_index = 0, current_player = 1
            current_player_index = 1, current_player = 2
        """
        return 0 if self._current_player == 1 else 1

    @property
    def next_player(self):
        return self.players[0] if self._current_player == self.players[1] else self.players[1]

    @property
    def observation_space(self) -> spaces.Space:
        return self._observation_space

    @property
    def action_space(self) -> spaces.Space:
        return self._action_space

    @property
    def reward_space(self) -> spaces.Space:
        return self._reward_space

    def simulate_action(self, action):
        """
        Overview:
            execute action and get next_simulator_env. used in AlphaZero.
        Arguments:
            - action: an integer from the action space.
        Returns:
            - next_simulator_env: next simulator env after execute action.
        """
        if action not in self.legal_actions:
            raise ValueError("action {0} on board {1} is not legal".format(action, self.board))
        new_board = copy.deepcopy(self.board)
        piece = self.players.index(self._current_player) + 1
        for i in list(filter(lambda x: x % 7 == action, list(range(41, -1, -1)))):
            if new_board[i] == 0:
                new_board[i] = piece
                break
        if self.start_player_index == 0:
            start_player_index = 1  # self.players = [1, 2], start_player = 2, start_player_index = 1
        else:
            start_player_index = 0  # self.players = [1, 2], start_player = 1, start_player_index = 0
        next_simulator_env = copy.deepcopy(self)
        next_simulator_env.reset(start_player_index, init_state=new_board)
        return next_simulator_env

    def simulate_action_v2(self, board, start_player_index, action):
        """
        Overview:
            execute action from board and get new_board, new_legal_actions. used in alphabeta_pruning_bot.
        Arguments:
            - board (:obj:`np.array`): current board
            - start_player_index (:obj:`int`): start player index
            - action (:obj:`int`): action
        Returns:
            - new_board (:obj:`np.array`): new board
            - new_legal_actions (:obj:`list`): new legal actions
        """
        self.reset(start_player_index, init_state=board)
        if action not in self.legal_actions:
            raise ValueError("action {0} on board {1} is not legal".format(action, self.board))
        piece = self.players.index(self._current_player) + 1
        for i in list(filter(lambda x: x % 7 == action, list(range(41, -1, -1)))):
            if self.board[i] == 0:
                self.board[i] = piece
                break
        new_legal_actions = copy.deepcopy(self.legal_actions)
        new_board = copy.deepcopy(self.board)

        return new_board, new_legal_actions

    @staticmethod
    def create_collector_env_cfg(cfg: dict) -> List[dict]:
        collector_env_num = cfg.pop('collector_env_num')
        cfg = copy.deepcopy(cfg)
        return [cfg for _ in range(collector_env_num)]

    @staticmethod
    def create_evaluator_env_cfg(cfg: dict) -> List[dict]:
        evaluator_env_num = cfg.pop('evaluator_env_num')
        cfg = copy.deepcopy(cfg)
        # In eval phase, we use ``eval_mode`` to make agent play with the built-in bot to
        # evaluate the performance of the current agent.
        cfg.battle_mode = 'eval_mode'
        return [cfg for _ in range(evaluator_env_num)]<|MERGE_RESOLUTION|>--- conflicted
+++ resolved
@@ -235,13 +235,8 @@
             else:
                 # print(f'evaluating now, the battle mode is {self.battle_mode}, here comes the bot action{self.bot_action()}')
                 bot_action = self.bot_action()
-<<<<<<< HEAD
             # print('player 2 (computer player): ' + self.action_to_string(bot_action))
             flag = "eval_bot"
-=======
-            print('player 2 (computer player): ' + self.action_to_string(bot_action))
-            flag = "bot"
->>>>>>> 79eb2ee7
             timestep_player2 = self._player_step(bot_action, flag)
             self.render()
             # the eval_episode_return is calculated from Player 1's perspective
