--- conflicted
+++ resolved
@@ -137,37 +137,6 @@
             return raw_obs, scale_obs
 
     def observe(self):
-<<<<<<< HEAD
-            board_vals = np.array(self.board).reshape(6, 7)
-            # cur_player = self.players.index(self._current_player)
-            # opp_player = (cur_player + 1) % 2
-
-            # cur_p_board = np.equal(board_vals, cur_player + 1)
-            # opp_p_board = np.equal(board_vals, opp_player + 1)
-
-            # observation = np.stack([cur_p_board, opp_p_board], axis=2).astype(np.int8)
-            legal_moves = self.legal_actions
-
-            action_mask = np.zeros(7, "int8")
-            for i in legal_moves:
-                action_mask[i] = 1
-
-            if self.battle_mode == 'play_with_bot_mode' or self.battle_mode == 'eval_mode':
-                return {"observation": self.current_state()[1], 
-                        "action_mask": action_mask,
-                        "board": copy.deepcopy(self.board),
-                        "current_player_index": self.players.index(self._current_player),
-                        "to_play" : -1
-                        }
-            elif self.battle_mode == 'self_play_mode':
-                return {"observation": self.current_state()[1], 
-                        "action_mask": action_mask,
-                        "board": copy.deepcopy(self.board),
-                        "current_player_index": self.players.index(self._current_player),
-                        "to_play" : self._current_player
-                        }
-            
-=======
         board_vals = np.array(self.board).reshape(6, 7)
         # cur_player = self.players.index(self._current_player)
         # opp_player = (cur_player + 1) % 2
@@ -183,21 +152,20 @@
             action_mask[i] = 1
 
         if self.battle_mode == 'play_with_bot_mode' or self.battle_mode == 'eval_mode':
-            return {"observation": self.current_state()[1],
+            return {"observation": self.current_state()[1], 
                     "action_mask": action_mask,
-                    "board": copy.deepcopy(board_vals),
+                    "board": copy.deepcopy(self.board),
                     "current_player_index": self.players.index(self._current_player),
                     "to_play": -1
                     }
         elif self.battle_mode == 'self_play_mode':
-            return {"observation": self.current_state()[1],
+            return {"observation": self.current_state()[1], 
                     "action_mask": action_mask,
-                    "board": copy.deepcopy(board_vals),
+                    "board": copy.deepcopy(self.board),
                     "current_player_index": self.players.index(self._current_player),
                     "to_play": self._current_player
                     }
-
->>>>>>> eef110c8
+            
     # def observation_space(self, agent):
     #     return self.observation_spaces[agent]
 
@@ -345,17 +313,10 @@
         if init_state is None:
             self.board = [0] * (6 * 7)
         else:
-<<<<<<< HEAD
             # print("before:",self.board)
             self.board = init_state
             # print("after:",self.board)
         self.players = [1,2]
-=======
-            print("before:", self.board)
-            self.board = init_state
-            print("after:", self.board)
-        self.players = [1, 2]
->>>>>>> eef110c8
         self.start_player_index = start_player_index
         self._current_player = self.players[self.start_player_index]
 
