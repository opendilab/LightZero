import pytest
from easydict import EasyDict
from connect4_env import Connect4Env
from zoo.board_games.mcts_bot import MCTSBot
import time
import numpy as np

cfg = EasyDict(
    battle_mode='self_play_mode',
    mcts_mode='self_play_mode',
    channel_last=True,
    scale=True,
    agent_vs_human=False,
    prob_random_agent=0,
    prob_expert_agent=0,
    bot_action_type='rule'
)


def test_mcts_bot_vs_rule_bot(num_simulations=200):
    """
    Overview:
        A tictactoe game between mcts_bot and rule_bot, where rule_bot take the first move.
    Arguments:
        - num_simulations (:obj:`int`): The number of the simulations required to find the best move.
    """
    # List to record the time required for each decision round and the winner.
    mcts_bot_time_list = []
    bot_action_time_list = []
    winner = []

    # Repeat the game for 10 rounds.
    for i in range(10):
        print('-' * 10 + str(i) + '-' * 10)
        # Initialize the game, where there are two players: player 1 and player 2.
        env = Connect4Env(EasyDict(cfg))
        # Reset the environment, set the board to a clean board and the  start player to be player 1.
        env.reset()
        state = env.board
        player = MCTSBot(env, 'a', num_simulations)  # player_index = 0, player = 1
        # Set player 1 to move first.
        player_index = 0
        while not env.get_done_reward()[0]:
            """
            Overview:
                The two players take turns to make moves, and the time required for each decision is recorded.
            """
            # Set rule_bot to be player 1.
            if player_index == 0:
                t1 = time.time()
                # action = env.bot_action()
                action = player.get_actions(state, player_index=player_index)
                t2 = time.time()
                # print("The time difference is :", t2-t1)
                mcts_bot_time_list.append(t2 - t1)
                player_index = 1
            # Set mcts_bot to be player 2.
            else:
                t1 = time.time()
                action = env.bot_action()
                # action = player.get_actions(state, player_index=player_index)
                t2 = time.time()
                # print("The time difference is :", t2-t1)
                bot_action_time_list.append(t2 - t1)
                player_index = 0
            env.step(action)
            state = env.board
            print(np.array(state).reshape(6, 7))

        # Record the winner.
        winner.append(env.get_done_winner()[1])

    # Calculate the variance and mean of decision times.
    mcts_bot_mu = np.mean(mcts_bot_time_list)
    mcts_bot_var = np.var(mcts_bot_time_list)

    bot_action_mu = np.mean(bot_action_time_list)
    bot_action_var = np.var(bot_action_time_list)

    # Print the information of the games.
    print('num_simulations={}\n'.format(num_simulations))
    # print('mcts_bot_time_list={}\n'.format(mcts_bot_time_list))
    print('mcts_bot_mu={}, mcts_bot_var={}\n'.format(mcts_bot_mu, mcts_bot_var))

    # print('bot_action_time_list={}\n'.format(bot_action_time_list))
    print('bot_action_mu={}, bot_action_var={}\n'.format(bot_action_mu, bot_action_var))

    print(
        'winner={}, draw={}, player1={}, player2={}\n'.format(
            winner, winner.count(-1), winner.count(1), winner.count(2)
        )
    )


def test_mcts_bot_vs_mcts_bot(num_simulations=50):
    """
    Overview:
        A tictactoe game between mcts_bot and rule_bot, where rule_bot take the first move.
    Arguments:
        - num_simulations (:obj:`int`): The number of the simulations required to find the best move.
    """
    # List to record the time required for each decision round and the winner.
    mcts_bot1_time_list = []
    mcts_bot2_time_list = []
    winner = []

    # Repeat the game for 10 rounds.
    for i in range(10):
        print('-' * 10 + str(i) + '-' * 10)
        # Initialize the game, where there are two players: player 1 and player 2.
        env = Connect4Env(EasyDict(cfg))
        # Reset the environment, set the board to a clean board and the  start player to be player 1.
        env.reset()
        state = env.board
        player1 = MCTSBot(env, 'a', 200)  # player_index = 0, player = 1
        player2 = MCTSBot(env, 'a', 1000)
        # Set player 1 to move first.
        player_index = 0
        while not env.get_done_reward()[0]:
            """
            Overview:
                The two players take turns to make moves, and the time required for each decision is recorded.
            """
            # Set rule_bot to be player 1.
            if player_index == 0:
                t1 = time.time()
                # action = env.bot_action()
                action = player1.get_actions(state, player_index=player_index)
                t2 = time.time()
                # print("The time difference is :", t2-t1)
                mcts_bot1_time_list.append(t2 - t1)
                player_index = 1
            # Set mcts_bot to be player 2.
            else:
                t1 = time.time()
                # action = env.bot_action()
                action = player2.get_actions(state, player_index=player_index)
                t2 = time.time()
                # print("The time difference is :", t2-t1)
                mcts_bot2_time_list.append(t2 - t1)
                player_index = 0
            env.step(action)
            state = env.board
            print(np.array(state).reshape(6, 7))

        # Record the winner.
        winner.append(env.get_done_winner()[1])

    # Calculate the variance and mean of decision times.
    mcts_bot1_mu = np.mean(mcts_bot1_time_list)
    mcts_bot1_var = np.var(mcts_bot1_time_list)

    mcts_bot2_mu = np.mean(mcts_bot2_time_list)
    mcts_bot2_var = np.var(mcts_bot2_time_list)

    # Print the information of the games.
    print('num_simulations={}\n'.format(200))
    print('mcts_bot1_time_list={}\n'.format(mcts_bot1_time_list))
    print('mcts_bot1_mu={}, mcts_bot1_var={}\n'.format(mcts_bot1_mu, mcts_bot1_var))

    print('num_simulations={}\n'.format(1000))
    print('mcts_bot2_time_list={}\n'.format(mcts_bot2_time_list))
    print('mcts_bot2_mu={}, mcts_bot2_var={}\n'.format(mcts_bot2_mu, mcts_bot2_var))

    print(
        'winner={}, draw={}, player1={}, player2={}\n'.format(
            winner, winner.count(-1), winner.count(1), winner.count(2)
        )
    )


if __name__ == '__main__':
<<<<<<< HEAD
    # test_mcts_bot_vs_rule_bot(50)
    # test_mcts_bot_vs_rule_bot(200)
    test_mcts_bot_vs_rule_bot(1000)  
=======
    test_mcts_bot_vs_rule_bot(50)
    test_mcts_bot_vs_rule_bot(200)
    test_mcts_bot_vs_rule_bot(1000)
>>>>>>> 79eb2ee7
    # test_mcts_bot_vs_mcts_bot()<|MERGE_RESOLUTION|>--- conflicted
+++ resolved
@@ -170,13 +170,7 @@
 
 
 if __name__ == '__main__':
-<<<<<<< HEAD
     # test_mcts_bot_vs_rule_bot(50)
     # test_mcts_bot_vs_rule_bot(200)
     test_mcts_bot_vs_rule_bot(1000)  
-=======
-    test_mcts_bot_vs_rule_bot(50)
-    test_mcts_bot_vs_rule_bot(200)
-    test_mcts_bot_vs_rule_bot(1000)
->>>>>>> 79eb2ee7
     # test_mcts_bot_vs_mcts_bot()