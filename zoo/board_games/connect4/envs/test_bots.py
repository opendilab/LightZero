import pytest
from easydict import EasyDict
from connect4_env import Connect4Env
from zoo.board_games.mcts_bot import MCTSBot
import time
import numpy as np

cfg = EasyDict(
    battle_mode='self_play_mode',
    mcts_mode='self_play_mode',
    channel_last=True,
    scale=True,
    agent_vs_human=False,
    prob_random_agent=0,
    prob_expert_agent=0,
    bot_action_type='rule',
    screen_scaling=9,
    # save_replay=True,
    save_replay=False,
    prob_random_action_in_bot=0,
)


def test_mcts_bot_vs_rule_bot(num_simulations=200):
    """
    Overview:
        A tictactoe game between mcts_bot and rule_bot, where rule_bot take the first move.
    Arguments:
        - num_simulations (:obj:`int`): The number of the simulations required to find the best move.
    """
    # List to record the time required for each decision round and the winner.
    mcts_bot_time_list = []
    bot_action_time_list = []
    winner = []

    # Repeat the game for 10 rounds.
    for i in range(5):
        print('-' * 10 + str(i) + '-' * 10)
        # Initialize the game, where there are two players: player 1 and player 2.
        env = Connect4Env(EasyDict(cfg))
        # Reset the environment, set the board to a clean board and the  start player to be player 1.
        env.reset(replay_name_suffix=f'test{i}')
        state = env.board
        cfg_temp = EasyDict(cfg.copy())
        cfg_temp.save_replay = False
        env_mcts = Connect4Env(EasyDict(cfg_temp))
        player = MCTSBot(env_mcts, 'a', num_simulations)  # player_index = 0, player = 1
        # Set player 1 to move first.
        player_index = 0
        while not env.get_done_reward()[0]:
            """
            Overview:
                The two players take turns to make moves, and the time required for each decision is recorded.
            """
            # Set rule_bot to be player 1.
            if player_index == 0:
                t1 = time.time()
                # action = env.bot_action()
                action = player.get_actions(state, player_index=player_index)
                t2 = time.time()
                # print("The time difference is :", t2-t1)
                mcts_bot_time_list.append(t2 - t1)
                player_index = 1
            # Set mcts_bot to be player 2.
            else:
                t1 = time.time()
                action = env.bot_action()
                # action = player.get_actions(state, player_index=player_index)
                t2 = time.time()
                # print("The time difference is :", t2-t1)
                bot_action_time_list.append(t2 - t1)
                player_index = 0
            env.step(action)
            state = env.board
            print(np.array(state).reshape(6, 7))

        # Record the winner.
        winner.append(env.get_done_winner()[1])

    # Calculate the variance and mean of decision times.
    mcts_bot_mu = np.mean(mcts_bot_time_list)
    mcts_bot_var = np.var(mcts_bot_time_list)

    bot_action_mu = np.mean(bot_action_time_list)
    bot_action_var = np.var(bot_action_time_list)

    # Print the information of the games.
    print('num_simulations={}\n'.format(num_simulations))
    # print('mcts_bot_time_list={}\n'.format(mcts_bot_time_list))
    print('mcts_bot_mu={}, mcts_bot_var={}\n'.format(mcts_bot_mu, mcts_bot_var))

    # print('bot_action_time_list={}\n'.format(bot_action_time_list))
    print('bot_action_mu={}, bot_action_var={}\n'.format(bot_action_mu, bot_action_var))

    print(
        'winner={}, draw={}, player1={}, player2={}\n'.format(
            winner, winner.count(-1), winner.count(1), winner.count(2)
        )
    )


def test_mcts_bot_vs_mcts_bot(num_simulations=50):
    """
    Overview:
        A tictactoe game between mcts_bot and rule_bot, where rule_bot take the first move.
    Arguments:
        - num_simulations (:obj:`int`): The number of the simulations required to find the best move.
    """
    # List to record the time required for each decision round and the winner.
    mcts_bot1_time_list = []
    mcts_bot2_time_list = []
    winner = []

    # Repeat the game for 10 rounds.
    for i in range(10):
        print('-' * 10 + str(i) + '-' * 10)
        # Initialize the game, where there are two players: player 1 and player 2.
        env = Connect4Env(EasyDict(cfg))
        # Reset the environment, set the board to a clean board and the  start player to be player 1.
        env.reset()
        state = env.board
        player1 = MCTSBot(env, 'a', 200)  # player_index = 0, player = 1
        player2 = MCTSBot(env, 'a', 1000)
        # Set player 1 to move first.
        player_index = 0
        while not env.get_done_reward()[0]:
            """
            Overview:
                The two players take turns to make moves, and the time required for each decision is recorded.
            """
            # Set rule_bot to be player 1.
            if player_index == 0:
                t1 = time.time()
                # action = env.bot_action()
                action = player1.get_actions(state, player_index=player_index)
                t2 = time.time()
                # print("The time difference is :", t2-t1)
                mcts_bot1_time_list.append(t2 - t1)
                player_index = 1
            # Set mcts_bot to be player 2.
            else:
                t1 = time.time()
                # action = env.bot_action()
                action = player2.get_actions(state, player_index=player_index)
                t2 = time.time()
                # print("The time difference is :", t2-t1)
                mcts_bot2_time_list.append(t2 - t1)
                player_index = 0
            env.step(action)
            state = env.board
            print(np.array(state).reshape(6, 7))

        # Record the winner.
        winner.append(env.get_done_winner()[1])

    # Calculate the variance and mean of decision times.
    mcts_bot1_mu = np.mean(mcts_bot1_time_list)
    mcts_bot1_var = np.var(mcts_bot1_time_list)

    mcts_bot2_mu = np.mean(mcts_bot2_time_list)
    mcts_bot2_var = np.var(mcts_bot2_time_list)

    # Print the information of the games.
    print('num_simulations={}\n'.format(200))
    print('mcts_bot1_time_list={}\n'.format(mcts_bot1_time_list))
    print('mcts_bot1_mu={}, mcts_bot1_var={}\n'.format(mcts_bot1_mu, mcts_bot1_var))

    print('num_simulations={}\n'.format(1000))
    print('mcts_bot2_time_list={}\n'.format(mcts_bot2_time_list))
    print('mcts_bot2_mu={}, mcts_bot2_var={}\n'.format(mcts_bot2_mu, mcts_bot2_var))

    print(
        'winner={}, draw={}, player1={}, player2={}\n'.format(
            winner, winner.count(-1), winner.count(1), winner.count(2)
        )
    )

def test_rule_bot_vs_rule_bot():
    """
    Overview:
        A tictactoe game between mcts_bot and rule_bot, where rule_bot take the first move.
    Arguments:
        - num_simulations (:obj:`int`): The number of the simulations required to find the best move.
    """
    # List to record the time required for each decision round and the winner.
    bot_action_time_list2 = []
    bot_action_time_list1 = []
    winner = []

<<<<<<< HEAD
def test_rule_bot_vs_rule_bot():
    """
    Overview:
        A tictactoe game between rule_bot and rule_bot.
    """
    # List to record the time required for each decision round and the winner.
    bot_action_1_time_list = []
    bot_action_2_time_list = []
    winner = []

    # Repeat the game for 10 rounds.
    for i in range(5):
        print('=' * 20 + str(i) + '=' * 20)
=======
    # Repeat the game for 10 rounds.
    for i in range(5):
        print('-' * 10 + str(i) + '-' * 10)
>>>>>>> 10caefc5
        # Initialize the game, where there are two players: player 1 and player 2.
        env = Connect4Env(EasyDict(cfg))
        # Reset the environment, set the board to a clean board and the  start player to be player 1.
        env.reset(replay_name_suffix=f'test{i}')
<<<<<<< HEAD
        cfg_temp = EasyDict(cfg.copy())
        cfg_temp.save_replay = False
=======
        state = env.board
>>>>>>> 10caefc5
        # Set player 1 to move first.
        player_index = 0
        while not env.get_done_reward()[0]:
            """
            Overview:
                The two players take turns to make moves, and the time required for each decision is recorded.
            """
            # Set rule_bot to be player 1.
            if player_index == 0:
                t1 = time.time()
                action = env.bot_action()
                t2 = time.time()
                # print("The time difference is :", t2-t1)
<<<<<<< HEAD
                bot_action_1_time_list.append(t2 - t1)
                player_index = 1
            # Set bot_action_1 to be player 2.
=======
                bot_action_time_list1.append(t2 - t1)
                player_index = 1
            # Set mcts_bot to be player 2.
>>>>>>> 10caefc5
            else:
                t1 = time.time()
                action = env.bot_action()
                # action = player.get_actions(state, player_index=player_index)
                t2 = time.time()
                # print("The time difference is :", t2-t1)
<<<<<<< HEAD
                bot_action_2_time_list.append(t2 - t1)
=======
                bot_action_time_list2.append(t2 - t1)
>>>>>>> 10caefc5
                player_index = 0
            env.step(action)
            state = env.board
            print(np.array(state).reshape(6, 7))

        # Record the winner.
        winner.append(env.get_done_winner()[1])

    # Calculate the variance and mean of decision times.
<<<<<<< HEAD
    bot_action_1_mu = np.mean(bot_action_1_time_list)
    bot_action_1_var = np.var(bot_action_1_time_list)

    bot_action_mu = np.mean(bot_action_2_time_list)
    bot_action_var = np.var(bot_action_2_time_list)

    # Print the information of the games.
    print('bot_action_1_mu={}, bot_action_1_var={}\n'.format(bot_action_1_mu, bot_action_1_var))

    print('bot_action_2_mu={}, bot_action_2_var={}\n'.format(bot_action_mu, bot_action_var))
=======
    bot_action_mu1 = np.mean(bot_action_time_list1)
    bot_action_var1 = np.var(bot_action_time_list1)

    bot_action_mu2 = np.mean(bot_action_time_list2)
    bot_action_var2 = np.var(bot_action_time_list2)

    # Print the information of the games.
    # print('bot_action_time_list1={}\n'.format(bot_action_time_list1))
    print('bot_action_mu1={}, bot_action_var1={}\n'.format(bot_action_mu1, bot_action_var1))

    # print('bot_action_time_list={}\n'.format(bot_action_time_list))
    print('bbot_action_mu2={}, bot_action_var2={}\n'.format(bot_action_mu2, bot_action_var2))
>>>>>>> 10caefc5

    print(
        'winner={}, draw={}, player1={}, player2={}\n'.format(
            winner, winner.count(-1), winner.count(1), winner.count(2)
        )
    )
<<<<<<< HEAD


if __name__ == '__main__':
    # test_mcts_bot_vs_rule_bot(50)
    # test_mcts_bot_vs_rule_bot(200)
    test_rule_bot_vs_rule_bot()
    # test_mcts_bot_vs_rule_bot(1000)
    # test_mcts_bot_vs_mcts_bot()
=======
if __name__ == '__main__':
    # test_mcts_bot_vs_rule_bot(50)
    # test_mcts_bot_vs_rule_bot(200)
    # test_mcts_bot_vs_rule_bot(1000) 
    # test_mcts_bot_vs_mcts_bot()
    test_rule_bot_vs_rule_bot()
>>>>>>> 10caefc5
<|MERGE_RESOLUTION|>--- conflicted
+++ resolved
@@ -187,35 +187,14 @@
     bot_action_time_list1 = []
     winner = []
 
-<<<<<<< HEAD
-def test_rule_bot_vs_rule_bot():
-    """
-    Overview:
-        A tictactoe game between rule_bot and rule_bot.
-    """
-    # List to record the time required for each decision round and the winner.
-    bot_action_1_time_list = []
-    bot_action_2_time_list = []
-    winner = []
-
-    # Repeat the game for 10 rounds.
-    for i in range(5):
-        print('=' * 20 + str(i) + '=' * 20)
-=======
     # Repeat the game for 10 rounds.
     for i in range(5):
         print('-' * 10 + str(i) + '-' * 10)
->>>>>>> 10caefc5
         # Initialize the game, where there are two players: player 1 and player 2.
         env = Connect4Env(EasyDict(cfg))
         # Reset the environment, set the board to a clean board and the  start player to be player 1.
         env.reset(replay_name_suffix=f'test{i}')
-<<<<<<< HEAD
-        cfg_temp = EasyDict(cfg.copy())
-        cfg_temp.save_replay = False
-=======
         state = env.board
->>>>>>> 10caefc5
         # Set player 1 to move first.
         player_index = 0
         while not env.get_done_reward()[0]:
@@ -229,26 +208,16 @@
                 action = env.bot_action()
                 t2 = time.time()
                 # print("The time difference is :", t2-t1)
-<<<<<<< HEAD
-                bot_action_1_time_list.append(t2 - t1)
-                player_index = 1
-            # Set bot_action_1 to be player 2.
-=======
                 bot_action_time_list1.append(t2 - t1)
                 player_index = 1
             # Set mcts_bot to be player 2.
->>>>>>> 10caefc5
             else:
                 t1 = time.time()
                 action = env.bot_action()
                 # action = player.get_actions(state, player_index=player_index)
                 t2 = time.time()
                 # print("The time difference is :", t2-t1)
-<<<<<<< HEAD
-                bot_action_2_time_list.append(t2 - t1)
-=======
                 bot_action_time_list2.append(t2 - t1)
->>>>>>> 10caefc5
                 player_index = 0
             env.step(action)
             state = env.board
@@ -258,18 +227,6 @@
         winner.append(env.get_done_winner()[1])
 
     # Calculate the variance and mean of decision times.
-<<<<<<< HEAD
-    bot_action_1_mu = np.mean(bot_action_1_time_list)
-    bot_action_1_var = np.var(bot_action_1_time_list)
-
-    bot_action_mu = np.mean(bot_action_2_time_list)
-    bot_action_var = np.var(bot_action_2_time_list)
-
-    # Print the information of the games.
-    print('bot_action_1_mu={}, bot_action_1_var={}\n'.format(bot_action_1_mu, bot_action_1_var))
-
-    print('bot_action_2_mu={}, bot_action_2_var={}\n'.format(bot_action_mu, bot_action_var))
-=======
     bot_action_mu1 = np.mean(bot_action_time_list1)
     bot_action_var1 = np.var(bot_action_time_list1)
 
@@ -282,27 +239,15 @@
 
     # print('bot_action_time_list={}\n'.format(bot_action_time_list))
     print('bbot_action_mu2={}, bot_action_var2={}\n'.format(bot_action_mu2, bot_action_var2))
->>>>>>> 10caefc5
 
     print(
         'winner={}, draw={}, player1={}, player2={}\n'.format(
             winner, winner.count(-1), winner.count(1), winner.count(2)
         )
     )
-<<<<<<< HEAD
-
-
-if __name__ == '__main__':
-    # test_mcts_bot_vs_rule_bot(50)
-    # test_mcts_bot_vs_rule_bot(200)
-    test_rule_bot_vs_rule_bot()
-    # test_mcts_bot_vs_rule_bot(1000)
-    # test_mcts_bot_vs_mcts_bot()
-=======
 if __name__ == '__main__':
     # test_mcts_bot_vs_rule_bot(50)
     # test_mcts_bot_vs_rule_bot(200)
     # test_mcts_bot_vs_rule_bot(1000) 
     # test_mcts_bot_vs_mcts_bot()
-    test_rule_bot_vs_rule_bot()
->>>>>>> 10caefc5
+    test_rule_bot_vs_rule_bot()