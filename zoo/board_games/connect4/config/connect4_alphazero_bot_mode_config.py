from easydict import EasyDict

# ==============================================================
# begin of the most frequently changed config specified by the user
# ==============================================================
collector_env_num = 8
n_episode = 8
evaluator_env_num = 5
num_simulations = 50
update_per_collect = 50
batch_size = 256
<<<<<<< HEAD
max_env_step = int(5e5)
=======
max_env_step = int(1e6)
model_path = None
>>>>>>> 5cf18694
# ==============================================================
# end of the most frequently changed config specified by the user
# ==============================================================
connect4_alphazero_config = dict(
<<<<<<< HEAD
    exp_name='data_az_ptree/connect4_botmode_rulebot_seed0',
=======
    exp_name='data_az_ptree/connect4_bot-mode_seed0',
>>>>>>> 5cf18694
    env=dict(
        battle_mode='play_with_bot_mode',
        bot_action_type='rule',
        collector_env_num=collector_env_num,
        evaluator_env_num=evaluator_env_num,
        n_evaluator_episode=evaluator_env_num,
        manager=dict(shared_memory=False, ),
    ),
    policy=dict(
        model=dict(
            observation_shape=(3, 6, 7),
            action_space_size=7,
            num_res_blocks=1,
            num_channels=64,
        ),
        cuda=True,
        env_type='board_games',
        update_per_collect=update_per_collect,
        batch_size=batch_size,
        optim_type='Adam',
        lr_piecewise_constant_decay=False,
        learning_rate=0.003,
        grad_clip_value=0.5,
        value_weight=1.0,
        entropy_weight=0.0,
        n_episode=n_episode,
        eval_freq=int(2e3),
        mcts=dict(num_simulations=num_simulations),
        collector_env_num=collector_env_num,
        evaluator_env_num=evaluator_env_num,
    ),
)

connect4_alphazero_config = EasyDict(connect4_alphazero_config)
main_config = connect4_alphazero_config

connect4_alphazero_create_config = dict(
    env=dict(
        type='connect4',
        import_names=['zoo.board_games.connect4.envs.connect4_env'],
    ),
    env_manager=dict(type='subprocess'),
    policy=dict(
        type='alphazero',
        import_names=['lzero.policy.alphazero'],
    ),
    collector=dict(
        type='episode_alphazero',
        import_names=['lzero.worker.alphazero_collector'],
    ),
    evaluator=dict(
        type='alphazero',
        import_names=['lzero.worker.alphazero_evaluator'],
    )
)
connect4_alphazero_create_config = EasyDict(connect4_alphazero_create_config)
create_config = connect4_alphazero_create_config

if __name__ == '__main__':
    from lzero.entry import train_alphazero
    train_alphazero([main_config, create_config], seed=0, model_path=model_path, max_env_step=max_env_step)<|MERGE_RESOLUTION|>--- conflicted
+++ resolved
@@ -9,21 +9,12 @@
 num_simulations = 50
 update_per_collect = 50
 batch_size = 256
-<<<<<<< HEAD
 max_env_step = int(5e5)
-=======
-max_env_step = int(1e6)
-model_path = None
->>>>>>> 5cf18694
 # ==============================================================
 # end of the most frequently changed config specified by the user
 # ==============================================================
 connect4_alphazero_config = dict(
-<<<<<<< HEAD
-    exp_name='data_az_ptree/connect4_botmode_rulebot_seed0',
-=======
     exp_name='data_az_ptree/connect4_bot-mode_seed0',
->>>>>>> 5cf18694
     env=dict(
         battle_mode='play_with_bot_mode',
         bot_action_type='rule',
