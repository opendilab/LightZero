"""
Overview:
    This code implements an MCTSbot that uses MCTS to make decisions. 
    The MCTSnode is an abstract base class that specifies the basic methods that a Monte Carlo Tree node should have. 
    The TwoPlayersMCTSnode class inherits from this base class and implements the specific methods. 
    MCTS implements the search function, which takes in a root node and performs a search to obtain the optimal action. 
    MCTSbot integrates the above functions and can create a root node based on the current game environment, 
    and then calls MCTS to perform a search and make a decision. 
    For more details, you can refer to: https://github.com/int8/monte-carlo-tree-search.
"""

import time
from abc import ABC, abstractmethod
from collections import defaultdict

import numpy as np
from easydict import EasyDict

class MCTSNode(ABC):
    """
    Overview:
        This is an abstract base class that outlines the fundamental methods for a Monte Carlo Tree node. 
        Each specific method must be implemented in the subclasses for specific use-cases.
    """

    def __init__(self, env, parent=None):
        """
<<<<<<< HEAD
        Overview:
            This is an abstract base class that outlines the fundamental methods for a Monte Carlo Tree Node.
            Each specific method must be implemented in the subclasses for specific use-cases.
            For more details, you can refer to: https://github.com/int8/monte-carlo-tree-search.
        Arguments:
            - env (:obj:`object`): This represents the game environment of the current node. The properties of this environment object
                encapsulate the state information of the game and retrieving game results. For instance, in a game of tictactoe:
                - env.board: A (3,3) array representing the game board, e.g.,
                    [[0,2,0],
                    [1,1,0],
                    [2,0,0]]
                Here, 0 denotes an unplayed position, 1 represents a position occupied by player 1, and 2 indicates a position taken by player 2.
                - env.players: A list [1,2] representing the two players, player 1 and player 2 respectively.
                - env.start_player_index: An integer (0 or 1) that is reset every episode to determine the starting player.
                - env._current_player: Denotes the player who is to make a move in the current turn, which is alterating in each turn not only in the reset phase.
                - Class Env, such as
                    zoo.board_games.tictactoe.envs.tictactoe_env.TicTacToeEnv,
                    zoo.board_games.gomoku.envs.gomoku_env.GomokuEnv
                - parent (:obj:`MCTSNode`): This parent node of the current node. The parent node is primarily used for backpropagation
                during the Monte Carlo Tree Search. For the root node, this parent returns None as it does not have a parent node.
        """
=======
        Arguments:
            - env (:obj:`BaseEnv`): The game environment of the current node. 
                The properties of this object contain information about the current game environment. 
                For instance, in a game of tictactoe: 
                    - env.board: A (3,3) array representing the game board, e.g., 
                        [[0,2,0], 
                        [1,1,0], 
                        [2,0,0]] 
                        Here, 0 denotes an unplayed position, 1 represents a position occupied by player 1, and 2 indicates a position taken by player 2.
                    - env.players: A list [1,2] representing the two players, player 1 and player 2 respectively.
                    - env._current_player: Denotes the player who is to make a move in the current turn, which is alterating in each turn not only in the reset phase.
                The methods of this object implement functionalities such as game state transitions and retrieving game results.
            - parent (:obj:`MCTSNode`):  The parent node of the current node. The parent node is primarily used for backpropagation during the Monte Carlo Tree Search. 
                For the root node, this parent returns None as it does not have a parent node.
        """    
>>>>>>> 833cfae6
        self.env = env
        self.parent = parent
        self.children = []
        self.expanded_actions = []
        self.best_action = -1

    @property
    @abstractmethod
    def legal_actions(self):
        pass

    @property
    @abstractmethod
    def value(self):
        pass

    @property
    @abstractmethod
    def visit_count(self):
        pass

    @abstractmethod
    def expand(self):
        pass

    @abstractmethod
    def is_terminal_node(self):
        pass

    @abstractmethod
    def rollout(self):
        pass

    @abstractmethod
    def backpropagate(self, reward):
        pass

    def is_fully_expanded(self):
        """
        Overview:
<<<<<<< HEAD
            This method checks if the node is fully expanded. A node is considered fully expanded when all of its child nodes have been selected at least once.
            Whenever a new child node is selected for the first time, a corresponding action is removed from the list of legal actions.
            Once the list of legal actions is depleted, it signifies that all child nodes have been selected, thereby indicating that the parent node is fully expanded.
=======
            This method checks if the node is fully expanded. 
            A node is considered fully expanded when all of its child nodes have been selected at least once. 
            Whenever a new child node is selected for the first time, a corresponding action is removed from the list of legal actions. 
            Once the list of legal actions is depleted, it signifies that all child nodes have been selected, 
            thereby indicating that the parent node is fully expanded.
>>>>>>> 833cfae6
        """
        return len(self.legal_actions) == 0

    def best_child(self, c_param=1.4):
        """
        Overview:
<<<<<<< HEAD
            Find the best child node which has the highest ucb score.
            {UCT}(v_i, v) = \frac{Q(v_i)}{N(v_i)} + c \sqrt{\frac{\log(N(v))}{N(v_i)}}
                - Q(v_i) is the estimated value of the child node v_i.
                - N(v_i) is a counter of how many times the child node v_i has been on the backpropagation path.
                - N(v) is a counter of how many times the parent(current) node v has been on the backpropagation path.
                - c is a parameter which balance exploration and exploitation.
        """
        choices_weights = [(c.q / c.n) + c_param * np.sqrt((2 * np.log(self.n) / c.n)) for c in self.children]
        self.best_action = self.parent_action[np.argmax(choices_weights)]
        return self.children[np.argmax(choices_weights)]

    def rollout_policy(self, legal_actions, last_legal_actions=None, last_action=None):
        """
        Overview:
            This method implements the rollout policy for a node during the Monte Carlo Tree Search.
            The rollout policy is used to determine the action taken during the simulation phase of the MCTS. In this case, the policy is to randomly choose an action from the list of possible actions.
        Arguments:
            - possible_actions: A list of all possible actions that can be taken from the current state.
        Return:
            A randomly chosen action from the list of possible actions.
        """
        if last_legal_actions is not None and last_legal_actions == [
            self.env.board_size ** 2] and last_action is not None and last_action == self.env.board_size ** 2:
            # for Go env, if last_action is not None, and last_action == self.env.board_size ** 2, then pass
            return legal_actions[-1]
        return legal_actions[np.random.randint(len(legal_actions))]
=======
            This function finds the best child node which has the highest UCB (Upper Confidence Bound) score. 
            The UCB formula is: 
            {UCT}(v_i, v) = \frac{Q(v_i)}{N(v_i)} + c \sqrt{\frac{\log(N(v))}{N(v_i)}}
                - Q(v_i) is the estimated value of the child node v_i.
                - N(v_i) is a counter of how many times the child node v_i has been on the backpropagation path.
                - N(v) is a counter of how many times the parent (current) node v has been on the backpropagation path.
                - c is a parameter which balances exploration and exploitation.
        Arguments:
            - c_param (:obj:`float`): a parameter which controls the balance between exploration and exploitation. Default value is 1.4.

        Returns:
            - node (:obj:`MCTSnode`)The child node which has the highest UCB score.

    """
        # Calculate the ucb score for every child node in the list.
        choices_weights = [(child_node.value / child_node.visit_count) + c_param * np.sqrt((2 * np.log(self.visit_count) / child_node.visit_count)) for child_node in self.children]
        # Save the best action based on the highest UCB score.
        self.best_action = self.expanded_actions[np.argmax(choices_weights)]
        # Choose the child node which has the highest ucb score.
        return self.children[np.argmax(choices_weights)]

    def rollout_policy(self, possible_actions):
        """
        Overview:
            This method implements the rollout policy for a node during the Monte Carlo Tree Search. 
            The rollout policy is used to determine the action taken during the simulation phase of the MCTS. 
            In this case, the policy is to randomly choose an action from the list of possible actions.
        Arguments:
            - possible_actions(:obj:`list`): A list of all possible actions that can be taken from the current state.
        Return: 
            - action(:obj:`int`): A randomly chosen action from the list of possible actions.
        """
        return possible_actions[np.random.randint(len(possible_actions))]
>>>>>>> 833cfae6

class TwoPlayersMCTSNode(MCTSNode):
    """
    Overview:
        This subclass inherits from the abstract base class and implements the specific methods required for a two players' Monte Carlo Tree node.
    """

    def __init__(self, env, parent=None):
        """
        Overview:
            This function initializes a new instance of the class. It sets the parent node, environment, and initializes the number of visits, results, and legal actions.
        Arguments:
            - env (:obj:`BaseEnv`): the environment object which contains information about the current game state.
            - parent (:obj:`MCTSNode`): the parent node of this node. If None, then this node is the root node.
        """
        super().__init__(env, parent)
        self._number_of_visits = 0.
        # A default dictionary which sets the value to 0 for undefined keys.
        self._results = defaultdict(int)
        self._legal_actions = None

    # Get all legal actions in current state from the environment object.
    @property
    def legal_actions(self):
        if self._legal_actions is None:
            self._legal_actions = self.env.legal_actions
        return self._legal_actions


    @property
<<<<<<< HEAD
    def q(self):
        """
        This property represents the estimated value (Q-value) of the current node.

        self._results[1] represents the number of wins for player 1.
        self._results[-1] represents the number of wins for player 2.

        The Q-value is calculated depends on which player is the current player at the parent node,
        and is computed as the difference between the wins of the current player and the opponent.
        If the parent's current player is player 1, Q-value is the difference of player 1's wins and player 2's wins.
        If the parent's current player is player 2, Q-value is the difference of player 2's wins and player 1's wins.

        For example, if self._results[1] = 10 (player 1's wins) and self._results[-1] = 5 (player 2's wins):
        - If the parent's current player is player 1, then Q-value = 10 - 5 = 5.
        - If the parent's current player is player 2, then Q-value = 5 - 10 = -5.

        This way, a higher Q-value for a node indicates a higher win rate for the parent's current player.
        """

        # Determine the number of wins and losses based on the current player at the parent node.
        wins, loses = (self._results[1], self._results[-1]) if self.parent.env.current_player == 1 else (
        self._results[-1], self._results[1])
=======
    def value(self):
        """
        Overview:
            This property represents the estimated value (Q-value) of the current node. 
            self._results[1] represents the number of wins for player 1. 
            self._results[-1] represents the number of wins for player 2. 
            The Q-value is calculated depends on which player is the current player at the parent node, 
            and is computed as the difference between the wins of the current player and the opponent.
            If the parent's current player is player 1, Q-value is the difference of player 1's wins and player 2's wins.
            If the parent's current player is player 2, Q-value is the difference of player 2's wins and player 1's wins.
            For example, if self._results[1] = 10 (player 1's wins) and self._results[-1] = 5 (player 2's wins):
                - If the parent's current player is player 1, then Q-value = 10 - 5 = 5.
                - If the parent's current player is player 2, then Q-value = 5 - 10 = -5.
            This way, a higher Q-value for a node indicates a higher win rate for the parent's current player.
        """

        # Determine the number of wins and losses based on the current player at the parent node.
        wins, loses = (self._results[1], self._results[-1]) if self.parent.env.current_player == 1 else (self._results[-1], self._results[1])
>>>>>>> 833cfae6

        # Calculate and return the Q-value as the difference between wins and losses.
        return wins - loses

    @property
<<<<<<< HEAD
    def n(self):
        """
        This property represents the number of times the node has been visited during the search.
=======
    def visit_count(self):
        """
        Overview: 
            This property represents the number of times the node has been visited during the search.
>>>>>>> 833cfae6
        """
        return self._number_of_visits

    def expand(self):
        """
<<<<<<< HEAD
         This method expands the current node by creating a new child node.

         It pops an action from the list of legal actions, simulates the action to get the next game state,
         and creates a new child node with that state. The new child node is then added to the list of children nodes.
         """
=======
        Overview:
            This method expands the current node by creating a new child node.
            It pops an action from the list of legal actions, simulates the action to get the next game state,
            and creates a new child node with that state. The new child node is then added to the list of children nodes.
        Returns:
            - node(:obj:`TwoPlayersMCTSNode`): The child node object that has been created.
        """
        
        # Choose an untried action from the list of legal actions and pop it out. Only untried actions are left in the list.
>>>>>>> 833cfae6
        action = self.legal_actions.pop()
        
        # The simulate_action() function returns a new environment which resets the board and the current player flag.
        next_simulator_env = self.env.simulate_action(action)
        
        # Create a new node object for the child node and append it to the children list.
        child_node = TwoPlayersMCTSNode(next_simulator_env, parent=self)
        self.children.append(child_node)
        
        # Add the action that has been tried to the expanded_actions list.
        self.expanded_actions.append(action)
        
        # Return the child node object.
        return child_node

    def is_terminal_node(self):
        """
<<<<<<< HEAD
        This method checks if the current node is a terminal node.

        It uses the game environment's get_done_reward method to check if the game has ended.
        """
=======
            Overview:
                This function checks whether the current node is a terminal node.
                It uses the game environment's get_done_reward method to check if the game has ended.
            Returns:
                - A bool flag representing whether the game is over.
        """
        # The get_done_reward() returns a tuple (done, reward).
        # reward = ±1 when player 1 wins/loses the game.
        # reward = 0 when it is a tie.
        # reward = None when current node is not a teminal node.
        # done is the bool flag representing whether the game is over.
>>>>>>> 833cfae6
        return self.env.get_done_reward()[0]

    def rollout(self):
        """
<<<<<<< HEAD
        This method performs a rollout (simulation) from the current node.

        It repeatedly selects an action based on the rollout policy and simulates the action until the game ends.
        The method then returns the reward of the game's final state.
=======
        Overview:
            This method performs a rollout (simulation) from the current node.
            It repeatedly selects an action based on the rollout policy and simulates the action until the game ends.
            The method then returns the reward of the game's final state.
        Returns:
            -reward (:obj:`int`): reward = ±1 when player 1 wins/loses the game, reward = 0 when it is a tie, reward = None when current node is not a teminal node.
>>>>>>> 833cfae6
        """
        # print('simulation begin')
        current_rollout_env = self.env
        # print(current_rollout_env.board)
        step = 0
        last_action = None
        last_legal_actions = None
        while not current_rollout_env.get_done_reward()[0]:
            step += 1
            legal_actions = current_rollout_env.legal_actions
            action = self.rollout_policy(legal_actions, last_legal_actions, last_action)
            # print('step={}'.format(step))
            # print(current_rollout_env.board)
            # print('legal_actions={}'.format(legal_actions))
            # print('action={}'.format(action))
            current_rollout_env = current_rollout_env.simulate_action(action)
            last_action = action
            last_legal_actions = legal_actions
        # print('simulation end')
        return current_rollout_env.get_done_reward()[1]

    def backpropagate(self, result):
        """
<<<<<<< HEAD
        This method performs backpropagation from the current node.

        It increments the number of times the node has been visited and the number of wins for the result.
        If the current node has a parent, the method recursively backpropagates the result to the parent.
=======
        Overview:
            This method performs backpropagation from the current node.
            It increments the number of times the node has been visited and the number of wins for the result.
            If the current node has a parent, the method recursively backpropagates the result to the parent.
>>>>>>> 833cfae6
        """
        self._number_of_visits += 1.
        # result is the index of the self._results list.
        # result = ±1 when player 1 wins/loses the game.
        self._results[result] += 1.
        if self.parent:
            self.parent.backpropagate(result)


<<<<<<< HEAD
class MCTSSearch(object):

    def __init__(self, node):
        """
        Initialize the Monte Carlo Tree Search object.

        Arguments:
            - node (TwoPlayersMCTSNode): The root node for the MCTS algorithm.
=======
class MCTS(object):
    """
    Overview:
        This class implements Monte Carlo Tree Search from the root node, whose environment is the real environment of the game at the current moment. 
        After the tree search and rollout simulation, every child node of the root node has a UCB value.
        Then the decision for the root node is to choose the child node with the highest UCB value. 
    """

    def __init__(self, node):
        """
        Overview:
            This function initializes a new instance of the MCTS class with the given root node object.

        Parameters:
            - node (:obj:`TwoPlayersMCTSNode`): The root node object for the MCTS.
>>>>>>> 833cfae6
        """
        self.root = node

    def best_action(self, simulations_number=None, total_simulation_seconds=None, best_action_type="UCB"):
        """
<<<<<<< HEAD
        Conduct Monte Carlo simulations and backpropagation to determine the best action.

        Arguments:
            - simulations_number (int): Number of simulations performed to get the best action.
            - total_simulation_seconds (float): Amount of time the algorithm has to run, specified in seconds.

        Returns:
            The best child node after simulations. The best action can be retrieved from Node.best_action_index.
=======
        Overview:
            This function simulates the game by constantly selecting the best child node and backpropagating the result. 
        Arguments:
            - simulations_number (:obj:`int`): The number of simulations performed to get the best action.
            - total_simulation_seconds (:obj:`float`): The amount of time the algorithm has to run. Specified in seconds.
            - best_action_type (:obj:`str`): The type of best action selection to use. Either "UCB" or "most visited".
        Returns:
            - node(:obj:`TwoPlayersMCTSNode`): The best children node object, which contains the best action to take. 
>>>>>>> 833cfae6
        """

        # The search cost is determined by either the maximum number of simulations or the longest simulation time.
        # If no simulations number is provided, run simulations for the specified time.
        if simulations_number is None:
            # If no simulations number is provided, run simulations for the specified time
            assert (total_simulation_seconds is not None)
            end_time = time.time() + total_simulation_seconds
            while True:
                # Get the leaf node.
                leaf_node = self._tree_policy()
                # Rollout from the leaf node.
                reward = leaf_node.rollout()
                # Backpropagate from the leaf node to the root node.
                leaf_node.backpropagate(reward)
                if time.time() > end_time:
                    break
        # If simulations number is provided, run the specified number of simulations.
        else:
            # If simulations number is provided, run the specified number of simulations
            for i in range(0, simulations_number):
                # print('****simlulation-{}****'.format(i))
                # Get the leaf node.
                leaf_node = self._tree_policy()
                # Rollout from the leaf node.
                reward = leaf_node.rollout()
                # print('reward={}\n'.format(reward))
                # Backpropagate from the leaf node to the root node.
                leaf_node.backpropagate(reward)
        # To select best child go for exploitation only.
        if best_action_type == "UCB":
            return self.root.best_child(c_param=0.)
        
        else:
            children_visit_counts = [child_node.visit_count for child_node in self.root.children]
            self.root.best_action = self.root.expanded_actions[np.argmax(children_visit_counts)]
            return self.root.children[np.argmax(children_visit_counts)]


    #
    def _tree_policy(self):
        """
<<<<<<< HEAD
          Implement the tree policy for action selection during rollout.

          At each step, if the current node is not fully expanded, it expands.
          If it is fully expanded, it moves to the best child according to the tree policy.
          This continues until a terminal node is reached, which is then returned.

          Returns:
              The terminal node reached by following the tree policy.
          """
=======
        Overview:
            This function implements the tree search from the root node to the leaf node, which is either visited for the first time or is the terminal node.
            At each step, if the current node is not fully expanded, it expands.
            If it is fully expanded, it moves to the best child according to the tree policy.
        Returns:
            - node(:obj:`TwoPlayersMCTSNode`): The leaf node object that has been reached by the tree search. 
        """
>>>>>>> 833cfae6
        current_node = self.root
        while not current_node.is_terminal_node():
            if not current_node.is_fully_expanded():
                # choose a child node which has not been visited before
                return current_node.expand()
            else:
                current_node = current_node.best_child()
        return current_node


class MCTSBot:
<<<<<<< HEAD

    def __init__(self, ENV, cfg, bot_name, num_simulation=10000):
        """
         Initialize the Monte Carlo Tree Search Bot.

         Arguments:
             - ENV: The environment in which the MCTS bot operates.
             - cfg: Configuration parameters for the bot.
             - bot_name (str): The name of the bot.
             - num_simulation (int): Number of simulations to perform for each move. Default is 10000.
         """
        self.name = bot_name
        self.num_simulation = num_simulation
        self.ENV = ENV
        self.cfg = cfg

    def get_actions(self, state, player_index):
        """
         Get the best action for a given game state.

         A new environment is created for simulations. The environment is reset to the given state.
         Then, MCTS is performed with the specified number of simulations to find the best action.

         Arguments:
             - state: The current game state.
             - player_index (int): The index of the current player.

         Returns:
             The best action determined by MCTS.
         """
        # Create a new environment for simulations
        simulator_env = self.ENV(EasyDict(self.cfg))

        # Reset the environment to the given state
        simulator_env.reset(start_player_index=player_index, init_state=state, katago_policy_init=False)

        # Create the root node for MCTS
        root = TwoPlayersMCTSNode(simulator_env)

        # Perform MCTS
        mcts = MCTSSearch(root)
        mcts.best_action(self.num_simulation)

        # Return the best action
=======
    """
    Overview:
        A robot which can use MCTS to make decision, choose an action to take.
    """
 
    def __init__(self, env, bot_name, num_simulation=10000):
        """
        Overview:
            This function initializes a new instance of the MCTSBot class.
        Arguments:
            - env (:obj:`BaseEnv`): The environment object for the game.
            - bot_name (:obj:`str`): The name of the MCTS Bot.
            - num_simulation (:obj:`int`): The number of simulations to perform during the MCTS. 
        """
        self.name = bot_name
        self.num_simulation = num_simulation
        self.simulator_env = env

    def get_actions(self, state, player_index, best_action_type = "UCB"):
        """
        Overview:
            This function gets the actions that the MCTS Bot will take.
            The environment is reset to the given state.
            Then, MCTS is performed with the specified number of simulations to find the best action.
        Arguments:
            - state (:obj:`list`): The current game state.
            - player_index (:obj:`int`): The index of the current player.
            - best_action_type (:obj:`str`): The type of best action selection to use. Either "UCB" or "most visited".
        Returns:
            - action (:obj:`int`): The best action that the MCTS Bot will take. 
        """
        # Every time before make a decision, reset the environment to current environment of the game.
        self.simulator_env.reset(start_player_index=player_index, init_state=state)
        root = TwoPlayersMCTSNode(self.simulator_env)
        # Do the MCTS to find the best action to take.
        mcts = MCTS(root)
        mcts.best_action(self.num_simulation, best_action_type=best_action_type)
>>>>>>> 833cfae6
        return root.best_action<|MERGE_RESOLUTION|>--- conflicted
+++ resolved
@@ -25,19 +25,18 @@
 
     def __init__(self, env, parent=None):
         """
-<<<<<<< HEAD
         Overview:
             This is an abstract base class that outlines the fundamental methods for a Monte Carlo Tree Node.
             Each specific method must be implemented in the subclasses for specific use-cases.
             For more details, you can refer to: https://github.com/int8/monte-carlo-tree-search.
         Arguments:
-            - env (:obj:`object`): This represents the game environment of the current node. The properties of this environment object
+            - env (:obj:`BaseEnv`): This represents the game environment of the current node. The properties of this environment object
                 encapsulate the state information of the game and retrieving game results. For instance, in a game of tictactoe:
                 - env.board: A (3,3) array representing the game board, e.g.,
                     [[0,2,0],
                     [1,1,0],
                     [2,0,0]]
-                Here, 0 denotes an unplayed position, 1 represents a position occupied by player 1, and 2 indicates a position taken by player 2.
+                    Here, 0 denotes an unplayed position, 1 represents a position occupied by player 1, and 2 indicates a position taken by player 2.
                 - env.players: A list [1,2] representing the two players, player 1 and player 2 respectively.
                 - env.start_player_index: An integer (0 or 1) that is reset every episode to determine the starting player.
                 - env._current_player: Denotes the player who is to make a move in the current turn, which is alterating in each turn not only in the reset phase.
@@ -47,23 +46,6 @@
                 - parent (:obj:`MCTSNode`): This parent node of the current node. The parent node is primarily used for backpropagation
                 during the Monte Carlo Tree Search. For the root node, this parent returns None as it does not have a parent node.
         """
-=======
-        Arguments:
-            - env (:obj:`BaseEnv`): The game environment of the current node. 
-                The properties of this object contain information about the current game environment. 
-                For instance, in a game of tictactoe: 
-                    - env.board: A (3,3) array representing the game board, e.g., 
-                        [[0,2,0], 
-                        [1,1,0], 
-                        [2,0,0]] 
-                        Here, 0 denotes an unplayed position, 1 represents a position occupied by player 1, and 2 indicates a position taken by player 2.
-                    - env.players: A list [1,2] representing the two players, player 1 and player 2 respectively.
-                    - env._current_player: Denotes the player who is to make a move in the current turn, which is alterating in each turn not only in the reset phase.
-                The methods of this object implement functionalities such as game state transitions and retrieving game results.
-            - parent (:obj:`MCTSNode`):  The parent node of the current node. The parent node is primarily used for backpropagation during the Monte Carlo Tree Search. 
-                For the root node, this parent returns None as it does not have a parent node.
-        """    
->>>>>>> 833cfae6
         self.env = env
         self.parent = parent
         self.children = []
@@ -104,51 +86,17 @@
     def is_fully_expanded(self):
         """
         Overview:
-<<<<<<< HEAD
-            This method checks if the node is fully expanded. A node is considered fully expanded when all of its child nodes have been selected at least once.
-            Whenever a new child node is selected for the first time, a corresponding action is removed from the list of legal actions.
-            Once the list of legal actions is depleted, it signifies that all child nodes have been selected, thereby indicating that the parent node is fully expanded.
-=======
             This method checks if the node is fully expanded. 
             A node is considered fully expanded when all of its child nodes have been selected at least once. 
             Whenever a new child node is selected for the first time, a corresponding action is removed from the list of legal actions. 
             Once the list of legal actions is depleted, it signifies that all child nodes have been selected, 
             thereby indicating that the parent node is fully expanded.
->>>>>>> 833cfae6
         """
         return len(self.legal_actions) == 0
 
     def best_child(self, c_param=1.4):
         """
         Overview:
-<<<<<<< HEAD
-            Find the best child node which has the highest ucb score.
-            {UCT}(v_i, v) = \frac{Q(v_i)}{N(v_i)} + c \sqrt{\frac{\log(N(v))}{N(v_i)}}
-                - Q(v_i) is the estimated value of the child node v_i.
-                - N(v_i) is a counter of how many times the child node v_i has been on the backpropagation path.
-                - N(v) is a counter of how many times the parent(current) node v has been on the backpropagation path.
-                - c is a parameter which balance exploration and exploitation.
-        """
-        choices_weights = [(c.q / c.n) + c_param * np.sqrt((2 * np.log(self.n) / c.n)) for c in self.children]
-        self.best_action = self.parent_action[np.argmax(choices_weights)]
-        return self.children[np.argmax(choices_weights)]
-
-    def rollout_policy(self, legal_actions, last_legal_actions=None, last_action=None):
-        """
-        Overview:
-            This method implements the rollout policy for a node during the Monte Carlo Tree Search.
-            The rollout policy is used to determine the action taken during the simulation phase of the MCTS. In this case, the policy is to randomly choose an action from the list of possible actions.
-        Arguments:
-            - possible_actions: A list of all possible actions that can be taken from the current state.
-        Return:
-            A randomly chosen action from the list of possible actions.
-        """
-        if last_legal_actions is not None and last_legal_actions == [
-            self.env.board_size ** 2] and last_action is not None and last_action == self.env.board_size ** 2:
-            # for Go env, if last_action is not None, and last_action == self.env.board_size ** 2, then pass
-            return legal_actions[-1]
-        return legal_actions[np.random.randint(len(legal_actions))]
-=======
             This function finds the best child node which has the highest UCB (Upper Confidence Bound) score. 
             The UCB formula is: 
             {UCT}(v_i, v) = \frac{Q(v_i)}{N(v_i)} + c \sqrt{\frac{\log(N(v))}{N(v_i)}}
@@ -182,7 +130,6 @@
             - action(:obj:`int`): A randomly chosen action from the list of possible actions.
         """
         return possible_actions[np.random.randint(len(possible_actions))]
->>>>>>> 833cfae6
 
 class TwoPlayersMCTSNode(MCTSNode):
     """
@@ -213,30 +160,6 @@
 
 
     @property
-<<<<<<< HEAD
-    def q(self):
-        """
-        This property represents the estimated value (Q-value) of the current node.
-
-        self._results[1] represents the number of wins for player 1.
-        self._results[-1] represents the number of wins for player 2.
-
-        The Q-value is calculated depends on which player is the current player at the parent node,
-        and is computed as the difference between the wins of the current player and the opponent.
-        If the parent's current player is player 1, Q-value is the difference of player 1's wins and player 2's wins.
-        If the parent's current player is player 2, Q-value is the difference of player 2's wins and player 1's wins.
-
-        For example, if self._results[1] = 10 (player 1's wins) and self._results[-1] = 5 (player 2's wins):
-        - If the parent's current player is player 1, then Q-value = 10 - 5 = 5.
-        - If the parent's current player is player 2, then Q-value = 5 - 10 = -5.
-
-        This way, a higher Q-value for a node indicates a higher win rate for the parent's current player.
-        """
-
-        # Determine the number of wins and losses based on the current player at the parent node.
-        wins, loses = (self._results[1], self._results[-1]) if self.parent.env.current_player == 1 else (
-        self._results[-1], self._results[1])
-=======
     def value(self):
         """
         Overview:
@@ -255,34 +178,20 @@
 
         # Determine the number of wins and losses based on the current player at the parent node.
         wins, loses = (self._results[1], self._results[-1]) if self.parent.env.current_player == 1 else (self._results[-1], self._results[1])
->>>>>>> 833cfae6
 
         # Calculate and return the Q-value as the difference between wins and losses.
         return wins - loses
 
     @property
-<<<<<<< HEAD
-    def n(self):
-        """
-        This property represents the number of times the node has been visited during the search.
-=======
     def visit_count(self):
         """
         Overview: 
             This property represents the number of times the node has been visited during the search.
->>>>>>> 833cfae6
         """
         return self._number_of_visits
 
     def expand(self):
         """
-<<<<<<< HEAD
-         This method expands the current node by creating a new child node.
-
-         It pops an action from the list of legal actions, simulates the action to get the next game state,
-         and creates a new child node with that state. The new child node is then added to the list of children nodes.
-         """
-=======
         Overview:
             This method expands the current node by creating a new child node.
             It pops an action from the list of legal actions, simulates the action to get the next game state,
@@ -292,7 +201,6 @@
         """
         
         # Choose an untried action from the list of legal actions and pop it out. Only untried actions are left in the list.
->>>>>>> 833cfae6
         action = self.legal_actions.pop()
         
         # The simulate_action() function returns a new environment which resets the board and the current player flag.
@@ -310,12 +218,6 @@
 
     def is_terminal_node(self):
         """
-<<<<<<< HEAD
-        This method checks if the current node is a terminal node.
-
-        It uses the game environment's get_done_reward method to check if the game has ended.
-        """
-=======
             Overview:
                 This function checks whether the current node is a terminal node.
                 It uses the game environment's get_done_reward method to check if the game has ended.
@@ -327,24 +229,16 @@
         # reward = 0 when it is a tie.
         # reward = None when current node is not a teminal node.
         # done is the bool flag representing whether the game is over.
->>>>>>> 833cfae6
         return self.env.get_done_reward()[0]
 
     def rollout(self):
         """
-<<<<<<< HEAD
-        This method performs a rollout (simulation) from the current node.
-
-        It repeatedly selects an action based on the rollout policy and simulates the action until the game ends.
-        The method then returns the reward of the game's final state.
-=======
         Overview:
             This method performs a rollout (simulation) from the current node.
             It repeatedly selects an action based on the rollout policy and simulates the action until the game ends.
             The method then returns the reward of the game's final state.
         Returns:
             -reward (:obj:`int`): reward = ±1 when player 1 wins/loses the game, reward = 0 when it is a tie, reward = None when current node is not a teminal node.
->>>>>>> 833cfae6
         """
         # print('simulation begin')
         current_rollout_env = self.env
@@ -368,17 +262,10 @@
 
     def backpropagate(self, result):
         """
-<<<<<<< HEAD
-        This method performs backpropagation from the current node.
-
-        It increments the number of times the node has been visited and the number of wins for the result.
-        If the current node has a parent, the method recursively backpropagates the result to the parent.
-=======
         Overview:
             This method performs backpropagation from the current node.
             It increments the number of times the node has been visited and the number of wins for the result.
             If the current node has a parent, the method recursively backpropagates the result to the parent.
->>>>>>> 833cfae6
         """
         self._number_of_visits += 1.
         # result is the index of the self._results list.
@@ -388,16 +275,6 @@
             self.parent.backpropagate(result)
 
 
-<<<<<<< HEAD
-class MCTSSearch(object):
-
-    def __init__(self, node):
-        """
-        Initialize the Monte Carlo Tree Search object.
-
-        Arguments:
-            - node (TwoPlayersMCTSNode): The root node for the MCTS algorithm.
-=======
 class MCTS(object):
     """
     Overview:
@@ -413,22 +290,11 @@
 
         Parameters:
             - node (:obj:`TwoPlayersMCTSNode`): The root node object for the MCTS.
->>>>>>> 833cfae6
         """
         self.root = node
 
     def best_action(self, simulations_number=None, total_simulation_seconds=None, best_action_type="UCB"):
         """
-<<<<<<< HEAD
-        Conduct Monte Carlo simulations and backpropagation to determine the best action.
-
-        Arguments:
-            - simulations_number (int): Number of simulations performed to get the best action.
-            - total_simulation_seconds (float): Amount of time the algorithm has to run, specified in seconds.
-
-        Returns:
-            The best child node after simulations. The best action can be retrieved from Node.best_action_index.
-=======
         Overview:
             This function simulates the game by constantly selecting the best child node and backpropagating the result. 
         Arguments:
@@ -437,7 +303,6 @@
             - best_action_type (:obj:`str`): The type of best action selection to use. Either "UCB" or "most visited".
         Returns:
             - node(:obj:`TwoPlayersMCTSNode`): The best children node object, which contains the best action to take. 
->>>>>>> 833cfae6
         """
 
         # The search cost is determined by either the maximum number of simulations or the longest simulation time.
@@ -480,17 +345,6 @@
     #
     def _tree_policy(self):
         """
-<<<<<<< HEAD
-          Implement the tree policy for action selection during rollout.
-
-          At each step, if the current node is not fully expanded, it expands.
-          If it is fully expanded, it moves to the best child according to the tree policy.
-          This continues until a terminal node is reached, which is then returned.
-
-          Returns:
-              The terminal node reached by following the tree policy.
-          """
-=======
         Overview:
             This function implements the tree search from the root node to the leaf node, which is either visited for the first time or is the terminal node.
             At each step, if the current node is not fully expanded, it expands.
@@ -498,7 +352,6 @@
         Returns:
             - node(:obj:`TwoPlayersMCTSNode`): The leaf node object that has been reached by the tree search. 
         """
->>>>>>> 833cfae6
         current_node = self.root
         while not current_node.is_terminal_node():
             if not current_node.is_fully_expanded():
@@ -510,52 +363,6 @@
 
 
 class MCTSBot:
-<<<<<<< HEAD
-
-    def __init__(self, ENV, cfg, bot_name, num_simulation=10000):
-        """
-         Initialize the Monte Carlo Tree Search Bot.
-
-         Arguments:
-             - ENV: The environment in which the MCTS bot operates.
-             - cfg: Configuration parameters for the bot.
-             - bot_name (str): The name of the bot.
-             - num_simulation (int): Number of simulations to perform for each move. Default is 10000.
-         """
-        self.name = bot_name
-        self.num_simulation = num_simulation
-        self.ENV = ENV
-        self.cfg = cfg
-
-    def get_actions(self, state, player_index):
-        """
-         Get the best action for a given game state.
-
-         A new environment is created for simulations. The environment is reset to the given state.
-         Then, MCTS is performed with the specified number of simulations to find the best action.
-
-         Arguments:
-             - state: The current game state.
-             - player_index (int): The index of the current player.
-
-         Returns:
-             The best action determined by MCTS.
-         """
-        # Create a new environment for simulations
-        simulator_env = self.ENV(EasyDict(self.cfg))
-
-        # Reset the environment to the given state
-        simulator_env.reset(start_player_index=player_index, init_state=state, katago_policy_init=False)
-
-        # Create the root node for MCTS
-        root = TwoPlayersMCTSNode(simulator_env)
-
-        # Perform MCTS
-        mcts = MCTSSearch(root)
-        mcts.best_action(self.num_simulation)
-
-        # Return the best action
-=======
     """
     Overview:
         A robot which can use MCTS to make decision, choose an action to take.
@@ -593,5 +400,4 @@
         # Do the MCTS to find the best action to take.
         mcts = MCTS(root)
         mcts.best_action(self.num_simulation, best_action_type=best_action_type)
->>>>>>> 833cfae6
         return root.best_action