import copy
import sys
from typing import List

import gym
import numpy as np
from ding.envs import BaseEnvTimestep
from ding.utils import ENV_REGISTRY
from ditk import logging
from easydict import EasyDict

from zoo.board_games.base_game_env import BaseGameEnv
from zoo.board_games.gomoku.envs.gomoku_expert_v0 import GomokuExpertV0
from zoo.board_games.alphabeta_pruning_bot import AlphaBetaPruningBot


@ENV_REGISTRY.register('gomoku')
class GomokuEnv(BaseGameEnv):

    config = dict(
        prob_random_agent=0,
        board_size=15,
        battle_mode='one_player_mode',
        channel_last=True,
        agent_vs_human=False,
        expert_action_type='v0',  # {'v0', 'alpha_beta_pruning'}
    )

    @classmethod
    def default_config(cls: type) -> EasyDict:
        cfg = EasyDict(copy.deepcopy(cls.config))
        cfg.cfg_type = cls.__name__ + 'Dict'
        return cfg

    def __init__(self, cfg: dict = None):
        self.cfg = cfg
        self.battle_mode = cfg.battle_mode
        self.board_size = cfg.board_size
        self.prob_random_agent = cfg.prob_random_agent
        self.channel_last = cfg.channel_last

        self.players = [1, 2]
        self.board_markers = [str(i + 1) for i in range(self.board_size)]
        self.total_num_actions = self.board_size * self.board_size
        self.gomoku_expert_v0 = GomokuExpertV0()
        self._env = self
        self.agent_vs_human = cfg.agent_vs_human
        self.expert_action_type = cfg.expert_action_type
        if self.expert_action_type == 'alpha_beta_pruning':
            self.alpha_beta_pruning_player = AlphaBetaPruningBot(self, cfg, 'alpha_beta_pruning_player')

    @property
    def current_player(self):
        return self._current_player

    @property
    def current_player_index(self):
        """
        current_player_index = 0, current_player = 1
        current_player_index = 1, current_player = 2
        """
        return 0 if self._current_player == 1 else 1

    @property
    def to_play(self):
        return self.players[0] if self.current_player == self.players[1] else self.players[1]

    @property
    def legal_actions(self):
        legal_actions = []
        for i in range(self.board_size):
            for j in range(self.board_size):
                if self.board[i][j] == 0:
                    legal_actions.append(self.coord_to_action(i, j))
        return legal_actions

    def reset(self, start_player_index=0, init_state=None):
        self._observation_space = gym.spaces.Box(
            low=0, high=2, shape=(self.board_size, self.board_size, 3), dtype=np.int32
        )
        self._action_space = gym.spaces.Discrete(self.board_size ** 2)
        self._reward_space = gym.spaces.Box(low=0, high=1, shape=(1, ), dtype=np.float32)
        self.start_player_index = start_player_index
        self._current_player = self.players[self.start_player_index]
        if init_state is not None:
            self.board = np.array(init_state, dtype="int32")
        else:
            self.board = np.zeros((self.board_size, self.board_size), dtype="int32")
        action_mask = np.zeros(self.total_num_actions, 'int8')
        action_mask[self.legal_actions] = 1
        if self.battle_mode == 'two_player_mode' or self.battle_mode == 'eval_mode':
            obs = {
                'observation': self.current_state(),
                'action_mask': action_mask,
                'board': copy.deepcopy(self.board),
                'current_player_index': self.start_player_index,
                'to_play': self.current_player
            }
        else:
<<<<<<< HEAD
            obs = {'observation': self.current_state(), 'action_mask': action_mask, 'board': copy.deepcopy(self.board), 'current_player_index':self.start_player_index, 'to_play': -1}
=======
            obs = {
                'observation': self.current_state(),
                'action_mask': action_mask,
                'board': copy.deepcopy(self.board),
                'current_player_index': self.start_player_index,
                'to_play': None
            }
>>>>>>> 5963730a
        return obs

    def reset_v2(self, start_player_index=0, init_state=None):
        """
        for alpha-beta pruning bot
        """
        self.start_player_index = start_player_index
        self._current_player = self.players[self.start_player_index]
        if init_state is not None:
            self.board = np.array(init_state, dtype="int32")
        else:
            self.board = np.zeros((self.board_size, self.board_size), dtype="int32")

    def step(self, action):
        if self.battle_mode == 'two_player_mode':
            if np.random.rand() < self.prob_random_agent:
                action = self.random_action()
            timestep = self._player_step(action)
            # print(self.board)
            return timestep
        elif self.battle_mode == 'one_player_mode':
            # player 1 battle with expert player 2

            # player 1's turn
            timestep_player1 = self._player_step(action)
            # print('player 1 (efficientzero player): ' + self.action_to_string(action))  # TODO(pu): visualize
            if timestep_player1.done:
                # in one_player_mode, we set to_play as None, because we don't consider the alternation between players
                timestep_player1.obs['to_play'] = -1
                return timestep_player1

            # player 2's turn
            expert_action = self.expert_action()
            # print('player 2 (expert player): ' + self.action_to_string(expert_action))  # TODO(pu): visualize
            timestep_player2 = self._player_step(expert_action)
            # self.render()  # TODO(pu): visualize
            # the final_eval_reward is calculated from Player 1's perspective
            timestep_player2.info['final_eval_reward'] = -timestep_player2.reward
            timestep_player2 = timestep_player2._replace(reward=-timestep_player2.reward)

            timestep = timestep_player2
            # in one_player_mode, we set to_play as None, because we don't consider the alternation between players
            timestep.obs['to_play'] = -1
            return timestep

        elif self.battle_mode == 'eval_mode':
            # player 1 battle with expert player 2

            # player 1's turn
            timestep_player1 = self._player_step(action)
            # print('player 1 (efficientzero player): ' + self.action_to_string(action))  # TODO(pu): visualize
            if timestep_player1.done:
                return timestep_player1

            # player 2's turn
            if self.agent_vs_human:
                expert_action = self.human_to_action()
            else:
                expert_action = self.expert_action()
            # expert_action = self.random_action()
            # print('player 2 (expert player): ' + self.action_to_string(expert_action))  # TODO(pu): visualize
            timestep_player2 = self._player_step(expert_action)
            # self.render()  # TODO(pu): visualize
            # the final_eval_reward is calculated from Player 1's perspective
            timestep_player2.info['final_eval_reward'] = -timestep_player2.reward
            timestep_player2 = timestep_player2._replace(reward=-timestep_player2.reward)

            timestep = timestep_player2
            return timestep

    def _player_step(self, action):
        if action in self.legal_actions:
            row, col = self.action_to_coord(action)
            self.board[row, col] = self.current_player
        else:
            logging.warning(
                f"You input illegal action: {action}, the legal_actions are {self.legal_actions}. "
                f"Now we randomly choice a action from self.legal_actions."
            )
            action = np.random.choice(self.legal_actions)
            row, col = self.action_to_coord(action)
            self.board[row, col] = self.current_player

        # Check whether the game is ended or not and give the winner
        done, winner = self.have_winner()

        reward = np.array(float(winner == self.current_player)).astype(np.float32)
        info = {'next player to play': self.to_play}
        """
        NOTE: here exchange the player
        """
        self.current_player = self.to_play

        if done:
            info['final_eval_reward'] = reward
            # print('gomoku one episode done: ', info)

        action_mask = np.zeros(self.total_num_actions, 'int8')
        action_mask[self.legal_actions] = 1
        obs = {
            'observation': self.current_state(),
            'action_mask': action_mask,
            'board': copy.deepcopy(self.board),
            'current_player_index': self.players.index(self.current_player),
            'to_play': self.current_player
        }
        return BaseEnvTimestep(obs, reward, done, info)

    def current_state(self):
        """
        Overview:
            self.board is nd-array, 0 indicates that no stones is placed here,
            1 indicates that player 1's stone is placed here, 2 indicates player 2's stone is placed here
        Arguments:
            - raw_obs (:obj:`array`):
                the 0 dim means which positions is occupied by self.current_player,
                the 1 dim indicates which positions are occupied by self.to_play,
                the 2 dim indicates which player is the to_play player, 1 means player 1, 2 means player 2
        """
        board_curr_player = np.where(self.board == self.current_player, 1, 0)
        board_opponent_player = np.where(self.board == self.to_play, 1, 0)
        board_to_play = np.full((self.board_size, self.board_size), self.current_player)
        raw_obs = np.array([board_curr_player, board_opponent_player, board_to_play], dtype=np.float32)
        if self.channel_last:
            # move channel dim to last axis to be compatible with EfficientZero
            # (3,6,6) -> (6,6,3)
            return np.moveaxis(raw_obs, 0, 2)
        else:
            # (3,6,6)
            return raw_obs

    def coord_to_action(self, i, j):
        """
        Overview:
            convert coordinate i, j to action index a in [0, board_size**2)
        """
        return i * self.board_size + j

    def action_to_coord(self, a):
        """
        Overview:
            convert action index a in [0, board_size**2) to coordinate (i, j)
        """
        return a // self.board_size, a % self.board_size

    def have_winner(self):
        has_legal_actions = False
        directions = ((1, -1), (1, 0), (1, 1), (0, 1))
        for i in range(self.board_size):
            for j in range(self.board_size):
                # if no stone is on the position, don't need to consider this position
                if self.board[i][j] == 0:
                    has_legal_actions = True
                    continue
                # value-value at a coord, i-row, j-col
                player = self.board[i][j]
                # check if there exist 5 in a line
                for d in directions:
                    x, y = i, j
                    count = 0
                    for _ in range(5):
                        if (x not in range(self.board_size)) or (y not in range(self.board_size)):
                            break
                        if self.board[x][y] != player:
                            break
                        x += d[0]
                        y += d[1]
                        count += 1
                        # if 5 in a line, store positions of all stones, return value
                        if count == 5:
                            return True, player
        # if the players don't have legal actions, return done=True
        return not has_legal_actions, -1

    def seed(self, seed: int, dynamic_seed: bool = True) -> None:
        self._seed = seed
        self._dynamic_seed = dynamic_seed
        np.random.seed(self._seed)

    def random_action(self):
        action_list = self.legal_actions
        return np.random.choice(action_list)

    def expert_action(self):
        if self.expert_action_type == 'v0':
            return self.expert_action_v0()
        elif self.expert_action_type == 'alpha_beta_pruning':
            return self.expert_action_alpha_beta_pruning()

    def expert_action_alpha_beta_pruning(self):
        action = self.alpha_beta_pruning_player.get_best_action(self.board, player_index=self.current_player_index)
        return action

    def expert_action_v0(self):
        action_mask = np.zeros(self.total_num_actions, 'int8')
        action_mask[self.legal_actions] = 1
        obs = {'observation': self.current_state(), 'action_mask': action_mask}
        return self.gomoku_expert_v0.get_action(obs)

    def human_to_action(self):
        """
        Overview:
            For multiplayer games, ask the user for a legal action
            and return the corresponding action number.
        Returns:
            An integer from the action space.
        """
        print(self.board)
        while True:
            try:
                row = int(
                    input(
                        f"Enter the row (1, 2, ...,{self.board_size}, from up to bottom) to play for the player {self.current_player}: "
                    )
                )
                col = int(
                    input(
                        f"Enter the column (1, 2, ...,{self.board_size}, from left to right) to play for the player {self.current_player}: "
                    )
                )
                choice = self.coord_to_action(row - 1, col - 1)
                if (choice in self.legal_actions and 1 <= row and 1 <= col and row <= self.board_size
                        and col <= self.board_size):
                    break
                else:
                    print("Wrong input, try again")
            except KeyboardInterrupt:
                print("exit")
                sys.exit(0)
            except Exception as e:
                print("Wrong input, try again")
        return choice

    def render(self, mode="human"):
        marker = "   "
        for i in range(self.board_size):
            if i <= 8:
                marker = marker + self.board_markers[i] + "  "
            else:
                marker = marker + self.board_markers[i] + " "
        print(marker)
        for row in range(self.board_size):
            if row <= 8:
                print(str(1 + row) + ' ', end=" ")
            else:
                print(str(1 + row), end=" ")
            for col in range(self.board_size):
                ch = self.board[row][col]
                if ch == 0:
                    print(".", end="  ")
                elif ch == 1:
                    print("X", end="  ")
                elif ch == 2:
                    print("O", end="  ")
            print()

    def action_to_string(self, action_number):
        """
        Overview:
            Convert an action number to a string representing the action.
        Arguments:
            - action_number: an integer from the action space.
        Returns:
            - String representing the action.
        """
        row = action_number // self.board_size + 1
        col = action_number % self.board_size + 1
        return f"Play row {row}, column {col}"

    def is_game_over(self):
        """
        Overview:
            To judge game whether over, and get reward
        Returns:
            [game_over, reward]
            if winner = 1  reward = 1
            if winner = 2  reward = -1
            if winner = -1 reward = 0
        """
        # Check whether the game is ended or not and give the winner
        #print('next_to_play={}'.format(self.current_player))
        have_winner, winner = self.have_winner()
        #print('winner={}'.format(winner))
        reward = {1: 1, 2: -1, -1: 0}
        if have_winner:
            return True, reward[winner]
        elif len(self.legal_actions) == 0:
            # the agent don't have legal_actions to move, so episode is done
            # winner=-1 indicates draw
            return True, reward[winner]
        else:
            # episode is not done
            return False, None

    def simulate_action(self, action):
        """
        Overview:
            simulate action and get next_simulator_env
        Returns:
            Returns TicTacToeEnv
        -------
        """
        if action not in self.legal_actions:
            raise ValueError("action {0} on board {1} is not legal".format(action, self.board))
        new_board = copy.deepcopy(self.board)
        row, col = self.action_to_coord(action)
        new_board[row, col] = self.current_player
        if self.start_player_index == 0:
            start_player_index = 1  # self.players = [1, 2], start_player = 2, start_player_index = 1
        else:
            start_player_index = 0  # self.players = [1, 2], start_player = 1, start_player_index = 0
        next_simulator_env = copy.deepcopy(self)
        next_simulator_env.reset(start_player_index, init_state=new_board)  # index
        return next_simulator_env

    def simulate_action_v2(self, board, start_player_index, action):
        """
        Overview:
            simulate action from board and get new_board, new_legal_actions
        Returns:
            Returns new_board, new_legal_actions
        -------
        """
        self.reset(start_player_index, init_state=board)
        if action not in self.legal_actions:
            raise ValueError("action {0} on board {1} is not legal".format(action, self.board))
        row, col = self.action_to_coord(action)
        self.board[row, col] = self.current_player
        new_legal_actions = copy.deepcopy(self.legal_actions)
        new_board = copy.deepcopy(self.board)
        return new_board, new_legal_actions

    @property
    def observation_space(self) -> gym.spaces.Space:
        return self._observation_space

    @property
    def action_space(self) -> gym.spaces.Space:
        return self._action_space

    @property
    def reward_space(self) -> gym.spaces.Space:
        return self._reward_space

    def close(self) -> None:
        pass

    @current_player.setter
    def current_player(self, value):
        self._current_player = value

    @staticmethod
    def create_collector_env_cfg(cfg: dict) -> List[dict]:
        collector_env_num = cfg.pop('collector_env_num')
        cfg = copy.deepcopy(cfg)
        return [cfg for _ in range(collector_env_num)]

    @staticmethod
    def create_evaluator_env_cfg(cfg: dict) -> List[dict]:
        evaluator_env_num = cfg.pop('evaluator_env_num')
        cfg = copy.deepcopy(cfg)
        # NOTE: when collect and train in two_player_mode,
        # in eval phase, we use 'eval_mode' to evaluate the current agent with bot,
        # in contrast with 'one_player_mode', in 'eval_mode', we include the to_play in obs,
        # which is used in q calculation to differentiate between 2 players of the game.
        if cfg.battle_mode == 'two_player_mode':
            cfg.battle_mode = 'eval_mode'
        return [cfg for _ in range(evaluator_env_num)]

    def __repr__(self) -> str:
        return "DI-engine Gomoku Env"<|MERGE_RESOLUTION|>--- conflicted
+++ resolved
@@ -97,17 +97,13 @@
                 'to_play': self.current_player
             }
         else:
-<<<<<<< HEAD
-            obs = {'observation': self.current_state(), 'action_mask': action_mask, 'board': copy.deepcopy(self.board), 'current_player_index':self.start_player_index, 'to_play': -1}
-=======
             obs = {
                 'observation': self.current_state(),
                 'action_mask': action_mask,
                 'board': copy.deepcopy(self.board),
                 'current_player_index': self.start_player_index,
-                'to_play': None
+                'to_play': -1
             }
->>>>>>> 5963730a
         return obs
 
     def reset_v2(self, start_player_index=0, init_state=None):
