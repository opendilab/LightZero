import copy
import os
<<<<<<< HEAD
import random
=======
>>>>>>> cee2849b
import sys
from functools import lru_cache
from typing import List, Any

import gym
import imageio
<<<<<<< HEAD
=======
import matplotlib.patches as patches
import matplotlib.pyplot as plt
>>>>>>> cee2849b
import numpy as np
import pygame
from ding.envs import BaseEnv, BaseEnvTimestep
from ding.utils import ENV_REGISTRY
from ditk import logging
from easydict import EasyDict
<<<<<<< HEAD
from matplotlib import pyplot as plt
from zoo.board_games.gomoku.envs.legal_actions_cython import legal_actions_cython
=======
>>>>>>> cee2849b
from zoo.board_games.gomoku.envs.get_done_winner_cython import get_done_winner_cython
from zoo.board_games.gomoku.envs.legal_actions_cython import legal_actions_cython

from zoo.board_games.alphabeta_pruning_bot import AlphaBetaPruningBot
<<<<<<< HEAD
from zoo.board_games.connect4.envs.connect4_env import Connect4Env
=======
from zoo.board_games.gomoku.envs.gomoku_rule_bot_v0 import GomokuRuleBotV0
>>>>>>> cee2849b
from zoo.board_games.gomoku.envs.gomoku_rule_bot_v1 import GomokuRuleBotV1


@lru_cache(maxsize=512)
def _legal_actions_func_lru(board_size, board_tuple):
    # Convert tuple to NumPy array.
    board_array = np.array(board_tuple, dtype=np.int32)
    # Convert NumPy array to memory view.
    board_view = board_array.view(dtype=np.int32).reshape(board_array.shape)
    return legal_actions_cython(board_size, board_view)


@lru_cache(maxsize=512)
def _get_done_winner_func_lru(board_size, board_tuple):
    # Convert tuple to NumPy array.
    board_array = np.array(board_tuple, dtype=np.int32)
    # Convert NumPy array to memory view.
    board_view = board_array.view(dtype=np.int32).reshape(board_array.shape)
    return get_done_winner_cython(board_size, board_view)


@ENV_REGISTRY.register('gomoku')
class GomokuEnv(BaseEnv):
    config = dict(
        # (str) The name of the environment registered in the environment registry.
        env_name="Gomoku",
        # (int) The size of the board.
        board_size=6,
        # (str) The mode of the environment when take a step.
        battle_mode='self_play_mode',
        # (str) The mode of the environment when doing the MCTS.
        mcts_mode='self_play_mode',  # only used in AlphaZero
        # (str) The render mode. Options are 'None', 'state_realtime_mode', 'image_realtime_mode' or 'image_savefile_mode'.
        # If None, then the game will not be rendered.
        render_mode=None,
        # (float) The scale of the render screen.
        screen_scaling=9,
        # (bool) Whether to use the 'channel last' format for the observation space. If False, 'channel first' format is used.
        channel_last=False,
        # (bool) Whether to scale the observation.
        scale=True,
        # (bool) Whether to let human to play with the agent when evaluating. If False, then use the bot to evaluate the agent.
        agent_vs_human=False,
        # (str) The type of the bot of the environment.
<<<<<<< HEAD
        bot_action_type='v1',  # {'v0', 'v1', 'alpha_beta_pruning'}
=======
        bot_action_type='v1',  # {'v0', 'v1', 'alpha_beta_pruning'}, 'v1' is faster and stronger than 'v0' now.
>>>>>>> cee2849b
        # (float) The probability that a random agent is used instead of the learning agent.
        prob_random_agent=0,
        # (float) The probability that a random action will be taken when calling the bot.
        prob_random_action_in_bot=0.,
        # (bool) Whether to check the action to connect 4 in the bot v0.
        check_action_to_connect4_in_bot_v0=False,
        # (float) The stop value when training the agent. If the evalue return reach the stop value, then the training will stop.
        stop_value=2,
    )

    @classmethod
    def default_config(cls: type) -> EasyDict:
        cfg = EasyDict(copy.deepcopy(cls.config))
        cfg.cfg_type = cls.__name__ + 'Dict'
        return cfg

    @property
    def legal_actions(self):
        # Convert NumPy arrays to nested tuples to make them hashable.
        return _legal_actions_func_lru(self.board_size, tuple(map(tuple, self.board)))

    # only for evaluation speed
    @property
    def legal_actions_cython(self):
        # Convert tuple to NumPy array.
        board_array = np.array(tuple(map(tuple, self.board)), dtype=np.int32)
        # Convert NumPy array to memory view.
        board_view = board_array.view(dtype=np.int32).reshape(board_array.shape)
        return legal_actions_cython(self.board_size, board_view)

    # only for evaluation speed
    @property
    def legal_actions_cython_lru(self):
        # Convert NumPy arrays to nested tuples to make them hashable.
        return _legal_actions_func_lru(self.board_size, tuple(map(tuple, self.board)))

    def get_done_winner(self):
        # Convert NumPy arrays to nested tuples to make them hashable.
        return _get_done_winner_func_lru(self.board_size, tuple(map(tuple, self.board)))

    def __init__(self, cfg: dict = None):
        self.cfg = cfg
        self.battle_mode = cfg.battle_mode
        # The mode of interaction between the agent and the environment.
        assert self.battle_mode in ['self_play_mode', 'play_with_bot_mode', 'eval_mode']
        # The mode of MCTS is only used in AlphaZero.
        self.mcts_mode = 'self_play_mode'

        self.board_size = cfg.board_size
        self.prob_random_agent = cfg.prob_random_agent
        self.prob_random_action_in_bot = cfg.prob_random_action_in_bot
        self.channel_last = cfg.channel_last
        self.scale = cfg.scale
        self.check_action_to_connect4_in_bot_v0 = cfg.check_action_to_connect4_in_bot_v0
        self.agent_vs_human = cfg.agent_vs_human
        self.bot_action_type = cfg.bot_action_type

        # Set the parameters about replay render.
        self.screen_scaling = cfg.screen_scaling
        # options = {None, 'state_realtime_mode', 'image_realtime_mode', 'image_savefile_mode'}
        self.render_mode = cfg.render_mode
        self.replay_name_suffix = "test"
        self.replay_path = None
<<<<<<< HEAD
        self.replay_format = 'gif'  # options={'gif', 'mp4'}
=======
        self.replay_format = 'gif'  # 'mp4' #
>>>>>>> cee2849b
        self.screen = None
        self.frames = []

        self.players = [1, 2]
        self._current_player = 1
        self.board_markers = [str(i + 1) for i in range(self.board_size)]
        self.total_num_actions = self.board_size * self.board_size
        self.gomoku_rule_bot_v1 = GomokuRuleBotV1()
        self._env = self

        if self.bot_action_type == 'alpha_beta_pruning':
            self.alpha_beta_pruning_player = AlphaBetaPruningBot(self, cfg, 'alpha_beta_pruning_player')
        elif self.bot_action_type == 'v0':
            self.rule_bot = GomokuRuleBotV0(self, self._current_player)

        self.fig, self.ax = plt.subplots(figsize=(self.board_size, self.board_size))
        plt.ion()

    def reset(self, start_player_index=0, init_state=None):
        self._observation_space = gym.spaces.Box(
            low=0, high=2, shape=(self.board_size, self.board_size, 3), dtype=np.int32
        )
        self._action_space = gym.spaces.Discrete(self.board_size ** 2)
        self._reward_space = gym.spaces.Box(low=0, high=1, shape=(1,), dtype=np.float32)
        self.start_player_index = start_player_index
        self._current_player = self.players[self.start_player_index]
        if init_state is not None:
            self.board = np.array(copy.deepcopy(init_state), dtype="int32")
        else:
            self.board = np.zeros((self.board_size, self.board_size), dtype="int32")
        action_mask = np.zeros(self.total_num_actions, 'int8')
        action_mask[self.legal_actions] = 1
        if self.battle_mode == 'play_with_bot_mode' or self.battle_mode == 'eval_mode':
            # In ``play_with_bot_mode`` and ``eval_mode``, we need to set the "to_play" parameter in the "obs" dict to -1,
            # because we don't take into account the alternation between players.
            # The "to_play" parameter is used in the MCTS algorithm.
            obs = {
                'observation': self.current_state()[1],
                'action_mask': action_mask,
                'board': copy.deepcopy(self.board),
                'current_player_index': self.start_player_index,
                'to_play': -1
            }
        elif self.battle_mode == 'self_play_mode':
            # In the "self_play_mode", we set to_play=self.current_player in the "obs" dict,
            # which is used to differentiate the alternation of 2 players in the game when calculating Q in the MCTS algorithm.
            obs = {
                'observation': self.current_state()[1],
                'action_mask': action_mask,
                'board': copy.deepcopy(self.board),
                'current_player_index': self.start_player_index,
                'to_play': self.current_player
            }

        # Render the beginning state of the game.
        if self.render_mode is not None:
            self.render(self.render_mode)

        return obs

    def reset_v2(self, start_player_index=0, init_state=None):
        """
        Overview:
            only used in alpha-beta pruning bot.
        """
        self.start_player_index = start_player_index
        self._current_player = self.players[self.start_player_index]
        if init_state is not None:
            self.board = np.array(init_state, dtype="int32")
        else:
            self.board = np.zeros((self.board_size, self.board_size), dtype="int32")

    def step(self, action):
        if self.battle_mode == 'self_play_mode':
            if np.random.rand() < self.prob_random_agent:
                action = self.random_action()
            timestep = self._player_step(action)
            if timestep.done:
                # The eval_episode_return is calculated from Player 1's perspective.
                timestep.info['eval_episode_return'] = -timestep.reward if timestep.obs[
                                                                               'to_play'] == 1 else timestep.reward
            return timestep
        elif self.battle_mode == 'play_with_bot_mode':
            # player 1 battle with expert player 2

            # player 1's turn
            timestep_player1 = self._player_step(action)
            # print('player 1 (efficientzero player): ' + self.action_to_string(action))  # Note: visualize
            if timestep_player1.done:
                # in play_with_bot_mode, we set to_play as None/-1, because we don't consider the alternation between players
                timestep_player1.obs['to_play'] = -1
                return timestep_player1

            # player 2's turn
            bot_action = self.bot_action()
            # print('player 2 (expert player): ' + self.action_to_string(bot_action))  # Note: visualize
            timestep_player2 = self._player_step(bot_action)
            # self.render()  # Note: visualize
            # the eval_episode_return is calculated from Player 1's perspective
            timestep_player2.info['eval_episode_return'] = -timestep_player2.reward
            timestep_player2 = timestep_player2._replace(reward=-timestep_player2.reward)

            timestep = timestep_player2
            # NOTE: in play_with_bot_mode, we must set to_play as -1, because we don't consider the alternation between players.
            # And the to_play is used in MCTS.
            timestep.obs['to_play'] = -1
            return timestep

        elif self.battle_mode == 'eval_mode':
            # player 1 battle with expert player 2

            # player 1's turn
            timestep_player1 = self._player_step(action)
            if self.agent_vs_human:
                print('player 1 (agent): ' + self.action_to_string(action))  # Note: visualize
                self.render(mode="image_realtime_mode")

            if timestep_player1.done:
                # in eval_mode, we set to_play as None/-1, because we don't consider the alternation between players
                timestep_player1.obs['to_play'] = -1
                return timestep_player1

            # player 2's turn
            if self.agent_vs_human:
                bot_action = self.human_to_action()
            else:
                bot_action = self.bot_action()
                # bot_action = self.random_action()

            timestep_player2 = self._player_step(bot_action)
            if self.agent_vs_human:
                print('player 2 (human): ' + self.action_to_string(bot_action))  # Note: visualize
                self.render(mode="image_realtime_mode")

            # the eval_episode_return is calculated from Player 1's perspective
            timestep_player2.info['eval_episode_return'] = -timestep_player2.reward
            timestep_player2 = timestep_player2._replace(reward=-timestep_player2.reward)

            timestep = timestep_player2
            # NOTE: in eval_mode, we must set to_play as -1, because we don't consider the alternation between players.
            # And the to_play is used in MCTS.
            timestep.obs['to_play'] = -1
            return timestep

    def _player_step(self, action):
        if action in self.legal_actions:
            row, col = self.action_to_coord(action)
            self.board[row, col] = self.current_player
        else:
            logging.warning(
                f"You input illegal action: {action}, the legal_actions are {self.legal_actions}. "
                f"Now we randomly choice a action from self.legal_actions."
            )
            action = np.random.choice(self.legal_actions)
            row, col = self.action_to_coord(action)
            self.board[row, col] = self.current_player

        # Check whether the game is ended or not and give the winner
        done, winner = self.get_done_winner()

        reward = np.array(float(winner == self.current_player)).astype(np.float32)
        info = {'next player to play': self.to_play}
        """
        NOTE: here exchange the player
        """
        self.current_player = self.to_play

        # Render the new step.
<<<<<<< HEAD
        if self.render_mode is not None:
            self.render(self.render_mode)
=======
        # The following code is used to save the rendered images in both
        # collect/eval step and the simulated mcts step.
        # if self.render_mode is not None:
        #     self.render(self.render_mode)
>>>>>>> cee2849b

        if done:
            info['eval_episode_return'] = reward
            if self.render_mode == 'image_savefile_mode':
                self.save_render_output(replay_name_suffix=self.replay_name_suffix, replay_path=self.replay_path,
                                        format=self.replay_format)

        action_mask = np.zeros(self.total_num_actions, 'int8')
        action_mask[self.legal_actions] = 1
        obs = {
            'observation': self.current_state()[1],
            'action_mask': action_mask,
            'board': copy.deepcopy(self.board),
            'current_player_index': self.players.index(self.current_player),
            'to_play': self.current_player
        }
        return BaseEnvTimestep(obs, reward, done, info)

    def current_state(self):
        """
        Overview:
            self.board is nd-array, 0 indicates that no stones is placed here,
            1 indicates that player 1's stone is placed here, 2 indicates player 2's stone is placed here
        Arguments:
            - raw_obs (:obj:`array`):
                the 0 dim means which positions is occupied by self.current_player,
                the 1 dim indicates which positions are occupied by self.to_play,
                the 2 dim indicates which player is the to_play player, 1 means player 1, 2 means player 2
        """
        board_curr_player = np.where(self.board == self.current_player, 1, 0)
        board_opponent_player = np.where(self.board == self.to_play, 1, 0)
        board_to_play = np.full((self.board_size, self.board_size), self.current_player)
        raw_obs = np.array([board_curr_player, board_opponent_player, board_to_play], dtype=np.float32)
        if self.scale:
            scale_obs = copy.deepcopy(raw_obs / 2)
        else:
            scale_obs = copy.deepcopy(raw_obs)

        if self.channel_last:
            # move channel dim to last axis
            # (C, W, H) -> (W, H, C)
            # e.g. (3, 6, 6) -> (6, 6, 3)
            return np.transpose(raw_obs, [1, 2, 0]), np.transpose(scale_obs, [1, 2, 0])
        else:
            # (C, W, H) e.g. (3, 6, 6)
            return raw_obs, scale_obs

    def get_done_reward(self):
        """
        Overview:
             Check if the game is over and what is the reward in the perspective of player 1.
             Return 'done' and 'reward'.
        Returns:
            - outputs (:obj:`Tuple`): Tuple containing 'done' and 'reward',
                - if player 1 win,     'done' = True, 'reward' = 1
                - if player 2 win,     'done' = True, 'reward' = -1
                - if draw,             'done' = True, 'reward' = 0
                - if game is not over, 'done' = False,'reward' = None
        """
        done, winner = self.get_done_winner()
        if winner == 1:
            reward = 1
        elif winner == 2:
            reward = -1
        elif winner == -1 and done:
            reward = 0
        elif winner == -1 and not done:
            # episode is not done
            reward = None
        return done, reward

    def random_action(self):
        action_list = self.legal_actions
        return np.random.choice(action_list)

    def bot_action(self):
        if np.random.rand() < self.prob_random_action_in_bot:
            return self.random_action()
        else:
            # if self.bot_action_type == 'v0':
            # return self.rule_bot_v0()
            if self.bot_action_type == 'v0':
                return self.rule_bot.get_rule_bot_action(self.board, self._current_player)
            elif self.bot_action_type == 'v1':
                return self.rule_bot_v1()
            elif self.bot_action_type == 'alpha_beta_pruning':
                return self.bot_action_alpha_beta_pruning()

    def bot_action_alpha_beta_pruning(self):
        action = self.alpha_beta_pruning_player.get_best_action(self.board, player_index=self.current_player_index)
        return action

    def rule_bot_v1(self):
        action_mask = np.zeros(self.total_num_actions, 'int8')
        action_mask[self.legal_actions] = 1
        # NOTE: we use the original raw_obs for ``gomoku_rule_bot_v1.get_action()``
        obs = {'observation': self.current_state()[0], 'action_mask': action_mask}
        return self.gomoku_rule_bot_v1.get_action(obs)

    @property
    def current_player(self):
        return self._current_player

    @property
    def current_player_index(self):
        """
        current_player_index = 0, current_player = 1
        current_player_index = 1, current_player = 2
        """
        return 0 if self._current_player == 1 else 1

    @property
    def to_play(self):
        return self.players[0] if self.current_player == self.players[1] else self.players[1]

    @property
    def current_player_to_compute_bot_action(self):
        """
        Overview: to compute expert action easily.
        """
        return -1 if self.current_player == 1 else 1

    def human_to_action(self):
        """
        Overview:
            For multiplayer games, ask the user for a legal action
            and return the corresponding action number.
        Returns:
            An integer from the action space.
        """
        # print(self.board)
        while True:
            try:
                row = int(
                    input(
                        f"Enter the row (1, 2, ...,{self.board_size}, from up to bottom) to play for the player {self.current_player}: "
                    )
                )
                col = int(
                    input(
                        f"Enter the column (1, 2, ...,{self.board_size}, from left to right) to play for the player {self.current_player}: "
                    )
                )
                choice = self.coord_to_action(row - 1, col - 1)
                if (choice in self.legal_actions and 1 <= row and 1 <= col and row <= self.board_size
                        and col <= self.board_size):
                    break
                else:
                    print("Wrong input, try again")
            except KeyboardInterrupt:
                print("exit")
                sys.exit(0)
            except Exception as e:
                print("Wrong input, try again")
        return choice

    def coord_to_action(self, i, j):
        """
        Overview:
            convert coordinate i, j to action index a in [0, board_size**2)
        """
        return i * self.board_size + j

    def action_to_coord(self, a):
        """
        Overview:
            convert action index a in [0, board_size**2) to coordinate (i, j)
        """
        return a // self.board_size, a % self.board_size

    def action_to_string(self, action_number):
        """
        Overview:
            Convert an action number to a string representing the action.
        Arguments:
            - action_number: an integer from the action space.
        Returns:
            - String representing the action.
        """
        row = action_number // self.board_size + 1
        col = action_number % self.board_size + 1
        return f"Play row {row}, column {col}"

    def simulate_action(self, action):
        """
        Overview:
            execute action and get next_simulator_env. used in AlphaZero.
        Returns:
            Returns Gomoku instance.
        """
        if action not in self.legal_actions:
            raise ValueError("action {0} on board {1} is not legal".format(action, self.board))
        new_board = copy.deepcopy(self.board)
        row, col = self.action_to_coord(action)
        new_board[row, col] = self.current_player
        if self.start_player_index == 0:
            start_player_index = 1  # self.players = [1, 2], start_player = 2, start_player_index = 1
        else:
            start_player_index = 0  # self.players = [1, 2], start_player = 1, start_player_index = 0
        next_simulator_env = copy.deepcopy(self)
        next_simulator_env.reset(start_player_index, init_state=new_board)  # index
        return next_simulator_env

    def simulate_action_v2(self, board, start_player_index, action):
        """
        Overview:
            execute action from board and get new_board, new_legal_actions. used in AlphaZero.
        Returns:
            - new_board (:obj:`np.array`):
            - new_legal_actions (:obj:`np.array`):
        """
        self.reset(start_player_index, init_state=board)
        if action not in self.legal_actions:
            raise ValueError("action {0} on board {1} is not legal".format(action, self.board))
        row, col = self.action_to_coord(action)
        self.board[row, col] = self.current_player
        new_legal_actions = copy.deepcopy(self.legal_actions)
        new_board = copy.deepcopy(self.board)
        return new_board, new_legal_actions

    def clone(self):
        return copy.deepcopy(self)

    def seed(self, seed: int, dynamic_seed: bool = True) -> None:
        self._seed = seed
        self._dynamic_seed = dynamic_seed
        np.random.seed(self._seed)

<<<<<<< HEAD
    def render(self, mode: str = None) -> None:
        """
        Overview:
            Renders the Gomoku (Five in a Row) game environment.
=======
    def draw_board(self):
        """
        Overview:
            This method draws the Gomoku board using matplotlib.
        """

        # Clear the previous board
        self.ax.clear()

        # Set the limits of the x and y axes
        self.ax.set_xlim(0, self.board_size + 1)
        self.ax.set_ylim(self.board_size + 1, 0)

        # Set the board background color
        self.ax.set_facecolor('peachpuff')

        # Draw the grid lines
        for i in range(self.board_size + 1):
            self.ax.plot([i + 1, i + 1], [1, self.board_size], color='black')
            self.ax.plot([1, self.board_size], [i + 1, i + 1], color='black')

    def render(self, mode="state_realtime_mode"):
        """
        Overview:
            The render method is used to draw the current state of the game. The rendering mode can be
            set according to the needs of the user.
        Arguments:
            - mode (str): Rendering mode, options are "state_realtime_mode", "image_realtime_mode",
              and "image_savefile_mode".
        """
        # Print the state of the board directly
        if mode == "state_realtime_mode":
            print(np.array(self.board).reshape(self.board_size, self.board_size))
            return
        # Render the game as an image
        elif mode == "image_realtime_mode" or mode == "image_savefile_mode":
            self.draw_board()
            # Draw the pieces on the board
            for x in range(self.board_size):
                for y in range(self.board_size):
                    if self.board[x][y] == 1:  # Black piece
                        circle = patches.Circle((y + 1, x + 1), 0.4, edgecolor='black',
                                                facecolor='black', zorder=3)
                        self.ax.add_patch(circle)
                    elif self.board[x][y] == 2:  # White piece
                        circle = patches.Circle((y + 1, x + 1), 0.4, edgecolor='black',
                                                facecolor='white', zorder=3)
                        self.ax.add_patch(circle)
            # Set the title of the game
            plt.title('Agent vs. Human: ' + ('Black Turn' if self.current_player == 1 else 'White Turn'))
            # If in realtime mode, draw and pause briefly
            if mode == "image_realtime_mode":
                plt.draw()
                plt.pause(0.1)
            # In savefile mode, save the current frame to the frames list
            elif mode == "image_savefile_mode":
                # Save the current frame to the frames list.
                self.fig.canvas.draw()
                image = np.frombuffer(self.fig.canvas.tostring_rgb(), dtype='uint8')
                image = image.reshape(self.fig.canvas.get_width_height()[::-1] + (3,))
                self.frames.append(image)

    def close(self):
        """
        Overview:
            This method is used to display the final game board to the user and turn off interactive
            mode in matplotlib.
        """
        plt.ioff()
        plt.show()

    def render_for_b15(self, mode: str = None) -> None:
        """
        Overview:
            Renders the Gomoku (Five in a Row) game environment. Now only support board_size=15.
>>>>>>> cee2849b
        Arguments:
            - mode (:obj:`str`): The mode to render with. Options are: None, 'human', 'state_realtime_mode',
                'image_realtime_mode', 'image_savefile_mode'.
        """
        # 'state_realtime_mode' mode, print the current game board for rendering.
        if mode == "state_realtime_mode":
            print(np.array(self.board).reshape(self.board_size, self.board_size))
            return
        else:
            # Other modes, use a screen for rendering.
            screen_width = self.board_size * self.screen_scaling
            screen_height = self.board_size * self.screen_scaling
            pygame.init()
            self.screen = pygame.Surface((screen_width, screen_height))

            # Load and scale all of the necessary images.
            tile_size = screen_width / self.board_size

            black_chip = self.get_image(os.path.join("img", "Gomoku_BlackPiece.png"))
            black_chip = pygame.transform.scale(
                black_chip, (int(tile_size), int(tile_size))
            )

            white_chip = self.get_image(os.path.join("img", "Gomoku_WhitePiece.png"))
            white_chip = pygame.transform.scale(
                white_chip, (int(tile_size), int(tile_size))
            )

            board_img = self.get_image(os.path.join("img", "GomokuBoard.png"))
            board_img = pygame.transform.scale(
                board_img, (int(screen_width), int(screen_height))
            )

            self.screen.blit(board_img, (0, 0))

            # Blit the necessary chips and their positions.
            for row in range(self.board_size):
                for col in range(self.board_size):
                    if self.board[row][col] == 1:  # Black piece
                        self.screen.blit(
                            black_chip,
                            (
                                col * tile_size,
                                row * tile_size,
                            ),
                        )
                    elif self.board[row][col] == 2:  # White piece
                        self.screen.blit(
                            white_chip,
                            (
                                col * tile_size,
                                row * tile_size,
                            ),
                        )
            if mode == "image_realtime_mode":
                surface_array = pygame.surfarray.pixels3d(self.screen)
                surface_array = np.transpose(surface_array, (1, 0, 2))
                plt.imshow(surface_array)
                plt.draw()
                plt.pause(0.001)
            elif mode == "image_savefile_mode":
                # Draw the observation and save to frames.
                observation = np.array(pygame.surfarray.pixels3d(self.screen))
                self.frames.append(np.transpose(observation, axes=(1, 0, 2)))

            self.screen = None

            return None

    def save_render_output(self, replay_name_suffix: str = '', replay_path: str = None, format: str = 'gif') -> None:
        """
        Overview:
            Save the rendered frames as an output file.
        Arguments:
            - replay_name_suffix (:obj:`str`): The suffix to be added to the replay filename.
            - replay_path (:obj:`str`): The path to save the replay file. If None, the default filename will be used.
            - format (:obj:`str`): The format of the output file. Options are 'gif' or 'mp4'.
        """
        # At the end of the episode, save the frames.
        if replay_path is None:
            filename = f'game_gomoku_{self.board_size}_{replay_name_suffix}.{format}'
        else:
            filename = f'{replay_path}.{format}'

        if format == 'gif':
            # Save frames as a GIF with a duration of 0.1 seconds per frame.
            # imageio.mimsave(filename, self.frames, 'GIF', duration=0.1)
            imageio.mimsave(filename, self.frames, 'GIF', fps=30, subrectangles=True)
        elif format == 'mp4':
            # Save frames as an MP4 video with a frame rate of 30 frames per second.
            imageio.mimsave(filename, self.frames, fps=30, codec='mpeg4')

        else:
            raise ValueError("Unsupported format: {}".format(format))
        logging.info("Saved output to {}".format(filename))
        self.frames = []

    def render_naive(self, mode="human"):
        marker = "   "
        for i in range(self.board_size):
            if i <= 8:
                marker = marker + self.board_markers[i] + "  "
            else:
                marker = marker + self.board_markers[i] + " "
        print(marker)
        for row in range(self.board_size):
            if row <= 8:
                print(str(1 + row) + ' ', end=" ")
            else:
                print(str(1 + row), end=" ")
            for col in range(self.board_size):
                ch = self.board[row][col]
                if ch == 0:
                    print(".", end="  ")
                elif ch == 1:
                    print("X", end="  ")
                elif ch == 2:
                    print("O", end="  ")
            print()

    @property
    def observation_space(self) -> gym.spaces.Space:
        return self._observation_space

    @property
    def action_space(self) -> gym.spaces.Space:
        return self._action_space

    @property
    def reward_space(self) -> gym.spaces.Space:
        return self._reward_space

    @current_player.setter
    def current_player(self, value):
        self._current_player = value

    @staticmethod
    def create_collector_env_cfg(cfg: dict) -> List[dict]:
        collector_env_num = cfg.pop('collector_env_num')
        cfg = copy.deepcopy(cfg)
        return [cfg for _ in range(collector_env_num)]

    @staticmethod
    def create_evaluator_env_cfg(cfg: dict) -> List[dict]:
        evaluator_env_num = cfg.pop('evaluator_env_num')
        cfg = copy.deepcopy(cfg)
        # In eval phase, we use ``eval_mode`` to make agent play with the built-in bot to
        # evaluate the performance of the current agent.
        cfg.battle_mode = 'eval_mode'
        return [cfg for _ in range(evaluator_env_num)]

    def __repr__(self) -> str:
        return "LightZero Gomoku Env"

    def close(self) -> None:
        pass

    def get_image(self, path: str) -> Any:
        from os import path as os_path
        import pygame

        cwd = os_path.dirname(__file__)
        image = pygame.image.load(cwd + "/" + path)
        sfc = pygame.Surface(image.get_size(), flags=pygame.SRCALPHA)
        sfc.blit(image, (0, 0))
        return sfc<|MERGE_RESOLUTION|>--- conflicted
+++ resolved
@@ -1,40 +1,24 @@
 import copy
 import os
-<<<<<<< HEAD
-import random
-=======
->>>>>>> cee2849b
 import sys
 from functools import lru_cache
 from typing import List, Any
 
 import gym
 import imageio
-<<<<<<< HEAD
-=======
 import matplotlib.patches as patches
 import matplotlib.pyplot as plt
->>>>>>> cee2849b
 import numpy as np
 import pygame
 from ding.envs import BaseEnv, BaseEnvTimestep
 from ding.utils import ENV_REGISTRY
 from ditk import logging
 from easydict import EasyDict
-<<<<<<< HEAD
-from matplotlib import pyplot as plt
-from zoo.board_games.gomoku.envs.legal_actions_cython import legal_actions_cython
-=======
->>>>>>> cee2849b
 from zoo.board_games.gomoku.envs.get_done_winner_cython import get_done_winner_cython
 from zoo.board_games.gomoku.envs.legal_actions_cython import legal_actions_cython
 
 from zoo.board_games.alphabeta_pruning_bot import AlphaBetaPruningBot
-<<<<<<< HEAD
-from zoo.board_games.connect4.envs.connect4_env import Connect4Env
-=======
 from zoo.board_games.gomoku.envs.gomoku_rule_bot_v0 import GomokuRuleBotV0
->>>>>>> cee2849b
 from zoo.board_games.gomoku.envs.gomoku_rule_bot_v1 import GomokuRuleBotV1
 
 
@@ -79,11 +63,7 @@
         # (bool) Whether to let human to play with the agent when evaluating. If False, then use the bot to evaluate the agent.
         agent_vs_human=False,
         # (str) The type of the bot of the environment.
-<<<<<<< HEAD
-        bot_action_type='v1',  # {'v0', 'v1', 'alpha_beta_pruning'}
-=======
         bot_action_type='v1',  # {'v0', 'v1', 'alpha_beta_pruning'}, 'v1' is faster and stronger than 'v0' now.
->>>>>>> cee2849b
         # (float) The probability that a random agent is used instead of the learning agent.
         prob_random_agent=0,
         # (float) The probability that a random action will be taken when calling the bot.
@@ -147,11 +127,7 @@
         self.render_mode = cfg.render_mode
         self.replay_name_suffix = "test"
         self.replay_path = None
-<<<<<<< HEAD
-        self.replay_format = 'gif'  # options={'gif', 'mp4'}
-=======
         self.replay_format = 'gif'  # 'mp4' #
->>>>>>> cee2849b
         self.screen = None
         self.frames = []
 
@@ -320,15 +296,10 @@
         self.current_player = self.to_play
 
         # Render the new step.
-<<<<<<< HEAD
-        if self.render_mode is not None:
-            self.render(self.render_mode)
-=======
         # The following code is used to save the rendered images in both
         # collect/eval step and the simulated mcts step.
         # if self.render_mode is not None:
         #     self.render(self.render_mode)
->>>>>>> cee2849b
 
         if done:
             info['eval_episode_return'] = reward
@@ -557,12 +528,6 @@
         self._dynamic_seed = dynamic_seed
         np.random.seed(self._seed)
 
-<<<<<<< HEAD
-    def render(self, mode: str = None) -> None:
-        """
-        Overview:
-            Renders the Gomoku (Five in a Row) game environment.
-=======
     def draw_board(self):
         """
         Overview:
@@ -638,7 +603,6 @@
         """
         Overview:
             Renders the Gomoku (Five in a Row) game environment. Now only support board_size=15.
->>>>>>> cee2849b
         Arguments:
             - mode (:obj:`str`): The mode to render with. Options are: None, 'human', 'state_realtime_mode',
                 'image_realtime_mode', 'image_savefile_mode'.
