--- conflicted
+++ resolved
@@ -132,7 +132,6 @@
                     embed_dim=embed_dim,
                     obs_type="text",
                     env_num=max(collector_env_num, evaluator_env_num),
-<<<<<<< HEAD
 
                     task_embed_option=None,
                     use_task_embed=False,
@@ -149,16 +148,12 @@
                     lora_r= 0,
                     lora_alpha =1,
                     lora_dropout= 0.0,
-                ),
-            ),
-            update_per_collect=int(collector_env_num*max_steps*replay_ratio),  # Important for DDP
-=======
+
                     decode_loss_mode=None, # Controls where to compute reconstruction loss: after_backbone, before_backbone, or None.
                     latent_recon_loss_weight=0.1
                 ),
             ),
             update_per_collect=int(collector_env_num*max_steps*replay_ratio ),  # Important for DDP
->>>>>>> da2a62f9
             action_type="varied_action_space",
             model_path=None,
             num_unroll_steps=num_unroll_steps,
@@ -171,11 +166,7 @@
             manual_temperature_decay=False,
             num_simulations=num_simulations,
             n_episode=n_episode,
-<<<<<<< HEAD
             train_start_after_envsteps=0,  # TODO: Adjust training start trigger if needed.
-=======
-            train_start_after_envsteps=0,
->>>>>>> da2a62f9
             replay_buffer_size=int(5e5),
             eval_freq=int(3e4),
             collector_env_num=collector_env_num,
