--- conflicted
+++ resolved
@@ -326,14 +326,10 @@
         self._eval_episode_return = 0
         obs = self._env.reset()  # This line will cause errors when subprocess_env_manager is used
 
-<<<<<<< HEAD
-        obs = obs['state']
-=======
         if self._cfg["from_pixels"]:
             obs = obs
         else:
             obs = obs['state']
->>>>>>> 5614025d
 
         obs = to_ndarray(obs).astype(np.float32)
         action_mask = None
@@ -370,10 +366,6 @@
         action = action.astype('float32')
         action = affine_transform(action, min_val=self._env.action_space.low, max_val=self._env.action_space.high)
 
-<<<<<<< HEAD
-
-=======
->>>>>>> 5614025d
         # if self._cfg.is_eval:
         #     # TODO: test the effect of extreme action
         #     action = np.where(action > 0.9500, 0.9999, action)
@@ -393,17 +385,11 @@
 
         self._eval_episode_return += rew
         obs = to_ndarray(obs).astype(np.float32)
-<<<<<<< HEAD
-        rew = to_ndarray(rew).astype(np.float32)  # wrapped to be transferred to an array with shape (1,)
+        rew = to_ndarray(rew).astype(np.float32)
+
         if self._save_replay_gif:
             self._frames.append(image_obs)
-=======
-        rew = to_ndarray(rew).astype(np.float32)
-
-        if self._save_replay_gif:
-            self._frames.append(image_obs)
-
->>>>>>> 5614025d
+
         if done:
             info['eval_episode_return'] = self._eval_episode_return
             if self._save_replay_gif:
