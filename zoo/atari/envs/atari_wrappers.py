--- conflicted
+++ resolved
@@ -93,11 +93,7 @@
     if config.render_mode_human:
         env = gymnasium.make(config.env_name, render_mode='human')
     else:
-<<<<<<< HEAD
-        env = gymnasium.make(config.env_name, render_mode="rgb_array")
-=======
         env = gymnasium.make(config.env_name, render_mode='rgb_array')
->>>>>>> 7953c54e
     assert 'NoFrameskip' in env.spec.id
     if config.save_replay:
         timestamp = datetime.now().strftime("%Y%m%d%H%M%S")
@@ -121,7 +117,6 @@
         env = ScaledFloatFrameWrapper(env)
     if clip_rewards:
         env = ClipRewardWrapper(env)
-<<<<<<< HEAD
     if hasattr(config, 'replay_path') and config.replay_path is not None:
         timestamp = datetime.now().strftime("%Y%m%d%H%M%S")
         video_name = f'{env.spec.id}-video-{timestamp}'
@@ -131,8 +126,6 @@
             episode_trigger=lambda episode_id: True,
             name_prefix=video_name
         )
-=======
->>>>>>> 7953c54e
 
     env = JpegWrapper(env, transform2string=config.transform2string)
     if config.game_wrapper:
