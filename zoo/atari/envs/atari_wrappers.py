--- conflicted
+++ resolved
@@ -96,15 +96,13 @@
     #     env = gymnasium.make(config.env_id, render_mode='rgb_array')
     if config.render_mode_human:
         env = gym.make(config.env_id, render_mode='human')
+        env = gym.make(config.env_id, render_mode='human')
     else:
         env = gym.make(config.env_id, render_mode='rgb_array')
-<<<<<<< HEAD
     # if config.render_mode_human:
     #     env = gymnasium.make(config.env_name, render_mode='human')
     # else:
     #     env = gymnasium.make(config.env_name, render_mode='rgb_array')
-=======
->>>>>>> 9984daff
     assert 'NoFrameskip' in env.spec.id
     if hasattr(config, 'save_replay') and config.save_replay \
             and hasattr(config, 'replay_path') and config.replay_path is not None:
