--- conflicted
+++ resolved
@@ -6,42 +6,6 @@
 def main(env_id='PongNoFrameskip-v4', seed=0):
     action_space_size = atari_env_action_space_map[env_id]
 
-<<<<<<< HEAD
-atari_unizero_config = dict(
-    env=dict(
-        stop_value=int(1e6),
-        env_id=env_id,
-        observation_shape=(3, 64, 64),
-        gray_scale=False,
-        collector_env_num=collector_env_num,
-        evaluator_env_num=evaluator_env_num,
-        n_evaluator_episode=evaluator_env_num,
-        manager=dict(shared_memory=False, ),
-        # TODO: only for debug
-        # collect_max_episode_steps=int(50),
-        # eval_max_episode_steps=int(50),
-    ),
-    policy=dict(
-        model=dict(
-            observation_shape=(3, 64, 64),
-            action_space_size=action_space_size,
-            world_model_cfg=dict(
-                max_blocks=num_unroll_steps,
-                max_tokens=2 * num_unroll_steps,  # NOTE: each timestep has 2 tokens: obs and action
-                context_length=2 * infer_context_length,
-                device='cuda',
-                action_space_size=action_space_size,
-                num_layers=2,
-                num_heads=8,
-                embed_dim=768,
-                # for RoPE
-                rotary_emb=False,
-                # rotary_emb=True,
-                rope_theta=10000,
-                max_seq_len=2048,
-                obs_type='image',
-                env_num=max(collector_env_num, evaluator_env_num),
-=======
     # ==============================================================
     # begin of the most frequently changed config specified by the user
     # ==============================================================
@@ -90,8 +54,12 @@
                     embed_dim=768,
                     obs_type='image',
                     env_num=max(collector_env_num, evaluator_env_num),
+                    # for RoPE
+                    rotary_emb=False,
+                    # rotary_emb=True,
+                    rope_theta=10000,
+                    max_seq_len=2048,
                 ),
->>>>>>> 06aee46e
             ),
             model_path=None,
             num_unroll_steps=num_unroll_steps,
@@ -120,25 +88,6 @@
             type='unizero',
             import_names=['lzero.policy.unizero'],
         ),
-<<<<<<< HEAD
-        # (str) The path of the pretrained model. If None, the model will be initialized by the default model.
-        model_path=None, # 
-        num_unroll_steps=num_unroll_steps,
-        update_per_collect=update_per_collect,
-        replay_ratio=replay_ratio,
-        batch_size=batch_size,
-        optim_type='AdamW',
-        num_simulations=num_simulations,
-        reanalyze_ratio=reanalyze_ratio,
-        n_episode=n_episode,
-        replay_buffer_size=int(1e6),
-        collector_env_num=collector_env_num,
-        evaluator_env_num=evaluator_env_num,
-    ),
-)
-atari_unizero_config = EasyDict(atari_unizero_config)
-main_config = atari_unizero_config
-=======
     )
     atari_unizero_create_config = EasyDict(atari_unizero_create_config)
     create_config = atari_unizero_create_config
@@ -146,19 +95,9 @@
     main_config.exp_name = f'data_unizero/{env_id[:-14]}/{env_id[:-14]}_uz_nlayer{num_layers}_gsl{game_segment_length}_rr{replay_ratio}_Htrain{num_unroll_steps}-Hinfer{infer_context_length}_bs{batch_size}_seed{seed}'
     from lzero.entry import train_unizero
     train_unizero([main_config, create_config], seed=seed, model_path=main_config.policy.model_path, max_env_step=max_env_step)
->>>>>>> 06aee46e
 
 
 if __name__ == "__main__":
-<<<<<<< HEAD
-    # Define a list of seeds for multiple runs
-    seeds = [0]  # You can add more seed values here
-    for seed in seeds:
-        # Update exp_name to include the current seed
-        main_config.exp_name = f'data_unizero_20250211/{env_id[:-14]}_stack1_unizero_pos-embed_upc{update_per_collect}-rr{replay_ratio}_H{num_unroll_steps}_bs{batch_size}_seed{seed}'
-        from lzero.entry import train_unizero
-        train_unizero([main_config, create_config], seed=seed, model_path=main_config.policy.model_path, max_env_step=max_env_step)
-=======
     import argparse
     parser = argparse.ArgumentParser(description='Process some environment.')
     parser.add_argument('--env', type=str, help='The environment to use', default='PongNoFrameskip-v4')
@@ -166,4 +105,3 @@
     args = parser.parse_args()
 
     main(args.env, args.seed)
->>>>>>> 06aee46e
