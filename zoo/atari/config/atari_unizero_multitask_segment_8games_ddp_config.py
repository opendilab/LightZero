from easydict import EasyDict

def create_config(env_id, action_space_size, collector_env_num, evaluator_env_num, n_episode,
                  num_simulations, reanalyze_ratio, batch_size, num_unroll_steps, infer_context_length,
                  norm_type, buffer_reanalyze_freq, reanalyze_batch_size, reanalyze_partition, num_segments,
                  total_batch_size):
    return EasyDict(dict(
        env=dict(
            stop_value=int(1e6),
            env_id=env_id,
            observation_shape=(3, 64, 64),
            gray_scale=False,
            collector_env_num=collector_env_num,
            evaluator_env_num=evaluator_env_num,
            n_evaluator_episode=evaluator_env_num,
            manager=dict(shared_memory=False),
            full_action_space=True,
            collect_max_episode_steps=int(5e3),
            eval_max_episode_steps=int(5e3),
            # ===== only for debug =====
            # collect_max_episode_steps=int(20),
            # eval_max_episode_steps=int(20),
        ),
        policy=dict(
            multi_gpu=True,  # Very important for ddp
            only_use_moco_stats=False,
            use_moco=False,  # ==============TODO==============
            # use_moco=True,  # ==============TODO==============
            learn=dict(learner=dict(hook=dict(save_ckpt_after_iter=200000))),
            grad_correct_params=dict(
                MoCo_beta=0.5, MoCo_beta_sigma=0.5, MoCo_gamma=0.1, MoCo_gamma_sigma=0.5, MoCo_rho=0,
                calpha=0.5, rescale=1,
            ),
            task_num=len(env_id_list),
            task_id=0,
            model=dict(
                observation_shape=(3, 64, 64),
                action_space_size=action_space_size,
                norm_type=norm_type,
                num_res_blocks=2,
                num_channels=256,
                continuous_action_space=False,
                world_model_cfg=dict(
                    # share_head=True, # TODO
                    share_head=False, # TODO
                    predict_latent_loss_type='group_kl', # TODO: for latent state layer_norm
                    # LoRA 参数：
                    lora_r= 0,
                    lora_alpha =1,
                    lora_dropout= 0.0,

                    # analysis_dormant_ratio_weight_rank=True, # TODO
                    analysis_dormant_ratio_weight_rank=False, # TODO
                    dormant_threshold=0.025,

                    continuous_action_space=False,
                                        
                    task_embed_option=None,   # ==============TODO: none ==============
                    use_task_embed=False, # ==============TODO==============

                    # task_embed_option='concat_task_embed',   # ==============TODO: none ==============
                    # use_task_embed=True, # ==============TODO==============
                    # # task_embed_dim=96,
                    # task_embed_dim=128,

                    use_shared_projection=False,
                    max_blocks=num_unroll_steps,
                    max_tokens=2 * num_unroll_steps,
                    context_length=2 * infer_context_length,
                    device='cuda',
                    action_space_size=action_space_size,
                    # batch_size=64 8games训练时，每张卡大约占 12*3=36G cuda显存
                    # num_layers=12,
                    # num_heads=24,

                    num_layers=8,
                    num_heads=24,

                    # ===== only for debug =====
                    # num_layers=1,
                    # num_heads=8,

                    embed_dim=768,
                    obs_type='image',
                    env_num=8,
                    task_num=len(env_id_list),
                    use_normal_head=True,
                    use_softmoe_head=False,
                    use_moe_head=False,
                    num_experts_in_moe_head=4,
                    moe_in_transformer=False,
                    multiplication_moe_in_transformer=False,
                    num_experts_of_moe_in_transformer=4,
                ),
            ),
            use_task_exploitation_weight=False, # TODO
            task_complexity_weight=False, # TODO
            total_batch_size=total_batch_size,
            allocated_batch_sizes=False,
            # train_start_after_envsteps=int(0),
            train_start_after_envsteps=int(2000),
            use_priority=False,
            print_task_priority_logs=False,
            cuda=True,
            model_path=None,
            num_unroll_steps=num_unroll_steps,
            game_segment_length=20,
            update_per_collect=80,
            replay_ratio=0.25,
            batch_size=batch_size,
            optim_type='AdamW',
            cos_lr_scheduler=True,
            num_segments=num_segments,
            num_simulations=num_simulations,
            reanalyze_ratio=reanalyze_ratio,
            n_episode=n_episode,
            replay_buffer_size=int(5e5),
            eval_freq=int(2e4),
            collector_env_num=collector_env_num,
            evaluator_env_num=evaluator_env_num,
            buffer_reanalyze_freq=buffer_reanalyze_freq,
            reanalyze_batch_size=reanalyze_batch_size,
            reanalyze_partition=reanalyze_partition,
        ),
    ))

def generate_configs(env_id_list, action_space_size, collector_env_num, n_episode, evaluator_env_num,
                     num_simulations, reanalyze_ratio, batch_size, num_unroll_steps, infer_context_length,
                     norm_type, seed, buffer_reanalyze_freq, reanalyze_batch_size, reanalyze_partition,
                     num_segments, total_batch_size):
    configs = []
    # ===== only for debug =====
<<<<<<< HEAD
    exp_name_prefix = f'data_lz/data_unizero_atari_mt_20250304/atari_{len(env_id_list)}games_brf{buffer_reanalyze_freq}_not-share-head_seed{seed}/'
=======
    exp_name_prefix = f'data_lz/data_unizero_atari_mt_20250228/atari_{len(env_id_list)}games_brf{buffer_reanalyze_freq}_not-share-head_seed{seed}/'
>>>>>>> f0c57bbd
    # exp_name_prefix = f'data_lz_debug/data_unizero_atari_mt_20250228/atari_{len(env_id_list)}games_brf{buffer_reanalyze_freq}_not-share-head_seed{seed}/'
    # exp_name_prefix = f'data_unizero_atari_mt_20250228/atari_{len(env_id_list)}games_lop_concattaskembed-128_brf{buffer_reanalyze_freq}_seed{seed}_dev-uz-mz-mt-cont/'
    # exp_name_prefix = f'data_unizero_atari_mt_20250217/atari_{len(env_id_list)}games_notaskembed_bs64_brf{buffer_reanalyze_freq}_seed{seed}_dev-uz-mz-mt-cont/'

    for task_id, env_id in enumerate(env_id_list):
        config = create_config(
            env_id, action_space_size, collector_env_num, evaluator_env_num, n_episode, num_simulations,
            reanalyze_ratio, batch_size, num_unroll_steps, infer_context_length, norm_type,
            buffer_reanalyze_freq, reanalyze_batch_size, reanalyze_partition, num_segments, total_batch_size
        )
        config.policy.task_id = task_id
        config.exp_name = exp_name_prefix + f"{env_id.split('NoFrameskip')[0]}_seed{seed}"
        configs.append([task_id, [config, create_env_manager()]])
    return configs

def create_env_manager():
    return EasyDict(dict(
        env=dict(
            type='atari_lightzero',
            import_names=['zoo.atari.envs.atari_lightzero_env'],
        ),
        env_manager=dict(type='subprocess'),
        policy=dict(
            type='unizero_multitask',
            import_names=['lzero.policy.unizero_multitask'],
        ),
    ))

if __name__ == "__main__":
    """
    Overview:
        This script should be executed with <nproc_per_node> GPUs.
        Run the following command to launch the script:
        python -m torch.distributed.launch --nproc_per_node=4 --master_port=29502 ./zoo/atari/config/atari_unizero_multitask_segment_8games_ddp_config.py
        torchrun --nproc_per_node=8 ./zoo/atari/config/atari_unizero_multitask_segment_8games_ddp_config.py
    """

    from lzero.entry import train_unizero_multitask_segment_ddp
    from ding.utils import DDPContext
    import os

    os.environ["NCCL_TIMEOUT"] = "3600000000"

    env_id_list = [
        'PongNoFrameskip-v4', 'MsPacmanNoFrameskip-v4', 'SeaquestNoFrameskip-v4', 'BoxingNoFrameskip-v4',
        'AlienNoFrameskip-v4', 'ChopperCommandNoFrameskip-v4', 'HeroNoFrameskip-v4', 'RoadRunnerNoFrameskip-v4',
    ]

    action_space_size = 18
    collector_env_num = 8
    num_segments = 8
    n_episode = 8
    evaluator_env_num = 3
    num_simulations = 50
    max_env_step = int(5e5)
    reanalyze_ratio = 0.0
    total_batch_size = 512

    # batch_size = [int(min(64, total_batch_size / len(env_id_list))) for _ in range(len(env_id_list))]
    batch_size = [int(min(64, total_batch_size / len(env_id_list))) for _ in range(len(env_id_list))]
    
    num_unroll_steps = 10
    infer_context_length = 4
    norm_type = 'LN'
    buffer_reanalyze_freq = 1 / 50
    reanalyze_batch_size = 160
    reanalyze_partition = 0.75

    # ======== TODO: only for debug ========
    # collector_env_num = 2
    # num_segments = 2
    # n_episode = 2
    # evaluator_env_num = 2
    # num_simulations = 1
    # reanalyze_batch_size = 2
    # num_unroll_steps = 5
    # infer_context_length = 2
    # batch_size = [4, 4, 4, 4, 4, 4, 4, 4]


    for seed in [0]:
        configs = generate_configs(env_id_list, action_space_size, collector_env_num, n_episode, evaluator_env_num,
                                   num_simulations, reanalyze_ratio, batch_size, num_unroll_steps, infer_context_length,
                                   norm_type, seed, buffer_reanalyze_freq, reanalyze_batch_size, reanalyze_partition,
                                   num_segments, total_batch_size)

        with DDPContext():
            train_unizero_multitask_segment_ddp(configs, seed=seed, max_env_step=max_env_step)
            # ======== TODO: only for debug ========
            # train_unizero_multitask_segment_ddp(configs[:2], seed=seed, max_env_step=max_env_step) # train on the first four tasks<|MERGE_RESOLUTION|>--- conflicted
+++ resolved
@@ -41,13 +41,12 @@
                 num_channels=256,
                 continuous_action_space=False,
                 world_model_cfg=dict(
+                    final_norm_option_in_obs_head='LayerNorm',
+                    final_norm_option_in_encoder='LayerNorm',
+                    predict_latent_loss_type='mse', # TODO: for latent state layer_norm
+                    # predict_latent_loss_type='group_kl', # TODO: only for latent state sim_norm
                     # share_head=True, # TODO
                     share_head=False, # TODO
-                    predict_latent_loss_type='group_kl', # TODO: for latent state layer_norm
-                    # LoRA 参数：
-                    lora_r= 0,
-                    lora_alpha =1,
-                    lora_dropout= 0.0,
 
                     # analysis_dormant_ratio_weight_rank=True, # TODO
                     analysis_dormant_ratio_weight_rank=False, # TODO
@@ -91,6 +90,11 @@
                     moe_in_transformer=False,
                     multiplication_moe_in_transformer=False,
                     num_experts_of_moe_in_transformer=4,
+
+                    # LoRA 参数：
+                    lora_r= 0,
+                    lora_alpha =1,
+                    lora_dropout= 0.0,
                 ),
             ),
             use_task_exploitation_weight=False, # TODO
@@ -130,11 +134,7 @@
                      num_segments, total_batch_size):
     configs = []
     # ===== only for debug =====
-<<<<<<< HEAD
-    exp_name_prefix = f'data_lz/data_unizero_atari_mt_20250304/atari_{len(env_id_list)}games_brf{buffer_reanalyze_freq}_not-share-head_seed{seed}/'
-=======
-    exp_name_prefix = f'data_lz/data_unizero_atari_mt_20250228/atari_{len(env_id_list)}games_brf{buffer_reanalyze_freq}_not-share-head_seed{seed}/'
->>>>>>> f0c57bbd
+    exp_name_prefix = f'data_lz/data_unizero_atari_mt_20250307/atari_{len(env_id_list)}games_brf{buffer_reanalyze_freq}_not-share-head_final-ln_seed{seed}/'
     # exp_name_prefix = f'data_lz_debug/data_unizero_atari_mt_20250228/atari_{len(env_id_list)}games_brf{buffer_reanalyze_freq}_not-share-head_seed{seed}/'
     # exp_name_prefix = f'data_unizero_atari_mt_20250228/atari_{len(env_id_list)}games_lop_concattaskembed-128_brf{buffer_reanalyze_freq}_seed{seed}_dev-uz-mz-mt-cont/'
     # exp_name_prefix = f'data_unizero_atari_mt_20250217/atari_{len(env_id_list)}games_notaskembed_bs64_brf{buffer_reanalyze_freq}_seed{seed}_dev-uz-mz-mt-cont/'
@@ -168,7 +168,7 @@
     Overview:
         This script should be executed with <nproc_per_node> GPUs.
         Run the following command to launch the script:
-        python -m torch.distributed.launch --nproc_per_node=4 --master_port=29502 ./zoo/atari/config/atari_unizero_multitask_segment_8games_ddp_config.py
+        python -m torch.distributed.launch --nproc_per_node=8 --master_port=29502 ./zoo/atari/config/atari_unizero_multitask_segment_8games_ddp_config.py
         torchrun --nproc_per_node=8 ./zoo/atari/config/atari_unizero_multitask_segment_8games_ddp_config.py
     """
 
