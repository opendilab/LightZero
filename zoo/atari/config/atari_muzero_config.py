--- conflicted
+++ resolved
@@ -39,10 +39,6 @@
         collector_env_num=collector_env_num,
         evaluator_env_num=evaluator_env_num,
         n_evaluator_episode=evaluator_env_num,
-<<<<<<< HEAD
-        # manager=dict(shared_memory=False, ),
-=======
->>>>>>> 2e981025
         manager=dict(shared_memory=True, ),
         # TODO: debug
         # collect_max_episode_steps=int(50),
