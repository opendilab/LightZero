from easydict import EasyDict
from zoo.atari.config.atari_env_action_space_map import atari_env_action_space_map

def main(env_id, seed):
    action_space_size = atari_env_action_space_map[env_id]

    # ==============================================================
    # begin of the most frequently changed config specified by the user
    # ==============================================================
    collector_env_num = 8
    num_segments = 8
    game_segment_length = 20
    evaluator_env_num = 3
    # num_simulations = 50

    collect_num_simulations = 25
    eval_num_simulations = 50

    update_per_collect = None
    # replay_ratio = 0.25
    replay_ratio = 0.1 # 50M envsteps, 5M train iter
    # replay_ratio = 0.02 # 50M envsteps, 1M train iter

    num_unroll_steps = 5
    batch_size = 256
    # batch_size = 1024 # orig 256

    # max_env_step = int(5e5)
    # max_env_step = int(50e6)
    max_env_step = int(2e6)


    # Defines the frequency of reanalysis. E.g., 1 means reanalyze once per epoch, 2 means reanalyze once every two epochs.
    # buffer_reanalyze_freq = 1
    # buffer_reanalyze_freq = 1/2
    # buffer_reanalyze_freq = 1/10
    buffer_reanalyze_freq = 1/50
    # buffer_reanalyze_freq = 1/10000000000
    # Each reanalyze process will reanalyze <reanalyze_batch_size> sequences (<cfg.policy.num_unroll_steps> transitions per sequence)
    reanalyze_batch_size = 160
    # The partition of reanalyze. E.g., 1 means reanalyze_batch samples from the whole buffer, 0.5 means samples from the first half of the buffer.
    reanalyze_partition=0.75

    # =========== for debug ===========
    # collector_env_num = 2
    # num_segments = 2
    # evaluator_env_num = 2
    # num_simulations = 2
    # update_per_collect = 2
    # batch_size = 5
    # ==============================================================
    # end of the most frequently changed config specified by the user
    # ==============================================================

    atari_muzero_config = dict(
        env=dict(
            stop_value=int(1e6),
            env_id=env_id,
            frame_stack_num=4,

            # observation_shape=(4, 64, 64),
            # gray_scale=True,
            observation_shape=(12, 64, 64),
            gray_scale=False,
            collector_env_num=collector_env_num,
            evaluator_env_num=evaluator_env_num,
            n_evaluator_episode=evaluator_env_num,
            manager=dict(shared_memory=False, ),
            # TODO: debug
            # collect_max_episode_steps=int(50),
            # eval_max_episode_steps=int(50),
            # only for breakout
            # collect_max_episode_steps=int(2e4),
            # eval_max_episode_steps=int(2e4),
        ),
        policy=dict(
            # learn=dict(learner=dict(hook=dict(save_ckpt_after_iter=1000000, ), ), ),  # default is 10000
<<<<<<< HEAD
            learn=dict(learner=dict(hook=dict(save_ckpt_after_iter=10000, ), ), ),  # default is 10000
=======
            learn=dict(learner=dict(hook=dict(save_ckpt_after_iter=100000, ), ), ),  # 100k
>>>>>>> 83e5933d
            analysis_sim_norm=False,
            cal_dormant_ratio=False,
            model=dict(
                # observation_shape=(4, 64, 64),
                # image_channel=1,
                # gray_scale=True,

                observation_shape=(12, 64, 64),
                image_channel=3,
                gray_scale=False,
                frame_stack_num=4,


                # num_res_blocks=1,
                # num_channels=64,
                num_res_blocks=2,
                num_channels=128,

                action_space_size=action_space_size,
                downsample=True,
                self_supervised_learning_loss=True,  # default is False
                discrete_action_encoding_type='one_hot',
                norm_type='BN',
                use_sim_norm_kl_loss=False,
                model_type='conv'
            ),
            cuda=True,
            env_type='not_board_games',
            num_segments=num_segments,
            train_start_after_envsteps=2000,
            game_segment_length=game_segment_length,
            random_collect_episode_num=0,
            # use_augmentation=True,
            use_augmentation=False,
            # use_priority=False,
            use_priority=True, # TODO(pu): test
            priority_prob_alpha=1,
            priority_prob_beta=1,
            replay_ratio=replay_ratio,
            update_per_collect=update_per_collect,
            batch_size=batch_size,
            optim_type='SGD',
            policy_entropy_weight=5e-3,
            td_steps=5,
            piecewise_decay_lr_scheduler=True,
            manual_temperature_decay=False,
            learning_rate=0.2,
            target_update_freq=100,
            num_simulations=50, # for reanalyze
            collect_num_simulations=collect_num_simulations,
            eval_num_simulations=eval_num_simulations,
            ssl_loss_weight=2,
            eval_freq=int(5e3),
            replay_buffer_size=int(1e6),
            collector_env_num=collector_env_num,
            evaluator_env_num=evaluator_env_num,
            # ============= The key different params for reanalyze =============
            # Defines the frequency of reanalysis. E.g., 1 means reanalyze once per epoch, 2 means reanalyze once every two epochs.
            buffer_reanalyze_freq=buffer_reanalyze_freq,
            # Each reanalyze process will reanalyze <reanalyze_batch_size> sequences (<cfg.policy.num_unroll_steps> transitions per sequence)
            reanalyze_batch_size=reanalyze_batch_size,
            # The partition of reanalyze. E.g., 1 means reanalyze_batch samples from the whole buffer, 0.5 means samples from the first half of the buffer.
            reanalyze_partition=reanalyze_partition,
        ),
    )
    atari_muzero_config = EasyDict(atari_muzero_config)
    main_config = atari_muzero_config

    atari_muzero_create_config = dict(
        env=dict(
            type='atari_lightzero',
            import_names=['zoo.atari.envs.atari_lightzero_env'],
        ),
        env_manager=dict(type='subprocess'),
        policy=dict(
            type='muzero',
            import_names=['lzero.policy.muzero'],
        ),
    )
    atari_muzero_create_config = EasyDict(atari_muzero_create_config)
    create_config = atari_muzero_create_config

    # ============ use muzero_segment_collector instead of muzero_collector =============
    from lzero.entry import train_muzero_segment
<<<<<<< HEAD
    main_config.exp_name = f'data_muzero_20250731/{env_id[:-14]}/{env_id[:-14]}_mz_brf{buffer_reanalyze_freq}-rbs{reanalyze_batch_size}-rp{reanalyze_partition}_numsegments-{num_segments}_gsl{game_segment_length}_rr{replay_ratio}_Htrain{num_unroll_steps}_bs{batch_size}_csim{collect_num_simulations}-esim{eval_num_simulations}_rgb_fix-reanalyze_seed{seed}'
=======
    main_config.exp_name = f'data_muzero_20250805/{env_id[:-14]}/{env_id[:-14]}_mz_no-aug_brf{buffer_reanalyze_freq}-rbs{reanalyze_batch_size}-rp{reanalyze_partition}_numsegments-{num_segments}_gsl{game_segment_length}_rr{replay_ratio}_Htrain{num_unroll_steps}_bs{batch_size}_csim{collect_num_simulations}-esim{eval_num_simulations}_rgb_seed{seed}'

    # main_config.exp_name = f'data_muzero_20250805/{env_id[:-14]}/{env_id[:-14]}_mz_no-per_brf{buffer_reanalyze_freq}-rbs{reanalyze_batch_size}-rp{reanalyze_partition}_numsegments-{num_segments}_gsl{game_segment_length}_rr{replay_ratio}_Htrain{num_unroll_steps}_bs{batch_size}_csim{collect_num_simulations}-esim{eval_num_simulations}_rgb_seed{seed}'
>>>>>>> 83e5933d
    train_muzero_segment([main_config, create_config], seed=seed, max_env_step=max_env_step)

if __name__ == "__main__":
    import argparse
    parser = argparse.ArgumentParser(description='Process different environments and seeds.')
    parser.add_argument('--env', type=str, help='The environment to use', default='PongNoFrameskip-v4')
    parser.add_argument('--seed', type=int, help='The seed to use', default=0)
    args = parser.parse_args()

    args.env = 'MsPacmanNoFrameskip-v4'
<<<<<<< HEAD
    args.seed = 0
    main(args.env, args.seed)
=======
    # args.env = 'QbertNoFrameskip-v4'
    # args.env = 'SeaquestNoFrameskip-v4'
    # args.env = 'BreakoutNoFrameskip-v4'

    args.seed = 0
    main(args.env, args.seed)

    """
    export CUDA_VISIBLE_DEVICES=4
    cd /fs-computility/niuyazhe/puyuan/code/LightZero
    python /fs-computility/niuyazhe/puyuan/code/LightZero/zoo/atari/config/atari_muzero_segment_config.py
    """
>>>>>>> 83e5933d
<|MERGE_RESOLUTION|>--- conflicted
+++ resolved
@@ -75,11 +75,7 @@
         ),
         policy=dict(
             # learn=dict(learner=dict(hook=dict(save_ckpt_after_iter=1000000, ), ), ),  # default is 10000
-<<<<<<< HEAD
-            learn=dict(learner=dict(hook=dict(save_ckpt_after_iter=10000, ), ), ),  # default is 10000
-=======
             learn=dict(learner=dict(hook=dict(save_ckpt_after_iter=100000, ), ), ),  # 100k
->>>>>>> 83e5933d
             analysis_sim_norm=False,
             cal_dormant_ratio=False,
             model=dict(
@@ -164,13 +160,9 @@
 
     # ============ use muzero_segment_collector instead of muzero_collector =============
     from lzero.entry import train_muzero_segment
-<<<<<<< HEAD
-    main_config.exp_name = f'data_muzero_20250731/{env_id[:-14]}/{env_id[:-14]}_mz_brf{buffer_reanalyze_freq}-rbs{reanalyze_batch_size}-rp{reanalyze_partition}_numsegments-{num_segments}_gsl{game_segment_length}_rr{replay_ratio}_Htrain{num_unroll_steps}_bs{batch_size}_csim{collect_num_simulations}-esim{eval_num_simulations}_rgb_fix-reanalyze_seed{seed}'
-=======
     main_config.exp_name = f'data_muzero_20250805/{env_id[:-14]}/{env_id[:-14]}_mz_no-aug_brf{buffer_reanalyze_freq}-rbs{reanalyze_batch_size}-rp{reanalyze_partition}_numsegments-{num_segments}_gsl{game_segment_length}_rr{replay_ratio}_Htrain{num_unroll_steps}_bs{batch_size}_csim{collect_num_simulations}-esim{eval_num_simulations}_rgb_seed{seed}'
 
     # main_config.exp_name = f'data_muzero_20250805/{env_id[:-14]}/{env_id[:-14]}_mz_no-per_brf{buffer_reanalyze_freq}-rbs{reanalyze_batch_size}-rp{reanalyze_partition}_numsegments-{num_segments}_gsl{game_segment_length}_rr{replay_ratio}_Htrain{num_unroll_steps}_bs{batch_size}_csim{collect_num_simulations}-esim{eval_num_simulations}_rgb_seed{seed}'
->>>>>>> 83e5933d
     train_muzero_segment([main_config, create_config], seed=seed, max_env_step=max_env_step)
 
 if __name__ == "__main__":
@@ -181,10 +173,6 @@
     args = parser.parse_args()
 
     args.env = 'MsPacmanNoFrameskip-v4'
-<<<<<<< HEAD
-    args.seed = 0
-    main(args.env, args.seed)
-=======
     # args.env = 'QbertNoFrameskip-v4'
     # args.env = 'SeaquestNoFrameskip-v4'
     # args.env = 'BreakoutNoFrameskip-v4'
@@ -196,5 +184,4 @@
     export CUDA_VISIBLE_DEVICES=4
     cd /fs-computility/niuyazhe/puyuan/code/LightZero
     python /fs-computility/niuyazhe/puyuan/code/LightZero/zoo/atari/config/atari_muzero_segment_config.py
-    """
->>>>>>> 83e5933d
+    """