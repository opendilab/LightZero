from easydict import EasyDict

import math

def compute_batch_config(env_id_list, effective_batch_size):
    n = len(env_id_list)
    
    # 根据环境数量设定有效 batch size 和每个环境的最大微 batch size
    gpu_num = 8 # TODO：修改
    if n<=8:
        max_micro_batch_one_gpu = 400
    else:
        max_micro_batch_one_gpu = 400

    # max_micro_batch = int(max_micro_batch_one_gpu / (n // gpu_num))

    div = max(1, math.ceil(n / gpu_num))  # 至少分到 1, 否则除 0
    max_micro_batch = max_micro_batch_one_gpu // div

    # 计算每个环境理论上应该分得的 batch size
    theoretical_env_batch = effective_batch_size / n
    
    if theoretical_env_batch > max_micro_batch:
        # 当每个环境按均分的 batch 大于允许的最大微 batch 时，
        # 则令每个环境的实际微 batch size 固定为 max_micro_batch
        micro_batch_size = max_micro_batch
        # 梯度累计步数 = ceil(每个环境理论 batch size / 最大微 batch size)
        grad_accumulate_steps = math.ceil(theoretical_env_batch / max_micro_batch)
    else:
        # 否则直接使用计算出的理论 batch size（这里向下取整以保证整数）
        micro_batch_size = int(theoretical_env_batch)
        grad_accumulate_steps = 1
    
    # 为每个环境分配相同的微 batch size
    batch_size = [micro_batch_size for _ in range(n)]
    
    # 打印一些调试信息（也可以记录到 log 中）
    print("环境数量: {}".format(n))
    print("有效 total batch size: {}".format(effective_batch_size))
    print("每个环境的理论 batch size: {:.2f}".format(theoretical_env_batch))
    print("每个环境的微 batch size: {}".format(micro_batch_size))
    print("梯度累积步数: {}".format(grad_accumulate_steps))
    
    return batch_size, grad_accumulate_steps

def create_config(env_id, action_space_size, collector_env_num, evaluator_env_num, n_episode,
                  num_simulations, reanalyze_ratio, batch_size, num_unroll_steps, infer_context_length,
                  norm_type, buffer_reanalyze_freq, reanalyze_batch_size, reanalyze_partition, num_segments,
                  total_batch_size, num_layers):
    return EasyDict(dict(
        env=dict(
            stop_value=int(1e6),
            env_id=env_id,
            observation_shape=(3, 64, 64),
            gray_scale=False,
            collector_env_num=collector_env_num,
            evaluator_env_num=evaluator_env_num,
            n_evaluator_episode=evaluator_env_num,
            manager=dict(shared_memory=False),
            full_action_space=True,
            collect_max_episode_steps=int(5e3),
            eval_max_episode_steps=int(5e3),
            # ===== only for debug =====
            # collect_max_episode_steps=int(200),
            # eval_max_episode_steps=int(200),
        ),
        policy=dict(
            multi_gpu=True,  # Very important for ddp
            only_use_moco_stats=False,
            use_moco=False,  # ==============TODO==============
            # use_moco=True,  # ==============TODO: moco==============
            learn=dict(learner=dict(hook=dict(save_ckpt_after_iter=200000))),
            grad_correct_params=dict(
                MoCo_beta=0.5, MoCo_beta_sigma=0.5, MoCo_gamma=0.1, MoCo_gamma_sigma=0.5, MoCo_rho=0,
                calpha=0.5, rescale=1,
            ),
            # moco_version="v0",
            moco_version="v1",  # ==============TODO: moco==============
            total_task_num=len(env_id_list),
            task_num=len(env_id_list),
            task_id=0,
            model=dict(
                observation_shape=(3, 64, 64),
                action_space_size=action_space_size,
                norm_type=norm_type,
                num_res_blocks=2,
                num_channels=256,
                # num_channels=512, # ==============TODO==============
                continuous_action_space=False,
                world_model_cfg=dict(
                    # use_global_pooling=True,
                    use_global_pooling=False,

                    final_norm_option_in_obs_head='LayerNorm', # ==============TODO:orig==============
                    final_norm_option_in_encoder='LayerNorm',
                    predict_latent_loss_type='mse', # TODO: for latent state layer_norm
                                        
                    # final_norm_option_in_obs_head='SimNorm',
                    # final_norm_option_in_encoder='SimNorm',
                    # predict_latent_loss_type='group_kl', # TODO: only for latent state sim_norm
                   
                    # share_head=True, # TODO
                    share_head=False, # TODO

                    analysis_dormant_ratio_weight_rank=True,  # ==============TODO==============
                    # analysis_dormant_ratio_weight_rank=False, # TODO
                    # analysis_dormant_ratio_interval=100,
                    analysis_dormant_ratio_interval=5000,
                    # analysis_dormant_ratio_interval=20,

                    continuous_action_space=False,
                                        
                    task_embed_option=None,   # ==============TODO:orig==============
                    use_task_embed=False, # ==============TODO==============

                    # task_embed_option='concat_task_embed', 
                    # use_task_embed=True, # ==============TODO: taskembed128==============
                    # task_embed_dim=128,

                    use_shared_projection=False,
                    max_blocks=num_unroll_steps,
                    max_tokens=2 * num_unroll_steps,
                    context_length=2 * infer_context_length,
                    device='cuda',
                    action_space_size=action_space_size,
                    # batch_size=64 8games训练时，每张卡大约占 12*3=36G cuda显存
                    # num_layers=12,
                    # num_heads=24,

                    num_layers=num_layers,
                    # num_layers=8,
                    # num_layers=12, # todo
                    num_heads=24,

                    embed_dim=768,
                    obs_type='image',
                    env_num=8,
                    task_num=len(env_id_list),
                    encoder_type='vit', # =======TODO: vit=======
                    # encoder_type='resnet', # ==============TODO:orig==============

                    use_normal_head=True,
                    use_softmoe_head=False,
                    use_moe_head=False,
                    num_experts_in_moe_head=4,

                    moe_in_transformer=False,
                    # multiplication_moe_in_transformer=False, # ==============TODO:orig==============
                    multiplication_moe_in_transformer=True, # =======TODO: moe8=======
                    n_shared_experts=1,
                    num_experts_per_tok=1,
                    num_experts_of_moe_in_transformer=8,

                    # LoRA 参数：
                    moe_use_lora=False, # TDO
                    lora_r= 0,
                    lora_alpha =1,
                    lora_dropout= 0.0,
                ),
            ),
            use_task_exploitation_weight=False, # TODO
            task_complexity_weight=False, # TODO
            total_batch_size=total_batch_size,
            allocated_batch_sizes=False,
            train_start_after_envsteps=int(0), # TODO: DEBUG
            # train_start_after_envsteps=int(2000),
            use_priority=False,
            print_task_priority_logs=False,
            cuda=True,
            model_path=None,
            num_unroll_steps=num_unroll_steps,
            game_segment_length=20,
<<<<<<< HEAD
            # update_per_collect=160, # TODO: replay_ratio=1  20*8*1=160 not-use now
            update_per_collect=80, # TODO: replay_ratio=0.5  20*8*0.5=80 atari8-nlayer8 atari26
            # update_per_collect=40, # TODO: replay_ratio=0.25  20*8*0.25=40  atari8-nlayer4
            # update_per_collect=2, # TODO: only for debug
=======
            # # update_per_collect=160, # TODO: replay_ratio=1  20*8*1=160 not-use now
            update_per_collect=80, # TODO: replay_ratio=0.5  20*8*0.5=80 atari8-nlayer8 atari26
            # update_per_collect=40, # TODO: replay_ratio=0.25  20*8*0.25=40  atari8-nlayer4
            # update_per_collect=10, # TODO: only for debug
>>>>>>> 50e367e2
            replay_ratio=0.25,
            batch_size=batch_size,
            optim_type='AdamW',
            # cos_lr_scheduler=True, # TODO
            cos_lr_scheduler=False,
            num_segments=num_segments,
            num_simulations=num_simulations,
            reanalyze_ratio=reanalyze_ratio,
            n_episode=n_episode,
            replay_buffer_size=int(5e5),
            eval_freq=int(1e4), # TODO: 
            # eval_freq=int(2e4),
            collector_env_num=collector_env_num,
            evaluator_env_num=evaluator_env_num,
            buffer_reanalyze_freq=buffer_reanalyze_freq,
            reanalyze_batch_size=reanalyze_batch_size,
            reanalyze_partition=reanalyze_partition,
        ),
    ))

def generate_configs(env_id_list, action_space_size, collector_env_num, n_episode, evaluator_env_num,
                     num_simulations, reanalyze_ratio, batch_size, num_unroll_steps, infer_context_length,
                     norm_type, seed, buffer_reanalyze_freq, reanalyze_batch_size, reanalyze_partition,
                     num_segments, total_batch_size, num_layers):
    configs = []
    # ===== only for debug =====
    # exp_name_prefix = f'data_unizero_atari_mt_20250522_debug/atari_{len(env_id_list)}games_orig_simnorm-kl_vit_moe8_moco-v1_tran-nlayer{num_layers}_brf{buffer_reanalyze_freq}_not-share-head_seed{seed}/'


    # ========= TODO: global BENCHMARK_NAME =========
    exp_name_prefix = f'data_unizero_atari_mt_20250527/atari_{len(env_id_list)}games_orig_simnorm-kl_vit_moe8_tran-nlayer{num_layers}_brf{buffer_reanalyze_freq}_not-share-head_seed{seed}/'

    # exp_name_prefix = f'data_unizero_atari_mt_20250522/atari_{len(env_id_list)}games_orig_tran-nlayer{num_layers}_brf{buffer_reanalyze_freq}_not-share-head_seed{seed}/'
    # exp_name_prefix = f'data_unizero_atari_mt_20250527/atari_{len(env_id_list)}games_orig_simnorm-kl_vit_moco-v2_tran-nlayer{num_layers}_brf{buffer_reanalyze_freq}_not-share-head_seed{seed}/'

<<<<<<< HEAD
    exp_name_prefix = f'data_unizero_atari_mt_20250530/atari_{len(env_id_list)}games_orig_vit_ln-mse_moe8_tran-nlayer{num_layers}_brf{buffer_reanalyze_freq}_not-share-head_seed{seed}/'
=======
    # exp_name_prefix = f'data_unizero_atari_mt_20250522/atari_{len(env_id_list)}games_orig_simnorm-kl_vit_moe8_taskembed128_tran-nlayer{num_layers}_brf{buffer_reanalyze_freq}_not-share-head_seed{seed}/'
>>>>>>> 50e367e2

    # exp_name_prefix = f'data_unizero_atari_mt_20250521/atari_{len(env_id_list)}games_orig_simnorm-kl_vit_moe8_taskembed128_tran-nlayer{num_layers}_rr1_brf{buffer_reanalyze_freq}_not-share-head_seed{seed}/'

    # exp_name_prefix = f'data_unizero_atari_mt_20250521/atari_{len(env_id_list)}games_orig_tran-nlayer{num_layers}_rr1_brf{buffer_reanalyze_freq}_not-share-head_seed{seed}/'

    # exp_name_prefix = f'data_unizero_atari_mt_20250521/atari_{len(env_id_list)}games_orig_simnorm-kl_vit_moe8_moco_tran-nlayer4_rr025_brf{buffer_reanalyze_freq}_not-share-head_seed{seed}/'

    # exp_name_prefix = f'data_lz/data_unizero_atari_mt_20250508/atari_{len(env_id_list)}games_orig_simnorm_tran-nlayer{num_layers}_brf{buffer_reanalyze_freq}_not-share-head_seed{seed}/'

    # exp_name_prefix = f'data_lz/data_unizero_atari_mt_20250508/atari_{len(env_id_list)}games_vit_simnorm_tran-nlayer{num_layers}-moe8_brf{buffer_reanalyze_freq}_not-share-head_seed{seed}/'
  

    for task_id, env_id in enumerate(env_id_list):
        config = create_config(
            env_id, action_space_size, collector_env_num, evaluator_env_num, n_episode, num_simulations,
            reanalyze_ratio, batch_size, num_unroll_steps, infer_context_length, norm_type,
            buffer_reanalyze_freq, reanalyze_batch_size, reanalyze_partition, num_segments, total_batch_size, num_layers
        )
        config.policy.task_id = task_id
        config.exp_name = exp_name_prefix + f"{env_id.split('NoFrameskip')[0]}_seed{seed}"
        configs.append([task_id, [config, create_env_manager()]])
    return configs

def create_env_manager():
    return EasyDict(dict(
        env=dict(
            type='atari_lightzero',
            import_names=['zoo.atari.envs.atari_lightzero_env'],
        ),
        env_manager=dict(type='subprocess'),
        policy=dict(
            type='unizero_multitask',
            import_names=['lzero.policy.unizero_multitask'],
        ),
    ))

if __name__ == "__main__":
    """
    Overview:
        This script should be executed with <nproc_per_node> GPUs.
        Run the following command to launch the script:

        =========== volce atari8 =========================
        cd /fs-computility/niuyazhe/puyuan/code/LightZero/
        python -m torch.distributed.launch --nproc_per_node=4 --master_port=29502 /fs-computility/niuyazhe/puyuan/code/LightZero/zoo/atari/config/atari_unizero_multitask_segment_ddp_config.py 2>&1 | tee /fs-computility/niuyazhe/puyuan/code/LightZero/log/20250509/uz_mt_atari8_orig_vit_ln-mse_moe8_nlayer8_brf002_seed12.log


        =========== cpfs atari8 =========================
        cd /cpfs04/user/puyuan/code/LightZero/
        python -m torch.distributed.launch --nproc_per_node=8 --master_port=29502 /cpfs04/user/puyuan/code/LightZero/zoo/atari/config/atari_unizero_multitask_segment_ddp_config.py 2>&1 | tee /cpfs04/user/puyuan/code/LightZero/log/20250522_cpfs/uz_mt_atari26_orig_simnorm-kl_vit_moe8_nlayer8_brf002_seed01.log

        python -m torch.distributed.launch --nproc_per_node=2 --master_port=29502 /cpfs04/user/puyuan/code/LightZero/zoo/atari/config/atari_unizero_multitask_segment_ddp_config.py 2>&1 | tee /cpfs04/user/puyuan/code/LightZero/log/20250522_cpfs/uz_mt_atari8_orig_simnorm-kl_vit_moe8_moco-v1_nlayer4_brf0_seed01.log

        # python -m torch.distributed.launch --nproc_per_node=8 --master_port=29502 /cpfs04/user/puyuan/code/LightZero/zoo/atari/config/atari_unizero_multitask_segment_ddp_config.py 2>&1 | tee /cpfs04/user/puyuan/code/LightZero/log/20250522_cpfs/uz_mt_atari8_orig_simnorm-kl_vit_moe8_moco-v0_nlayer4_brf0_seed01.log
        python -m torch.distributed.launch --nproc_per_node=8 --master_port=29502 /cpfs04/user/puyuan/code/LightZero/zoo/atari/config/atari_unizero_multitask_segment_ddp_config.py 2>&1 | tee /cpfs04/user/puyuan/code/LightZero/log/20250522_cpfs/uz_mt_atari8_orig_simnorm-kl_vit_moco-v0_nlayer4_brf0_seed01.log
        python -m torch.distributed.launch --nproc_per_node=8 --master_port=29502 /cpfs04/user/puyuan/code/LightZero/zoo/atari/config/atari_unizero_multitask_segment_ddp_config.py 2>&1 | tee /cpfs04/user/puyuan/code/LightZero/log/20250522_cpfs/uz_mt_atari8_orig_simnorm-kl_vit_moco-v1_nlayer4_brf0_seed01.log


        python -m torch.distributed.launch --nproc_per_node=8 --master_port=29502 /cpfs04/user/puyuan/code/LightZero/zoo/atari/config/atari_unizero_multitask_segment_ddp_config.py 2>&1 | tee /cpfs04/user/puyuan/code/LightZero/log/20250522_cpfs/uz_mt_atari8_orig_simnorm-kl_vit_moe8_nlayer8_brf002_seed01.log


        python -m torch.distributed.launch --nproc_per_node=8 --master_port=29502 /cpfs04/user/puyuan/code/LightZero/zoo/atari/config/atari_unizero_multitask_segment_ddp_config.py 2>&1 | tee /cpfs04/user/puyuan/code/LightZero/log/20250522_cpfs/uz_mt_atari26_orig_simnorm-kl_vit_moe8_taskembed128_nlayer8_seed01.log


        python -m torch.distributed.launch --nproc_per_node=8 --master_port=29502 /cpfs04/user/puyuan/code/LightZero/zoo/atari/config/atari_unizero_multitask_segment_ddp_config.py 2>&1 | tee /cpfs04/user/puyuan/code/LightZero/log/20250522_cpfs/uz_mt_atari8_orig_nlayer4_seed01.log

        python -m torch.distributed.launch --nproc_per_node=8 --master_port=29502 /cpfs04/user/puyuan/code/LightZero/zoo/atari/config/atari_unizero_multitask_segment_ddp_config.py 2>&1 | tee /cpfs04/user/puyuan/code/LightZero/log/20250522_cpfs/uz_mt_atari8_orig_simnorm-kl_nlayer4_seed01.log


        python -m torch.distributed.launch --nproc_per_node=8 --master_port=29502 /cpfs04/user/puyuan/code/LightZero/zoo/atari/config/atari_unizero_multitask_segment_ddp_config.py 2>&1 | tee /cpfs04/user/puyuan/code/LightZero/log/20250522_cpfs/uz_mt_atari8_orig_simnorm-kl_vit_moe8_taskembed128_nlayer8_seed01.log

        python -m torch.distributed.launch --nproc_per_node=8 --master_port=29502 /cpfs04/user/puyuan/code/LightZero/zoo/atari/config/atari_unizero_multitask_segment_ddp_config.py
        python -m torch.distributed.launch --nproc_per_node=8 --master_port=29502 /cpfs04/user/puyuan/code/LightZero/zoo/atari/config/atari_unizero_multitask_segment_ddp_config.py 2>&1 | tee /cpfs04/user/puyuan/code/LightZero/log/20250522_cpfs/uz_mt_atari26_orig_simnorm-kl_vit_moe8_taskembed128_nlayer8_rr1_seed01.log

        =========== oss atari26 =========================
        cd /oss/niuyazhe/puyuan/data/data_lz_202505/
        python -m torch.distributed.launch --nproc_per_node=8 --master_port=29502 /cpfs04/user/puyuan/code/LightZero/zoo/atari/config/atari_unizero_multitask_segment_ddp_config.py 2>&1 | tee /cpfs04/user/puyuan/code/LightZero/log/20250522_oss/uz_mt_atari26_orig_nlayer8_seed01.log

        python -m torch.distributed.launch --nproc_per_node=8 --master_port=29502 /cpfs04/user/puyuan/code/LightZero/zoo/atari/config/atari_unizero_multitask_segment_ddp_config.py 2>&1 | tee /cpfs04/user/puyuan/code/LightZero/log/20250522_oss/uz_mt_atari26_orig_simnorm-kl_vit_moe8_taskembed128_nlayer8_seed01.log

        python -m torch.distributed.launch --nproc_per_node=8 --master_port=29502 /cpfs04/user/puyuan/code/LightZero/zoo/atari/config/atari_unizero_multitask_segment_ddp_config.py 2>&1 | tee /cpfs04/user/puyuan/code/LightZero/log/20250522_oss/uz_mt_atari26_orig_nlayer8_rr1_seed01.log

        python -m torch.distributed.launch --nproc_per_node=8 --master_port=29502 /cpfs04/user/puyuan/code/LightZero/zoo/atari/config/atari_unizero_multitask_segment_ddp_config.py 2>&1 | tee /cpfs04/user/puyuan/code/LightZero/log/20250522_oss/uz_mt_atari8_orig_nlayer8_rr05_seed01.log

        python -m torch.distributed.launch --nproc_per_node=8 --master_port=29502 /cpfs04/user/puyuan/code/LightZero/zoo/atari/config/atari_unizero_multitask_segment_ddp_config.py 2>&1 | tee /cpfs04/user/puyuan/code/LightZero/log/20250522_oss/uz_mt_atari8_orig_simnorm-kl_vit_moe8_taskembed128_nlayer4_rr025_seed0.log

        python -m torch.distributed.launch --nproc_per_node=8 --master_port=29502 /cpfs04/user/puyuan/code/LightZero/zoo/atari/config/atari_unizero_multitask_segment_ddp_config.py 2>&1 | tee /cpfs04/user/puyuan/code/LightZero/log/20250522_oss/uz_mt_atari8_orig_simnorm-kl_vit_moe8_moco_nlayer4_rr025_seed0.log

        torchrun --nproc_per_node=8 ./zoo/atari/config/atari_unizero_multitask_segment_8games_ddp_config.py
    """

    from lzero.entry import train_unizero_multitask_segment_ddp
    from ding.utils import DDPContext
    import os


<<<<<<< HEAD
    num_games = 8 # 26 # 8
=======
    num_games = 26 # 26 # 8
>>>>>>> 50e367e2
    num_layers = 8 # ==============TODO==============
    action_space_size = 18
    collector_env_num = 8
    num_segments = 8
    n_episode = 8
    evaluator_env_num = 3
    num_simulations = 50
    max_env_step = int(4e5)
    reanalyze_ratio = 0.0

    if num_games==8:
        env_id_list = [
            'PongNoFrameskip-v4', 'MsPacmanNoFrameskip-v4', 'SeaquestNoFrameskip-v4', 'BoxingNoFrameskip-v4',
            'AlienNoFrameskip-v4', 'ChopperCommandNoFrameskip-v4', 'HeroNoFrameskip-v4', 'RoadRunnerNoFrameskip-v4',
        ]
    elif num_games==26:
        # List of Atari games used for multi-task learning
        env_id_list = [
            'PongNoFrameskip-v4', 'MsPacmanNoFrameskip-v4', 'SeaquestNoFrameskip-v4', 'BoxingNoFrameskip-v4',
            'AlienNoFrameskip-v4', 'ChopperCommandNoFrameskip-v4', 'HeroNoFrameskip-v4', 'RoadRunnerNoFrameskip-v4',
            'AmidarNoFrameskip-v4', 'AssaultNoFrameskip-v4', 'AsterixNoFrameskip-v4', 'BankHeistNoFrameskip-v4',
            'BattleZoneNoFrameskip-v4', 'CrazyClimberNoFrameskip-v4', 'DemonAttackNoFrameskip-v4', 'FreewayNoFrameskip-v4',
            'FrostbiteNoFrameskip-v4', 'GopherNoFrameskip-v4', 'JamesbondNoFrameskip-v4', 'KangarooNoFrameskip-v4',
            'KrullNoFrameskip-v4', 'KungFuMasterNoFrameskip-v4', 'PrivateEyeNoFrameskip-v4', 'UpNDownNoFrameskip-v4',
            'QbertNoFrameskip-v4', 'BreakoutNoFrameskip-v4',
        ]

    if len(env_id_list) == 8:
        if num_layers == 4:
            # effective_batch_size =  1024 # nlayer4 需要设置replay_ratio=0.25对应的upc=40
            effective_batch_size =  512 # nlayer4 需要设置replay_ratio=0.25对应的upc=40 moco

        elif num_layers == 8:
            effective_batch_size = 512 # nlayer8 需要设置replay_ratio=0.5对应的upc=80

    elif len(env_id_list) == 26:
        # effective_batch_size = 832  # cnn-encoder
        # effective_batch_size = 1024  # base-vit-encoder transformer-nlayer4  or cnn-encoder
        effective_batch_size = 512  # base-vit-encoder transformer-nlayer4 transformer-nlayer8 需要设置replay_ratio=0.5对应的upc
        # effective_batch_size = 256   # large-vit-encoder
    elif len(env_id_list) == 18:
        effective_batch_size = 512 * 3  # 1536 
    else:
        raise ValueError("不支持的环境数量: {}".format(n))

    batch_sizes, grad_acc_steps = compute_batch_config(env_id_list, effective_batch_size)
    total_batch_size =  effective_batch_size # 当前无效

    num_unroll_steps = 10
    infer_context_length = 4
    # infer_context_length = 5 # ==============TODO==============

    norm_type = 'LN'
    buffer_reanalyze_freq = 1 / 50
    # buffer_reanalyze_freq = 1 / 1000000
    reanalyze_batch_size = 160
    reanalyze_partition = 0.75

    # ======== TODO: only for debug ========
    # env_id_list = [
    #         'PongNoFrameskip-v4', 'MsPacmanNoFrameskip-v4', 'SeaquestNoFrameskip-v4'
    #     ]
    # num_layers = 1 # ==============TODO==============
    # collector_env_num = 2
    # num_segments = 2
    # n_episode = 2
    # evaluator_env_num = 2
    # num_simulations = 1
    # reanalyze_batch_size = 2
    # num_unroll_steps = 5
    # infer_context_length = 2
    # batch_sizes = [2 for _ in range(len(env_id_list))]
    # total_batch_size =  2*len(env_id_list)


    import torch.distributed as dist
<<<<<<< HEAD
    for seed in [1]:
=======

    for seed in [0,1]:
>>>>>>> 50e367e2
        configs = generate_configs(env_id_list, action_space_size, collector_env_num, n_episode, evaluator_env_num,
                                   num_simulations, reanalyze_ratio, batch_sizes, num_unroll_steps, infer_context_length,
                                   norm_type, seed, buffer_reanalyze_freq, reanalyze_batch_size, reanalyze_partition,
                                   num_segments, total_batch_size, num_layers)

        with DDPContext():
            train_unizero_multitask_segment_ddp(configs, seed=seed, max_env_step=max_env_step, benchmark_name= "atari" )
            # ======== TODO: only for debug ========
            # train_unizero_multitask_segment_ddp(configs[:2], seed=seed, max_env_step=max_env_step) # train on the first four tasks
<<<<<<< HEAD

            dist.destroy_process_group()
    
=======
        
        # 手动销毁进程组
        if dist.is_initialized():
            dist.destroy_process_group()
>>>>>>> 50e367e2
<|MERGE_RESOLUTION|>--- conflicted
+++ resolved
@@ -170,17 +170,10 @@
             model_path=None,
             num_unroll_steps=num_unroll_steps,
             game_segment_length=20,
-<<<<<<< HEAD
             # update_per_collect=160, # TODO: replay_ratio=1  20*8*1=160 not-use now
             update_per_collect=80, # TODO: replay_ratio=0.5  20*8*0.5=80 atari8-nlayer8 atari26
             # update_per_collect=40, # TODO: replay_ratio=0.25  20*8*0.25=40  atari8-nlayer4
             # update_per_collect=2, # TODO: only for debug
-=======
-            # # update_per_collect=160, # TODO: replay_ratio=1  20*8*1=160 not-use now
-            update_per_collect=80, # TODO: replay_ratio=0.5  20*8*0.5=80 atari8-nlayer8 atari26
-            # update_per_collect=40, # TODO: replay_ratio=0.25  20*8*0.25=40  atari8-nlayer4
-            # update_per_collect=10, # TODO: only for debug
->>>>>>> 50e367e2
             replay_ratio=0.25,
             batch_size=batch_size,
             optim_type='AdamW',
@@ -216,11 +209,7 @@
     # exp_name_prefix = f'data_unizero_atari_mt_20250522/atari_{len(env_id_list)}games_orig_tran-nlayer{num_layers}_brf{buffer_reanalyze_freq}_not-share-head_seed{seed}/'
     # exp_name_prefix = f'data_unizero_atari_mt_20250527/atari_{len(env_id_list)}games_orig_simnorm-kl_vit_moco-v2_tran-nlayer{num_layers}_brf{buffer_reanalyze_freq}_not-share-head_seed{seed}/'
 
-<<<<<<< HEAD
     exp_name_prefix = f'data_unizero_atari_mt_20250530/atari_{len(env_id_list)}games_orig_vit_ln-mse_moe8_tran-nlayer{num_layers}_brf{buffer_reanalyze_freq}_not-share-head_seed{seed}/'
-=======
-    # exp_name_prefix = f'data_unizero_atari_mt_20250522/atari_{len(env_id_list)}games_orig_simnorm-kl_vit_moe8_taskembed128_tran-nlayer{num_layers}_brf{buffer_reanalyze_freq}_not-share-head_seed{seed}/'
->>>>>>> 50e367e2
 
     # exp_name_prefix = f'data_unizero_atari_mt_20250521/atari_{len(env_id_list)}games_orig_simnorm-kl_vit_moe8_taskembed128_tran-nlayer{num_layers}_rr1_brf{buffer_reanalyze_freq}_not-share-head_seed{seed}/'
 
@@ -317,11 +306,7 @@
     import os
 
 
-<<<<<<< HEAD
     num_games = 8 # 26 # 8
-=======
-    num_games = 26 # 26 # 8
->>>>>>> 50e367e2
     num_layers = 8 # ==============TODO==============
     action_space_size = 18
     collector_env_num = 8
@@ -398,12 +383,7 @@
 
 
     import torch.distributed as dist
-<<<<<<< HEAD
     for seed in [1]:
-=======
-
-    for seed in [0,1]:
->>>>>>> 50e367e2
         configs = generate_configs(env_id_list, action_space_size, collector_env_num, n_episode, evaluator_env_num,
                                    num_simulations, reanalyze_ratio, batch_sizes, num_unroll_steps, infer_context_length,
                                    norm_type, seed, buffer_reanalyze_freq, reanalyze_batch_size, reanalyze_partition,
@@ -413,13 +393,6 @@
             train_unizero_multitask_segment_ddp(configs, seed=seed, max_env_step=max_env_step, benchmark_name= "atari" )
             # ======== TODO: only for debug ========
             # train_unizero_multitask_segment_ddp(configs[:2], seed=seed, max_env_step=max_env_step) # train on the first four tasks
-<<<<<<< HEAD
 
             dist.destroy_process_group()
-    
-=======
-        
-        # 手动销毁进程组
-        if dist.is_initialized():
-            dist.destroy_process_group()
->>>>>>> 50e367e2
+    