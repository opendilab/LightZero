import pandas as pd

import logging
import random
import gym
# from shapely.geometry import Point
import numpy as np
from scipy.stats import entropy
# import folium
# from folium.plugins import TimestampedGeoJson, AntPath

from zoo.CrowdSim.envs.Crowdsim.env.model.utils import *
from zoo.CrowdSim.envs.Crowdsim.env.model.mdp import HumanState, RobotState, JointState
from LightZero.zoo.CrowdSim.envs.Crowdsim.env.crowd_sim_base_config import get_selected_config


class CrowdSim(gym.Env):
    """
    Overview:
        LightZero version of the CrowdSim environment. This class includes methods for resetting, closing, and \
        stepping through the environment, as well as seeding for reproducibility, saving replay videos, and generating \
        random actions. It also includes properties for accessing the observation space, action space, and reward space of the \
        environment. The environment is a grid world with humans and robots moving around. The robots are tasked with \
        minimizing the average age of information (AoI) of the humans by moving to their locations and collecting data from them. \
        The humans generate data at a constant rate, and the robots have a limited energy supply that is consumed by moving. \
        The environment is divided into two modes: 'easy' and 'hard'. In the 'easy' mode, the robots can only collect data from \
        humans when they are within a certain range, and the AoI of a human is reset to 0 when a robot collects data from them. \
        In the 'hard' mode, the robots can collect data from humans even when they are not within range, and the AoI of a human \
        is not reset when a robot collects data from them. The environment is initialized with a dataset of human locations and \
        timestamps, and the robots are tasked with collecting data from the humans to minimize the average AoI. The environment \
        is considered solved when the average AoI is minimized to a certain threshold or the time limit is reached.
    Interface:
        `__init__`, `reset`, `step`, `render`, `sync_human_df`, `generate_human`, `generate_robot`.
    """
    metadata = {'render.modes': ['human']}

    def __init__(self, dataset, custom_config=None):
        """
        Overview:
            Initialize the environment with a dataset and a custom configuration. The dataset contains the locations and \
            timestamps of the humans, and the custom configuration contains the environment mode, number of humans, number \
            of robots, maximum timestep, step time, start timestamp, and maximum UAV energy. The environment is divided into \
            two modes: 'easy' and 'hard'. In the 'easy' mode, the robots can only collect data from humans when they are within \
            a certain range, and the AoI of a human is reset to 0 when a robot collects data from them. In the 'hard' mode, the \
            robots can collect data from humans even when they are not within range, and the AoI of a human is not reset when a \
            robot collects data from them. The environment is initialized with a dataset of human locations and timestamps, and \
            the robots are tasked with collecting data from the humans to minimize the average AoI. The environment is considered \
            solved when the average AoI is minimized to a certain threshold or the time limit is reached.
        Args:
            - dataset (:obj:`str`): The path to the dataset file.
            - custom_config (:obj:`dict`): A dictionary containing the custom configuration for the environment. \
                The custom configuration should include the following keys:
                - env_mode (:obj:`str`): The environment mode ('easy' or 'hard').
                - human_num (:obj:`int`): The number of humans in the environment.
                - robot_num (:obj:`int`): The number of robots in the environment.
                - num_timestep (:obj:`int`): The maximum timestep for the environment.
                - step_time (:obj:`float`): The time per step in seconds.
                - start_timestamp (:obj:`int`): The start timestamp for the environment.
                - max_uav_energy (:obj:`float`): The maximum energy for the UAVs.
        """
        # mcfg should include:
        self.time_limit = None
        self.robots = None
        self.humans = None
        self.agent = None
        self.current_timestep = None
        self.phase = None

        self.config = get_selected_config(dataset)
        self.config.update(custom_config)

        self.env_mode = self.config.env_mode  # 'easy' or 'hard'
        self.human_num = self.config.human_num
        self.robot_num = self.config.robot_num
        self.num_timestep = self.config.num_timestep  # max timestep
        self.step_time = self.config.step_time  # second per step
        self.start_timestamp = self.config.start_timestamp  # fit timpestamp to datetime
        self.max_uav_energy = self.config.max_uav_energy
        # self.action_space = gym.spaces.Discrete(4**self.robot_num) # for each robot have 4 actions(up, down, left, right), then product
        self.action_space = gym.spaces.Discrete(len(self.config.one_uav_action_space))
        # human obs: [px, py, remaining_data_amount, aoi]
        # robot obs: [px, py, theta, energy]
        self.observation_space = gym.spaces.Box(
            low=float("-inf"), high=float("inf"), shape=(self.robot_num + self.human_num, 4), dtype=np.float32
        )

        # load_dataset
        self.transmit_v = self.config.transmit_v  # 5*0.3Mb/s
        self.nlon = self.config.nlon
        self.nlat = self.config.nlat
        self.lower_left = self.config.lower_left
        self.upper_right = self.config.upper_right
        self.human_df = pd.read_csv(self.config.dataset_dir)
        logging.info("Finished reading {} rows".format(len(self.human_df)))

        self.human_df['t'] = pd.to_datetime(self.human_df['timestamp'], unit='s')  # 's' stands for second
        self.human_df['aoi'] = -1  # 加入aoi记录aoi
        self.human_df['data_amount'] = -1  # record the remaining data amount of each human
        self.human_df['energy'] = -1  # 加入energy记录energy
        logging.info('Env mode: {}'.format(self.env_mode))
        logging.info('human number: {}'.format(self.human_num))
        logging.info('Robot number: {}'.format(self.robot_num))

        # for debug
        self.current_human_aoi_list = np.zeros([
            self.human_num,
        ])
        self.mean_aoi_timelist = np.zeros([
            self.config.num_timestep + 1,
        ])
        self.cur_data_amount_timelist = np.zeros([
            self.human_num,
        ])
        self.robot_energy_timelist = np.zeros([self.config.num_timestep + 1, self.robot_num])
        self.robot_x_timelist = np.zeros([self.config.num_timestep + 1, self.robot_num])
        self.robot_y_timelist = np.zeros([self.config.num_timestep + 1, self.robot_num])
        self.update_human_timelist = np.zeros([
            self.config.num_timestep,
        ])
        self.data_transmission = 0
        self.data_collection_distribution = np.zeros(self.human_num)
        self.data_transmission_distribution = np.zeros(self.human_num)

    def generate_human(self, human_id, selected_data, selected_next_data):
        """
        Overview:
            Generate a human with the given id, selected data, and selected next data. The human is initialized with \
            the given data and next data, and the remaining data amount is set to 0. The human is also initialized with \
            an AoI of 0.
        Argments:
            - human_id (:obj:`int`): The id of the human.
            - selected_data (:obj:`pd.DataFrame`): The selected data for the current timestep.
            - selected_next_data (:obj:`pd.DataFrame`): The selected data for the next timestep.
        Returns:
            - human (:obj:`Human`): The generated human.
        """
        human = Human(human_id, self.config)
        px, py, theta = get_human_position_from_list(
            self.current_timestep, human_id, selected_data, selected_next_data, self.config
        )
        # human obs: [px, py, data_amount, aoi]
        human.set(px, py, theta, 0, 0)  # initial aoi of human is 0
        return human

    def generate_robot(self, robot_id):
        """
        Overview:
            Generate a robot with the given id. The robot is initialized with the given id and the maximum UAV energy.
        Argments:
            - robot_id (:obj:`int`): The id of the robot.
        Returns:
            - robot (:obj:`Robot`): The generated robot.
        """
        robot = Robot(robot_id, self.config)
        # robot obs: [px, py, theta, energy]
        robot.set(self.nlon / 2, self.nlat / 2, 0, self.max_uav_energy)  # robot有energy
        return robot

    def sync_human_df(self, human_id, current_timestep, aoi, data_amount):
        """
        Overview:
            Sync the human_df with the current timestep and aoi.
        Args:
            - human_id (:obj:`int`): The id of the human.
            - current_timestep (:obj:`int`): The current timestep.
            - aoi (:obj:`int`): The aoi of the human.
        """
        current_timestamp = self.start_timestamp + current_timestep * self.step_time
        current_index = self.human_df[(self.human_df.id == human_id)
                                      & (self.human_df.timestamp == current_timestamp)].index
        # self.human_df.loc[current_index, "aoi"] = aoi   # slower
        self.human_df.iat[current_index.values[0], 9] = aoi  # faster
        self.human_df.iat[current_index.values[0], 10] = data_amount

    def reset(self, phase='test', test_case=None):
        """
        Overview:
            Reset the environment to the initial state. The environment is reset to the start timestamp, and the humans \
            and robots are generated with the given data. The humans are initialized with the selected data and next data, \
            and the robots are initialized with the given id. The environment is also initialized with the current timestep, \
            mean AoI, robot energy, robot x, robot y, and update human timelist. The environment is considered solved when \
            the average AoI is minimized to a certain threshold or the time limit is reached.
        Argments:
            - phase (:obj:`str`): The phase of the environment ('train' or 'test').
            - test_case (:obj:`int`): The test case for the environment.
        Returns:
            - state (:obj:`JointState`): The initial state of the environment.
        """
        self.current_timestep = 0

        # generate human
        self.humans = []
        selected_data, selected_next_data = get_human_position_list(self.current_timestep, self.human_df, self.config)
        self.generate_data_amount_per_step = 0
        self.total_generated_data_amount = 0
        for human_id in range(self.human_num):
            self.humans.append(self.generate_human(human_id, selected_data, selected_next_data))
            self.generate_data_amount_per_step += self.humans[human_id].collect_v
            self.sync_human_df(human_id, self.current_timestep, aoi=0, data_amount=0)

        # generate robot
        self.robots = []
        for robot_id in range(self.robot_num):
            self.robots.append(self.generate_robot(robot_id))

        self.cur_data_amount_timelist = np.zeros([
            self.human_num,
        ])
        self.current_human_aoi_list = np.zeros([
            self.human_num,
        ])
        self.mean_aoi_timelist = np.zeros([
            self.config.num_timestep + 1,
        ])
        self.mean_aoi_timelist[self.current_timestep] = np.mean(self.current_human_aoi_list)
        self.robot_energy_timelist = np.zeros([self.config.num_timestep + 1, self.robot_num])
        self.robot_energy_timelist[self.current_timestep, :] = self.max_uav_energy
        self.robot_x_timelist = np.zeros([self.config.num_timestep + 1, self.robot_num])
        self.robot_x_timelist[self.current_timestep, :] = self.nlon / 2
        self.robot_y_timelist = np.zeros([self.config.num_timestep + 1, self.robot_num])
        self.robot_y_timelist[self.current_timestep, :] = self.nlat / 2
        self.update_human_timelist = np.zeros([
            self.config.num_timestep,
        ])
        self.data_transmission = 0
        self.data_collection_distribution = np.zeros(self.human_num)
        self.data_transmission_distribution = np.zeros(self.human_num)

        # for visualization
        self.plot_states = []
        self.robot_actions = []
        self.rewards = []
        self.aoi_rewards = []
        self.energy_rewards = []
        self.action_values = []
        self.plot_states.append(
            [[robot.get_obs() for robot in self.robots], [human.get_obs() for human in self.humans]]
        )

        state = JointState([robot.get_obs() for robot in self.robots], [human.get_obs() for human in self.humans])
        return state

    def step(self, action):
        """
        Overview:
            Perform a step in the environment using the provided action, and return the next state of the environment. \
            The next state is encapsulated in a BaseEnvTimestep object, which includes the new observation, reward, done flag, \
            and info dictionary. The cumulative reward (`_eval_episode_return`) is updated with the reward obtained in this step. \
            If the episode ends (done is True), the total reward for the episode is stored in the info dictionary.
        Argments:
            - action (:obj:`Union[int, np.ndarray]`): The action to be performed in the environment. If the action is a 1-dimensional \
                numpy array, it is squeezed to a 0-dimension array.
        Returns:
            - next_state (:obj:`JointState`): The next state of the environment.
            - reward (:obj:`float`): The reward obtained in this step.
            - done (:obj:`bool`): A flag indicating whether the episode has ended.
            - info (:obj:`dict`): A dictionary containing additional information about the environment.
        """
        new_robot_position = np.zeros([self.robot_num, 2])
        current_enenrgy_consume = np.zeros([
            self.robot_num,
        ])

        num_updated_human = 0  # number of humans whose AoI is updated

        for robot_id, robot in enumerate(self.robots):
            new_robot_px = robot.px + action[robot_id][0]
            new_robot_py = robot.py + action[robot_id][1]
            robot_theta = get_theta(0, 0, action[robot_id][0], action[robot_id][1])
            # print(action[robot_id], robot_theta)
            is_stopping = True if (action[robot_id][0] == 0 and action[robot_id][1] == 0) else False
            is_collide = True if judge_collision(new_robot_px, new_robot_py, robot.px, robot.py, self.config) else False

            if is_stopping is True:
                consume_energy = consume_uav_energy(0, self.step_time, self.config)
            else:
                consume_energy = consume_uav_energy(self.step_time, 0, self.config)
            current_enenrgy_consume[robot_id] = consume_energy / self.config.max_uav_energy
            new_energy = robot.energy - consume_energy
            self.robot_energy_timelist[self.current_timestep + 1][robot_id] = new_energy

            if is_collide or (new_robot_px < 0 or new_robot_px > self.nlon or new_robot_py < 0 or new_robot_py > self.nlat):
                new_robot_position[robot_id][0] = robot.px
                new_robot_position[robot_id][1] = robot.py
                self.robot_x_timelist[self.current_timestep + 1][robot_id] = robot.px
                self.robot_y_timelist[self.current_timestep + 1][robot_id] = robot.py
                robot.set(robot.px, robot.py, robot_theta, energy=new_energy)
            else:
                new_robot_position[robot_id][0] = new_robot_px
                new_robot_position[robot_id][1] = new_robot_py
                self.robot_x_timelist[self.current_timestep + 1][robot_id] = new_robot_px
                self.robot_y_timelist[self.current_timestep + 1][robot_id] = new_robot_py
                robot.set(new_robot_px, new_robot_py, robot_theta, energy=new_energy)

        selected_data, selected_next_data = get_human_position_list(
            self.current_timestep + 1, self.human_df, self.config
        )
        human_transmit_data_list = np.zeros_like(self.cur_data_amount_timelist)  # 0 means no update
        for human_id, human in enumerate(self.humans):
            next_px, next_py, next_theta = get_human_position_from_list(
                self.current_timestep + 1, human_id, selected_data, selected_next_data, self.config
            )
            should_reset = judge_aoi_update([next_px, next_py], new_robot_position, self.config)
            if self.env_mode == 'easy':
                if should_reset:
                    # if the human is in the range of the robot, then part of human's data will be transmitted
                    if human.aoi > 1:
                        human_transmit_data_list[human_id] = human.aoi
                    else:
                        human_transmit_data_list[human_id] = 1

                    human.set(next_px, next_py, next_theta, aoi=0, data_amount=0)
                    num_updated_human += 1
                else:
                    # if the human is not in the range of the robot, then update the aoi of the human
                    human_transmit_data_list[human_id] = 0
                    new_aoi = human.aoi + 1
                    human.set(next_px, next_py, next_theta, aoi=new_aoi, data_amount=human.aoi)

            elif self.env_mode == 'hard':
                if should_reset:
                    # if the human is in the range of the robot, then part of human's data will be transmitted
                    last_data_amount = human.data_amount
                    human.update(next_px, next_py, next_theta, transmitted_data=self.transmit_v)
                    human_transmit_data_list[human_id] = min(last_data_amount + human.collect_v, self.transmit_v)
                    num_updated_human += 1
                else:
                    # if the human is not in the range of the robot, then no data will be transmitted, \
                    # and update aoi and caculate new collected data amount
                    human_transmit_data_list[human_id] = 0
                    human.update(next_px, next_py, next_theta, transmitted_data=0)
            else:
                raise ValueError("env_mode should be 'easy' or 'hard'")

            self.cur_data_amount_timelist[human_id] = human.data_amount
            self.current_human_aoi_list[human_id] = human.aoi
            self.sync_human_df(human_id, self.current_timestep + 1, human.aoi, human.data_amount)
            self.data_collection_distribution[human_id] += human.collect_v
            self.data_transmission_distribution[human_id] += human_transmit_data_list[human_id]

        self.mean_aoi_timelist[self.current_timestep + 1] = np.mean(self.current_human_aoi_list)
        self.update_human_timelist[self.current_timestep] = num_updated_human
        delta_sum_transmit_data = np.sum(human_transmit_data_list)
        self.data_transmission += (delta_sum_transmit_data * 0.3)  # Mb, 0.02M/s per person
        if self.env_mode == 'easy':
            # in easy mode, the data amount generated per step is equal to the number of humans
            self.total_generated_data_amount = self.num_timestep * self.human_num
        elif self.env_mode == 'hard':
            # in hard mode, the data amount generated per step is equal to the sum of the data amount of all humans
            self.total_generated_data_amount += self.generate_data_amount_per_step

        # TODO: need to be well-defined
        aoi_reward = self.mean_aoi_timelist[self.current_timestep] - self.mean_aoi_timelist[self.current_timestep + 1]
        energy_reward = np.sum(current_enenrgy_consume)
        reward = aoi_reward \
                 - self.config.energy_factor * energy_reward

        # if hasattr(self.agent.policy, 'action_values'):
        #     self.action_values.append(self.agent.policy.action_values)
        self.robot_actions.append(action)
        self.rewards.append(reward)
<<<<<<< HEAD
        self.plot_states.append(
            [[robot.get_obs() for robot in self.robots], [human.get_obs() for human in self.humans]]
        )
=======
        self.aoi_rewards.append(aoi_reward)
        self.energy_rewards.append(energy_reward)
        distribution_entropy = entropy(
            self.data_collection_distribution/ np.sum(self.data_collection_distribution),
            self.data_transmission_distribution/np.sum(self.data_transmission_distribution) + 1e-10)
        self.plot_states.append([[robot.get_obs() for robot in self.robots],
                                 [human.get_obs() for human in self.humans]])
>>>>>>> c4da015a

        next_state = JointState([robot.get_obs() for robot in self.robots], [human.get_obs() for human in self.humans])

        self.current_timestep += 1
        # print('This game is on',self.current_timestep,' step\n')
        if self.current_timestep >= self.num_timestep:
            done = True
        else:
            done = False
        info = {
            "performance_info": {
<<<<<<< HEAD
                "mean_aoi": self.mean_aoi_timelist[self.current_timestep],
                "mean_transmit_data": delta_sum_transmit_data / self.human_num,
                "mean_energy_consumption": 1.0 -
                (np.mean(self.robot_energy_timelist[self.current_timestep]) / self.max_uav_energy),
                "transmitted_data_ratio": self.data_transmission / (self.total_generated_data_amount * 0.3),
                "human_coverage": np.mean(self.update_human_timelist) / self.human_num
=======
            "mean_aoi": self.mean_aoi_timelist[self.current_timestep],
            "mean_transmit_data": self.data_transmission / self.human_num,
            "mean_energy_consumption": 1.0 - (
                        np.mean(self.robot_energy_timelist[self.current_timestep]) / self.max_uav_energy),
            "transmitted_data_ratio": self.data_transmission/(self.total_generated_data_amount*0.3),
            "human_coverage": np.mean(self.update_human_timelist) / self.human_num,
            "distribution_entropy": distribution_entropy  # 增加交叉熵信息
>>>>>>> c4da015a
            },
        }

        return next_state, reward, done, info

    def render(self):
        """
        Overview:
            Render the environment to an image. The image is generated using the matplotlib library, and it includes the \
            historical trajectories of the robots, the current positions of the robots, the sensing range of the robots, the \
            positions of the humans, and their AoI values. The image is returned as a numpy array.
        Returns:
            - image (:obj:`np.ndarray`): The rendered image of the environment.
        """
        import matplotlib.pyplot as plt
        import matplotlib.patches as patches
        import io
        import imageio

        map_max_x = self.config.nlon
        map_max_y = self.config.nlat
        # Create a new figure
        fig, ax = plt.subplots(figsize=(8, 6))
        plt.subplots_adjust(right=0.75) # 给数据留白

        # Plot the historical trajectories of the robots
        for timestep in range(len(self.robot_x_timelist)):
            for robot_id in range(len(self.robot_x_timelist[timestep])):
                ax.plot(
                    self.robot_x_timelist[timestep][robot_id],
                    self.robot_y_timelist[timestep][robot_id],
                    color='gray',
                    alpha=0.5
                )

        # Plot the current positions of the robots
        for robot in self.robots:
            ax.plot(robot.px, robot.py, marker='o', markersize=5, color='blue')

        # Plot the sensing range of the robots
        for robot in self.robots:
            robot_x, robot_y = robot.px, robot.py
            circle = patches.Circle((robot_x, robot_y), self.config.sensing_range, edgecolor='blue', facecolor='none')
            ax.add_patch(circle)

        # Plot the positions of the humans and their AOI values
        for human in self.humans:
            human_x, human_y, aoi = human.px, human.py, human.aoi
            ax.plot(human_x, human_y, marker='x', markersize=5, color='red')
            ax.text(human_x, human_y, str(aoi), fontsize=8, color='black')

        # Set the title and axis labels
        # ax.set_xlim(0, map_max_x)
        # ax.set_ylim(0, map_max_y)
        ax.set_xlabel('X')
        ax.set_ylabel('Y')

<<<<<<< HEAD
        # Leave some margin around the map
=======
        # 在图的右上角显示reward/aoi_reward/energy_reward/mean_aoi/energy
        reward_text = f"Reward: {self.rewards[-1] if self.rewards else 0:.2f}\n" \
                      f"AOI Reward: {self.aoi_rewards[-1] if self.aoi_rewards else 0:.2f}\n" \
                      f"Energy Reward: {self.energy_rewards[-1] if self.energy_rewards else 0:.2f}\n" \
                      f"Mean AOI: {self.mean_aoi_timelist[self.current_timestep] if self.current_timestep < len(self.mean_aoi_timelist) else 0:.2f}\n" \
                      f"Energy: {np.mean(self.robot_energy_timelist[self.current_timestep]) if self.current_timestep < len(self.robot_energy_timelist) else 0:.2f}"
        plt.text(1.05, 0.95, reward_text, horizontalalignment='left', verticalalignment='top', 
             transform=ax.transAxes, fontsize=10, bbox=dict(facecolor='white', alpha=0.6), 
             clip_on=False)  # Ensure text is not clipped
        # 在地图之外留出一些空白区域
>>>>>>> c4da015a
        ax.margins(x=0.1, y=0.1)
        ax.set_title('Crowd Simulation Visualization')

        # Render the figure to an image
        fig.canvas.draw()
        image = np.frombuffer(fig.canvas.tostring_rgb(), dtype=np.uint8)
        image = image.reshape(fig.canvas.get_width_height()[::-1] + (3, ))
        plt.close()

        return image<|MERGE_RESOLUTION|>--- conflicted
+++ resolved
@@ -359,11 +359,6 @@
         #     self.action_values.append(self.agent.policy.action_values)
         self.robot_actions.append(action)
         self.rewards.append(reward)
-<<<<<<< HEAD
-        self.plot_states.append(
-            [[robot.get_obs() for robot in self.robots], [human.get_obs() for human in self.humans]]
-        )
-=======
         self.aoi_rewards.append(aoi_reward)
         self.energy_rewards.append(energy_reward)
         distribution_entropy = entropy(
@@ -371,7 +366,6 @@
             self.data_transmission_distribution/np.sum(self.data_transmission_distribution) + 1e-10)
         self.plot_states.append([[robot.get_obs() for robot in self.robots],
                                  [human.get_obs() for human in self.humans]])
->>>>>>> c4da015a
 
         next_state = JointState([robot.get_obs() for robot in self.robots], [human.get_obs() for human in self.humans])
 
@@ -383,14 +377,6 @@
             done = False
         info = {
             "performance_info": {
-<<<<<<< HEAD
-                "mean_aoi": self.mean_aoi_timelist[self.current_timestep],
-                "mean_transmit_data": delta_sum_transmit_data / self.human_num,
-                "mean_energy_consumption": 1.0 -
-                (np.mean(self.robot_energy_timelist[self.current_timestep]) / self.max_uav_energy),
-                "transmitted_data_ratio": self.data_transmission / (self.total_generated_data_amount * 0.3),
-                "human_coverage": np.mean(self.update_human_timelist) / self.human_num
-=======
             "mean_aoi": self.mean_aoi_timelist[self.current_timestep],
             "mean_transmit_data": self.data_transmission / self.human_num,
             "mean_energy_consumption": 1.0 - (
@@ -398,7 +384,6 @@
             "transmitted_data_ratio": self.data_transmission/(self.total_generated_data_amount*0.3),
             "human_coverage": np.mean(self.update_human_timelist) / self.human_num,
             "distribution_entropy": distribution_entropy  # 增加交叉熵信息
->>>>>>> c4da015a
             },
         }
 
@@ -456,10 +441,7 @@
         ax.set_xlabel('X')
         ax.set_ylabel('Y')
 
-<<<<<<< HEAD
-        # Leave some margin around the map
-=======
-        # 在图的右上角显示reward/aoi_reward/energy_reward/mean_aoi/energy
+        # show reward/aoi_reward/energy_reward/mean_aoi/energy in the upper right corner
         reward_text = f"Reward: {self.rewards[-1] if self.rewards else 0:.2f}\n" \
                       f"AOI Reward: {self.aoi_rewards[-1] if self.aoi_rewards else 0:.2f}\n" \
                       f"Energy Reward: {self.energy_rewards[-1] if self.energy_rewards else 0:.2f}\n" \
@@ -468,8 +450,7 @@
         plt.text(1.05, 0.95, reward_text, horizontalalignment='left', verticalalignment='top', 
              transform=ax.transAxes, fontsize=10, bbox=dict(facecolor='white', alpha=0.6), 
              clip_on=False)  # Ensure text is not clipped
-        # 在地图之外留出一些空白区域
->>>>>>> c4da015a
+        # Leave some blank space outside of the map
         ax.margins(x=0.1, y=0.1)
         ax.set_title('Crowd Simulation Visualization')
 
